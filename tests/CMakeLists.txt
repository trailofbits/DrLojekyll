--- conflicted
+++ resolved
@@ -5,70 +5,4 @@
 
 include("${CMAKE_SOURCE_DIR}/cmake/Compiler.cmake")
 
-<<<<<<< HEAD
-add_subdirectory(MiniDisassembler)
-=======
-set(DrLojekyll_RUNTIME_LIB_PATH $<TARGET_FILE:Runtime>)
-
-configure_file("${CMAKE_CURRENT_SOURCE_DIR}/drlojekyll_paths.h.in"
-               "${CMAKE_CURRENT_BINARY_DIR}/include/${CMAKE_BUILD_TYPE}/drlojekyll_paths.h.gen" @ONLY)
-file(GENERATE OUTPUT "${CMAKE_CURRENT_BINARY_DIR}/include/$<CONFIG>/drlojekyll_paths.h"
-              INPUT "${CMAKE_CURRENT_BINARY_DIR}/include/${CMAKE_BUILD_TYPE}/drlojekyll_paths.h.gen")
-
-
-find_package(Filesystem REQUIRED)
-
-add_executable(unittests
-    UnitTests.h
-    BitManipulation.cpp
-    Parsing.cpp
-    )
-
-option(ENABLE_TEST_MYPY_CHECKS "Test and verify generated Python code using Mypy" ON)
-if (ENABLE_TEST_MYPY_CHECKS)
-    message(STATUS "Enabled testing and verification of generated Python code using Mypy")
-    find_package(Python3 3.8 REQUIRED COMPONENTS Interpreter)
-    # Setup Python virtualenv and install requirements.txt
-    include("${CMAKE_CURRENT_SOURCE_DIR}/cmake/setup_venv.cmake")
-
-    add_custom_target(
-        Mypy
-        DEPENDS requirements.txt
-        SOURCES "${CMAKE_CURRENT_SOURCE_DIR}/requirements.txt"
-        COMMENT "Python Mypy")
-
-    # Tell our tests that we can use mypy on PATH
-    target_compile_definitions(unittests PUBLIC
-        MYPY_PATH="${VIRTUALENV_EXE_DIRECTORY}/mypy${CMAKE_EXECUTABLE_SUFFIX}")
-    add_dependencies(unittests Mypy)
-else()
-    message(STATUS "Disabled testing and verification of generated Python code using Mypy")
-endif()
-
-target_include_directories(unittests PRIVATE
-  "${CMAKE_CURRENT_BINARY_DIR}/include/$<CONFIG>"
-)
-
-target_link_libraries(
-  unittests
-  PRIVATE gtest_main
-          rapidcheck_gtest
-          settings_private
-          settings_public
-          Util
-          CodeGen
-          Display
-          Lex
-          Parse
-          DataFlow
-          Runtime
-          Version
-          std::filesystem)
-
-# Dynamically add all gtest tests from the `unittests` binary as CTest test
-# cases:
-gtest_discover_tests(unittests)
-
-# If we want some other test cases aside from gtest, we can explicitly add them:
-# add_test(NAME test_foo COMMAND true)
->>>>>>> 23b0758b
+add_subdirectory(MiniDisassembler)