--- conflicted
+++ resolved
@@ -110,24 +110,15 @@
   //
   // Note: Some tests fail to build -- handle those specially
   if (kBuildDebugFailExamples.count(path_filename_str)) {
-<<<<<<< HEAD
     ASSERT_DEBUG_DEATH(hyde::Program::Build(
         *query_opt, hyde::IRFormat::kIterative),
-=======
-    ASSERT_DEBUG_DEATH(
-        hyde::Program::Build(*query_opt, hyde::IRFormat::kIterative, err_log),
->>>>>>> b42bfd3d
         ".*TODO.*");
     return;
   }
 
-<<<<<<< HEAD
   auto program_opt = hyde::Program::Build(
       *query_opt, hyde::IRFormat::kIterative);
-=======
-  auto program_opt =
-      hyde::Program::Build(*query_opt, hyde::IRFormat::kIterative, err_log);
->>>>>>> b42bfd3d
+
   ASSERT_TRUE(program_opt.has_value());
 
   auto generated_file_base =
