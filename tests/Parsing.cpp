// Copyright 2020, Trail of Bits, Inc. All rights reserved.

#include <gtest/gtest.h>

<<<<<<< HEAD
#include <cstdlib>
#include <filesystem>
#include <fstream>
#include <sstream>
=======
#include <filesystem>
#include <fstream>
>>>>>>> 74c7eaa0
#include <string>
#include <unordered_set>

#include "UnitTests.h"
#include "drlojekyll/CodeGen/CodeGen.h"
#include "drlojekyll/CodeGen/MessageSerialization.h"
#include "drlojekyll/ControlFlow/Format.h"
#include "drlojekyll/Display/DisplayConfiguration.h"
#include "drlojekyll/Display/DisplayManager.h"
#include "drlojekyll/Display/Format.h"
#include "drlojekyll/Parse/ErrorLog.h"
#include "drlojekyll/Parse/ModuleIterator.h"
#include "drlojekyll/Parse/Parser.h"


namespace fs = std::filesystem;

namespace hyde {

// Needed for Google Test to be able to print hyde::ErrorLog values
std::ostream &operator<<(std::ostream &os, const ErrorLog &log) {
  log.Render(os);
  return os;
}

struct FileStream {
  FileStream(hyde::DisplayManager &dm_, const fs::path path_)
      : fs(path_),
        os(dm_, fs) {}

  std::ofstream fs;
  hyde::OutputStream os;
};

}  // namespace hyde

// Make sure that we can parse each of the .dr files in the examples directory
// without an error
static auto DrFilesInDir(const fs::path &dir) {
  std::vector<fs::path> all_entries;
  for (const auto &entry : fs::directory_iterator(dir)) {
    if (entry.path().extension() == ".dr" && fs::is_regular_file(entry)) {
      all_entries.emplace_back(entry.path());
    }
  }
  return all_entries;
}

class PassingExamplesParsingSuite : public testing::TestWithParam<fs::path> {
 protected:
  void SetUp() override {
    TestWithParam<fs::path>::SetUp();  // Sets up the base fixture first.
    fs::create_directories(kGeneratedFilesDir);
    SUCCEED() << "Created directory for generated test files: "
              << kGeneratedFilesDir;
  }
};

// Set of examples that can parse but fail to build
static const std::unordered_set<std::string> gBuildFailExamples{
    "min_block.dr", "pairwise_average_weight.dr", "function_counter.dr",
    "watched_user_dir.dr", "average_weight.dr"};

TEST_P(PassingExamplesParsingSuite, Examples) {
  auto path = GetParam().string();

  hyde::DisplayManager display_mgr;
  hyde::ErrorLog err_log(display_mgr);
  hyde::Parser parser(display_mgr, err_log);
  hyde::DisplayConfiguration display_cfg = {path, 2, true};

  auto mmod = parser.ParsePath(path, display_cfg);
  EXPECT_TRUE(mmod.has_value());
  EXPECT_TRUE(err_log.IsEmpty()) << "Parsing failed:" << std::endl << err_log;

  // CodeGen for message schemas
  for (auto module : hyde::ParsedModuleIterator(*mmod)) {
    (void) hyde::GenerateAvroMessageSchemas(display_mgr, module, err_log);
    EXPECT_TRUE(err_log.IsEmpty())
        << "Message schema generation failed:" << std::endl
        << err_log;
  }

  // Build
  if (auto query_opt = hyde::Query::Build(*mmod, err_log)) {
    auto program_build_lambda = [](auto q, auto log) {
      return hyde::Program::Build(q, log);
    };
    std::optional<class hyde::Program> program_opt;

    // Some tests fail this step
    if (gBuildFailExamples.count(fs::path(path).filename().string())) {
      ASSERT_DEBUG_DEATH(
          program_opt = program_build_lambda(*query_opt, err_log), ".*TODO.*");
    } else {
      program_opt = program_build_lambda(*query_opt, err_log);
    }

    if (program_opt) {

<<<<<<< HEAD
      // CodeGen for Python
      std::stringstream py_ss;
      auto py_out = hyde::OutputStream(display_mgr, py_ss);

      hyde::GeneratePythonCode(*program_opt, py_out);
#ifdef MYPY_PATH
      auto tmpfile = std::string(kGeneratedFilesDir) + "/" +
                     fs::path(path).filename().stem().string() + ".py";
      hyde::FileStream py_out_fs = hyde::FileStream(display_mgr, tmpfile);
      py_out_fs.os << py_ss.str();
      py_out_fs.os.Flush();
      py_out_fs.fs.close();

      // mypy can take input from a command line string via '-c STRING'
      // but that sounds unsafe to do from here
      auto ret_code = std::system(
          std::string(std::string(MYPY_PATH) + " " + tmpfile).c_str());

      if (ret_code != 0) {
        FAIL() << "Python mypy type-checking failed! Saved generated code at "
               << tmpfile << "\n";
      }
#endif
=======
      // Save the IR
      {
        auto ir_file = std::string(kGeneratedFilesDir) + "/" +
                       fs::path(path).filename().stem().string() + ".ir";
        auto ir_out = hyde::FileStream(display_mgr, ir_file);
        ir_out.os << *program_opt;
      }

      SUCCEED();
>>>>>>> 74c7eaa0
    }
  }
}

INSTANTIATE_TEST_SUITE_P(ValidExampleParsing, PassingExamplesParsingSuite,
                         testing::ValuesIn(DrFilesInDir(kExamplesDir)));

class FailingExamplesParsingSuite : public testing::TestWithParam<fs::path> {};

// Make sure that we fail to parse each of the .dr files in the invalid_examples
// directory with an error
TEST_P(FailingExamplesParsingSuite, Examples) {
  auto path = GetParam().string();

  hyde::DisplayManager display_mgr;
  hyde::ErrorLog err_log(display_mgr);
  hyde::Parser parser(display_mgr, err_log);
  hyde::DisplayConfiguration display_cfg = {path, 2, true};

  // Parsing is expected to fail for the invalid examples.
  auto mmod = parser.ParsePath(path, display_cfg);
  EXPECT_FALSE(mmod.has_value());
  EXPECT_FALSE(err_log.IsEmpty());
}

INSTANTIATE_TEST_SUITE_P(
    InvalidSyntaxParsing, FailingExamplesParsingSuite,
    testing::ValuesIn(DrFilesInDir(kInvalidSyntaxExamplesDir)));<|MERGE_RESOLUTION|>--- conflicted
+++ resolved
@@ -2,15 +2,10 @@
 
 #include <gtest/gtest.h>
 
-<<<<<<< HEAD
 #include <cstdlib>
 #include <filesystem>
 #include <fstream>
 #include <sstream>
-=======
-#include <filesystem>
-#include <fstream>
->>>>>>> 74c7eaa0
 #include <string>
 #include <unordered_set>
 
@@ -110,42 +105,36 @@
     }
 
     if (program_opt) {
+      auto generated_file_base = std::string(kGeneratedFilesDir) + "/" +
+                                 fs::path(path).filename().stem().string();
 
-<<<<<<< HEAD
+      // Save the IR
+      {
+        auto ir_out =
+            hyde::FileStream(display_mgr, generated_file_base + ".ir");
+        ir_out.os << *program_opt;
+      }
+
       // CodeGen for Python
-      std::stringstream py_ss;
-      auto py_out = hyde::OutputStream(display_mgr, py_ss);
-
-      hyde::GeneratePythonCode(*program_opt, py_out);
+      auto py_out_path = generated_file_base + ".py";
+      {
+        hyde::FileStream py_out_fs = hyde::FileStream(display_mgr, py_out_path);
+        hyde::GeneratePythonCode(*program_opt, py_out_fs.os);
+      }
 #ifdef MYPY_PATH
-      auto tmpfile = std::string(kGeneratedFilesDir) + "/" +
-                     fs::path(path).filename().stem().string() + ".py";
-      hyde::FileStream py_out_fs = hyde::FileStream(display_mgr, tmpfile);
-      py_out_fs.os << py_ss.str();
-      py_out_fs.os.Flush();
-      py_out_fs.fs.close();
 
       // mypy can take input from a command line string via '-c STRING'
       // but that sounds unsafe to do from here
       auto ret_code = std::system(
-          std::string(std::string(MYPY_PATH) + " " + tmpfile).c_str());
+          std::string(std::string(MYPY_PATH) + " " + py_out_path).c_str());
 
       if (ret_code != 0) {
         FAIL() << "Python mypy type-checking failed! Saved generated code at "
-               << tmpfile << "\n";
+               << py_out_path << "\n";
       }
 #endif
-=======
-      // Save the IR
-      {
-        auto ir_file = std::string(kGeneratedFilesDir) + "/" +
-                       fs::path(path).filename().stem().string() + ".ir";
-        auto ir_out = hyde::FileStream(display_mgr, ir_file);
-        ir_out.os << *program_opt;
-      }
 
       SUCCEED();
->>>>>>> 74c7eaa0
     }
   }
 }
