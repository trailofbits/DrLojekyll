name: Continuous Integration

on:
  push:
    branches:
      - master
  pull_request:

env:
  INSTALL_DIR: "${{ github.workspace }}/installation"

# A full build matrix would vary at least the following:
#
#     - Sanitizers: enabled or disabled
#     - Build mode: debug or release
#     - Fuzzing: enabled or disabled
#     - macOS / several LTS versions of ubuntu / windows
#     - gcc 7 / clang 6.0 / clang 9 / gcc 9
#     - ninja / makefiles / visual studio solution / xcode
#
# This would be hundreds of configurations, and it would be silly to test all
# of them.  Instead, we pick a few notable points from this matrix, to try to
# maximize problem detection ability with a minimal number of configurations.
jobs:
  build1:
    name: Ubuntu 18.04 / GCC 8 / Debug
    runs-on: ubuntu-18.04
    steps:
      - uses: actions/checkout@v2
      - name: Configure
        run: >
          cmake
          -B build
          -DCMAKE_BUILD_TYPE=Debug
          -DCMAKE_C_COMPILER=gcc-8
          -DCMAKE_CXX_COMPILER=g++-8
          -DWARNINGS_AS_ERRORS=1
          -DCMAKE_INSTALL_PREFIX="${{ env.INSTALL_DIR }}"
          .
      - name: Build
        run: make -C build -j "$(nproc)"
<<<<<<< HEAD
      - name: Test
        run: cd build && ctest --output-on-failure
=======
      - name: Install
        run: |
          cmake --build build --target install
          rm -rf build
      - name: Test Install
        run: |
          cd tests/external_build
          cmake -B build \
            -DCMAKE_PREFIX_PATH="${{ env.INSTALL_DIR }}" \
            -DCMAKE_C_COMPILER=gcc-8 \
            -DCMAKE_CXX_COMPILER=g++-8 \
            .
          cmake --build build
>>>>>>> 1854b21c

  build2:
    name: Ubuntu 18.04 / Clang 6.0 / Release
    runs-on: ubuntu-18.04
    steps:
      - uses: actions/checkout@v2
      - name: Configure
        run: >
          cmake -B build
          -DCMAKE_BUILD_TYPE=RelWithDebInfo
          -DCMAKE_C_COMPILER=clang-6.0
          -DCMAKE_CXX_COMPILER=clang++-6.0
          -DWARNINGS_AS_ERRORS=1
          -DCMAKE_INSTALL_PREFIX="${{ env.INSTALL_DIR }}"
          .
      - name: Build
        run: cmake --build build -j "$(nproc)"
<<<<<<< HEAD
      - name: Test
        run: cd build && ctest --output-on-failure
=======
      - name: Install
        run: cmake --build build --target install
      - name: Test Install
        run: |
          cd tests/external_build
          cmake -B build \
            -DCMAKE_PREFIX_PATH="${{ env.INSTALL_DIR }}" \
            -DCMAKE_C_COMPILER=clang-6.0 \
            -DCMAKE_CXX_COMPILER=clang++-6.0 \
            .
          cmake --build build
>>>>>>> 1854b21c

  build3:
    name: Ubuntu 20.04 / Clang 10 / Multi-Config / Fuzz / Sanitizers
    runs-on: ubuntu-20.04
    steps:
      - uses: actions/checkout@v2
      - name: Install Dependencies
        run: |
          set -eux
          export DEBIAN_FRONTEND=noninteractive
          sudo apt-get update
          sudo apt-get install ninja-build clang-10
      - name: Configure
        run: >
          cmake -B build
          -G 'Ninja Multi-Config'
          -DCMAKE_C_COMPILER=clang-10
          -DCMAKE_CXX_COMPILER=clang++-10
          -DENABLE_SANITIZERS=1
          -DENABLE_LIBFUZZER=1
          -DWARNINGS_AS_ERRORS=1
          -DCMAKE_INSTALL_PREFIX="${{ env.INSTALL_DIR }}"
          .

      # We ought to be able to build multiple configurations without them
      # interfering.  First build debug, explicitly invoking `ninja`:
      - name: Build Debug
        run: ninja -C build -f build-Debug.ninja
      - name: Install Debug
        run: cmake --build build --target install
      - name: Test Debug Install
        run: |
          cd tests/external_build
          cmake -B build \
            -DCMAKE_PREFIX_PATH="${{ env.INSTALL_DIR }}" \
            -DCMAKE_C_COMPILER=clang-10 \
            -DCMAKE_CXX_COMPILER=clang++-10 \
            .
          cmake --build build


      # Next, build RelWithDebInfo, using the indirect `cmake --build`
      # invocation of ninja.
      - name: Build Release
        run: cmake --build build --config RelWithDebInfo -j
      - name: Install Release
        run: cmake --build build --target install
      - name: Test Release Install
        run: |
          cd tests/external_build
          cmake -B build \
            -DCMAKE_PREFIX_PATH="${{ env.INSTALL_DIR }}" \
            -DCMAKE_C_COMPILER=clang-10 \
            -DCMAKE_CXX_COMPILER=clang++-10 \
            .
          cmake --build build

      - name: Test Release
        run: cd build && ctest -C RelWithDebInfo --output-on-failure

  build4:
    name: macOS 10.15 / Debug / Sanitizers
    runs-on: macos-10.15
    steps:
      - uses: actions/checkout@v2
      - name: Configure
        run: >
          cmake
          -B build
          -G Xcode
          -DENABLE_SANITIZERS=1
          -DWARNINGS_AS_ERRORS=1
          -DCMAKE_INSTALL_PREFIX="${{ env.INSTALL_DIR }}"
          .
      - name: Build
        run: cmake --build build --config Debug -j "$(sysctl -n hw.ncpu)"
<<<<<<< HEAD
      - name: Test
        run: cd build && ctest --output-on-failure
=======
      - name: Install
        run: cmake --build build --target install
      - name: Test Install
        run: |
          cd tests/external_build
          cmake -B build -G Xcode -DCMAKE_PREFIX_PATH="${{ env.INSTALL_DIR }}" .
          cmake --build build
>>>>>>> 1854b21c

  build5:
    name: Windows Server 2019 / Debug
    runs-on: windows-2019
    steps:
      - uses: actions/checkout@v2
      - name: Configure
        run: >
          cmake
          -B build
          -G "Visual Studio 16 2019"
          -DWARNINGS_AS_ERRORS=0
          -DCMAKE_INSTALL_PREFIX="${{ env.INSTALL_DIR }}"
          .
      - name: Build
        run: cmake --build build --config Debug -j
<<<<<<< HEAD
      - name: Test
        run: cd build && ctest --output-on-failure

  build6:
    name: Ubuntu 18.04 / Clang 8 / Release / Tests Disabled
    runs-on: ubuntu-18.04
    steps:
      - uses: actions/checkout@v2
      - name: Configure
        run: >
          cmake -B build
          -DCMAKE_BUILD_TYPE=Release
          -DCMAKE_C_COMPILER=clang-8
          -DCMAKE_CXX_COMPILER=clang++-8
          -DWARNINGS_AS_ERRORS=1
          -DENABLE_TESTS=0
          .
      - name: Build
        run: make -C build -j "$(nproc)"
=======
      - name: Install
        run: cmake --build build --target install
      - name: Test Install
        run: |
          cd tests/external_build
          cmake -B build -DCMAKE_PREFIX_PATH="${{ env.INSTALL_DIR }}" -G "Visual Studio 16 2019" .
          cmake --build build
>>>>>>> 1854b21c
<|MERGE_RESOLUTION|>--- conflicted
+++ resolved
@@ -39,14 +39,15 @@
           .
       - name: Build
         run: make -C build -j "$(nproc)"
-<<<<<<< HEAD
-      - name: Test
-        run: cd build && ctest --output-on-failure
-=======
+
+      - name: Test
+        run: cd build && ctest --output-on-failure
+
       - name: Install
         run: |
           cmake --build build --target install
           rm -rf build
+
       - name: Test Install
         run: |
           cd tests/external_build
@@ -56,7 +57,6 @@
             -DCMAKE_CXX_COMPILER=g++-8 \
             .
           cmake --build build
->>>>>>> 1854b21c
 
   build2:
     name: Ubuntu 18.04 / Clang 6.0 / Release
@@ -74,12 +74,13 @@
           .
       - name: Build
         run: cmake --build build -j "$(nproc)"
-<<<<<<< HEAD
-      - name: Test
-        run: cd build && ctest --output-on-failure
-=======
-      - name: Install
-        run: cmake --build build --target install
+
+      - name: Test
+        run: cd build && ctest --output-on-failure
+
+      - name: Install
+        run: cmake --build build --target install
+
       - name: Test Install
         run: |
           cd tests/external_build
@@ -89,7 +90,6 @@
             -DCMAKE_CXX_COMPILER=clang++-6.0 \
             .
           cmake --build build
->>>>>>> 1854b21c
 
   build3:
     name: Ubuntu 20.04 / Clang 10 / Multi-Config / Fuzz / Sanitizers
@@ -166,18 +166,18 @@
           .
       - name: Build
         run: cmake --build build --config Debug -j "$(sysctl -n hw.ncpu)"
-<<<<<<< HEAD
-      - name: Test
-        run: cd build && ctest --output-on-failure
-=======
-      - name: Install
-        run: cmake --build build --target install
+
+      - name: Test
+        run: cd build && ctest --output-on-failure
+
+      - name: Install
+        run: cmake --build build --target install
+
       - name: Test Install
         run: |
           cd tests/external_build
           cmake -B build -G Xcode -DCMAKE_PREFIX_PATH="${{ env.INSTALL_DIR }}" .
           cmake --build build
->>>>>>> 1854b21c
 
   build5:
     name: Windows Server 2019 / Debug
@@ -194,7 +194,7 @@
           .
       - name: Build
         run: cmake --build build --config Debug -j
-<<<<<<< HEAD
+
       - name: Test
         run: cd build && ctest --output-on-failure
 
@@ -214,12 +214,12 @@
           .
       - name: Build
         run: make -C build -j "$(nproc)"
-=======
-      - name: Install
-        run: cmake --build build --target install
+
+      - name: Install
+        run: cmake --build build --target install
+
       - name: Test Install
         run: |
           cd tests/external_build
           cmake -B build -DCMAKE_PREFIX_PATH="${{ env.INSTALL_DIR }}" -G "Visual Studio 16 2019" .
-          cmake --build build
->>>>>>> 1854b21c
+          cmake --build build