--- conflicted
+++ resolved
@@ -186,7 +186,14 @@
         run: cmake --build build --config Debug -j
       - name: Install
         run: cmake --build build --target install
-<<<<<<< HEAD
+      - name: Test Install
+        run: |
+          cd tests/external_build
+          cmake -B build \
+            -DCMAKE_PREFIX_PATH="${INSTALL_DIR}" \
+            -G "Visual Studio 16 2019" \
+            .
+          cmake --build build
 
   build6:
     name: Docker image
@@ -196,14 +203,4 @@
       - name: Build Docker image
         run: docker build -t trailofbits/drlojekyll .
       - name: Test Docker image
-        run: prog=join_attributes; docker run --rm -v $(pwd):/drlog/local -w /drlog/local trailofbits/drlojekyll -dot "${prog}.dot" -amalgamation "${prog}.amal" -o "${prog}.out" "./data/examples/${prog}.dr"
-=======
-      - name: Test Install
-        run: |
-          cd tests/external_build
-          cmake -B build \
-            -DCMAKE_PREFIX_PATH="${INSTALL_DIR}" \
-            -G "Visual Studio 16 2019" \
-            .
-          cmake --build build
->>>>>>> a9f32e4c
+        run: prog=join_attributes; docker run --rm -v $(pwd):/drlog/local -w /drlog/local trailofbits/drlojekyll -dot "${prog}.dot" -amalgamation "${prog}.amal" -o "${prog}.out" "./data/examples/${prog}.dr"