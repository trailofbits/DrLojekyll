--- conflicted
+++ resolved
@@ -130,7 +130,9 @@
           .
       - name: Build
         run: cmake --build build --config Debug -j
-<<<<<<< HEAD
+      - name: Install
+        run: cmake --build build --target install
+
   build6:
     name: Docker image
     runs-on: ubuntu-latest
@@ -139,8 +141,4 @@
       - name: Build Docker image
         run: docker build -t trailofbits/drlojekyll .
       - name: Test Docker image
-        run: prog=join_attributes; docker run --rm -v $(pwd):/drlog/local -w /drlog/local trailofbits/drlojekyll -dot "${prog}.dot" -amalgamation "${prog}.amal" -o "${prog}.out" "./data/examples/${prog}.dr"
-=======
-      - name: Install
-        run: cmake --build build --target install
->>>>>>> d9912530
+        run: prog=join_attributes; docker run --rm -v $(pwd):/drlog/local -w /drlog/local trailofbits/drlojekyll -dot "${prog}.dot" -amalgamation "${prog}.amal" -o "${prog}.out" "./data/examples/${prog}.dr"