--- conflicted
+++ resolved
@@ -25,8 +25,6 @@
   build1:
     name: Ubuntu 18.04 / GCC 8 / Debug
     runs-on: ubuntu-18.04
-    env:
-      INSTALL_DIR: ${GITHUB_WORKSPACE}installation
     steps:
       - uses: actions/checkout@v2
       - name: Configure
@@ -37,11 +35,7 @@
           -DCMAKE_C_COMPILER=gcc-8
           -DCMAKE_CXX_COMPILER=g++-8
           -DWARNINGS_AS_ERRORS=1
-<<<<<<< HEAD
-          -DCMAKE_INSTALL_PREFIX="${INSTALL_DIR}"
-=======
           -DCMAKE_INSTALL_PREFIX="${{ env.INSTALL_DIR }}"
->>>>>>> 1854b21c
           .
       - name: Build
         run: make -C build -j "$(nproc)"
@@ -53,11 +47,7 @@
         run: |
           cd tests/external_build
           cmake -B build \
-<<<<<<< HEAD
-            -DCMAKE_PREFIX_PATH="${INSTALL_DIR}" \
-=======
             -DCMAKE_PREFIX_PATH="${{ env.INSTALL_DIR }}" \
->>>>>>> 1854b21c
             -DCMAKE_C_COMPILER=gcc-8 \
             -DCMAKE_CXX_COMPILER=g++-8 \
             .
@@ -66,8 +56,6 @@
   build2:
     name: Ubuntu 18.04 / Clang 6.0 / Release
     runs-on: ubuntu-18.04
-    env:
-      INSTALL_DIR: ${GITHUB_WORKSPACE}installation
     steps:
       - uses: actions/checkout@v2
       - name: Configure
@@ -77,11 +65,7 @@
           -DCMAKE_C_COMPILER=clang-6.0
           -DCMAKE_CXX_COMPILER=clang++-6.0
           -DWARNINGS_AS_ERRORS=1
-<<<<<<< HEAD
-          -DCMAKE_INSTALL_PREFIX="${INSTALL_DIR}"
-=======
           -DCMAKE_INSTALL_PREFIX="${{ env.INSTALL_DIR }}"
->>>>>>> 1854b21c
           .
       - name: Build
         run: cmake --build build -j "$(nproc)"
@@ -91,11 +75,7 @@
         run: |
           cd tests/external_build
           cmake -B build \
-<<<<<<< HEAD
-            -DCMAKE_PREFIX_PATH="${INSTALL_DIR}" \
-=======
             -DCMAKE_PREFIX_PATH="${{ env.INSTALL_DIR }}" \
->>>>>>> 1854b21c
             -DCMAKE_C_COMPILER=clang-6.0 \
             -DCMAKE_CXX_COMPILER=clang++-6.0 \
             .
@@ -104,8 +84,6 @@
   build3:
     name: Ubuntu 20.04 / Clang 10 / Multi-Config / Fuzz / Sanitizers
     runs-on: ubuntu-20.04
-    env:
-      INSTALL_DIR: ${GITHUB_WORKSPACE}installation
     steps:
       - uses: actions/checkout@v2
       - name: Install Dependencies
@@ -123,11 +101,7 @@
           -DENABLE_SANITIZERS=1
           -DENABLE_LIBFUZZER=1
           -DWARNINGS_AS_ERRORS=1
-<<<<<<< HEAD
-          -DCMAKE_INSTALL_PREFIX="${INSTALL_DIR}"
-=======
           -DCMAKE_INSTALL_PREFIX="${{ env.INSTALL_DIR }}"
->>>>>>> 1854b21c
           .
 
       # We ought to be able to build multiple configurations without them
@@ -140,11 +114,7 @@
         run: |
           cd tests/external_build
           cmake -B build \
-<<<<<<< HEAD
-            -DCMAKE_PREFIX_PATH="${INSTALL_DIR}" \
-=======
             -DCMAKE_PREFIX_PATH="${{ env.INSTALL_DIR }}" \
->>>>>>> 1854b21c
             -DCMAKE_C_COMPILER=clang-10 \
             -DCMAKE_CXX_COMPILER=clang++-10 \
             .
@@ -161,11 +131,7 @@
         run: |
           cd tests/external_build
           cmake -B build \
-<<<<<<< HEAD
-            -DCMAKE_PREFIX_PATH="${INSTALL_DIR}" \
-=======
             -DCMAKE_PREFIX_PATH="${{ env.INSTALL_DIR }}" \
->>>>>>> 1854b21c
             -DCMAKE_C_COMPILER=clang-10 \
             -DCMAKE_CXX_COMPILER=clang++-10 \
             .
@@ -174,8 +140,6 @@
   build4:
     name: macOS 10.15 / Debug / Sanitizers
     runs-on: macos-10.15
-    env:
-      INSTALL_DIR: ${GITHUB_WORKSPACE}installation
     steps:
       - uses: actions/checkout@v2
       - name: Configure
@@ -185,11 +149,7 @@
           -G Xcode
           -DENABLE_SANITIZERS=1
           -DWARNINGS_AS_ERRORS=1
-<<<<<<< HEAD
-          -DCMAKE_INSTALL_PREFIX="${INSTALL_DIR}"
-=======
           -DCMAKE_INSTALL_PREFIX="${{ env.INSTALL_DIR }}"
->>>>>>> 1854b21c
           .
       - name: Build
         run: cmake --build build --config Debug -j "$(sysctl -n hw.ncpu)"
@@ -198,18 +158,12 @@
       - name: Test Install
         run: |
           cd tests/external_build
-<<<<<<< HEAD
-          cmake -B build -G Xcode -DCMAKE_PREFIX_PATH="${INSTALL_DIR}" .
-=======
           cmake -B build -G Xcode -DCMAKE_PREFIX_PATH="${{ env.INSTALL_DIR }}" .
->>>>>>> 1854b21c
           cmake --build build
 
   build5:
     name: Windows Server 2019 / Debug
     runs-on: windows-2019
-    env:
-      INSTALL_DIR: ${GITHUB_WORKSPACE}installation
     steps:
       - uses: actions/checkout@v2
       - name: Configure
@@ -218,11 +172,7 @@
           -B build
           -G "Visual Studio 16 2019"
           -DWARNINGS_AS_ERRORS=0
-<<<<<<< HEAD
-          -DCMAKE_INSTALL_PREFIX="${INSTALL_DIR}"
-=======
           -DCMAKE_INSTALL_PREFIX="${{ env.INSTALL_DIR }}"
->>>>>>> 1854b21c
           .
       - name: Build
         run: cmake --build build --config Debug -j
@@ -231,11 +181,7 @@
       - name: Test Install
         run: |
           cd tests/external_build
-<<<<<<< HEAD
-          cmake -B build \
-            -DCMAKE_PREFIX_PATH="${INSTALL_DIR}" \
-            -G "Visual Studio 16 2019" \
-            .
+          cmake -B build -DCMAKE_PREFIX_PATH="${{ env.INSTALL_DIR }}" -G "Visual Studio 16 2019" .
           cmake --build build
 
   build6:
@@ -250,8 +196,4 @@
           docker build -t trailofbits/drlojekyll --target=test_lib .
       - name: Test Docker Executable
         run: prog=join_attributes; docker run --rm -v $(pwd):/drlog/local -w /drlog/local trailofbits/drlojekyll -dot "${prog}.dot" -amalgamation "${prog}.amal" -o "${prog}.out" "./data/examples/${prog}.dr"
-      - name: Test Docker Library
-=======
-          cmake -B build -DCMAKE_PREFIX_PATH="${{ env.INSTALL_DIR }}" -G "Visual Studio 16 2019" .
-          cmake --build build
->>>>>>> 1854b21c
+      - name: Test Docker Library