# Copyright 2020, Trail of Bits, Inc. All rights reserved.

<<<<<<< HEAD
set(Runtime_PUBLIC_H
    "${PROJECT_SOURCE_DIR}/include/drlojekyll/Runtime/Runtime.h"
)

set(Runtime_SRCS
    "Runtime.cpp"
)

set(Runtime_PRIV_DEPS
    settings
)

set(Runtime_DEPS
)

define_static_library(Runtime
  CURDIR ${CMAKE_CURRENT_SOURCE_DIR}
  SOURCES ${Runtime_SRCS}
  PUBLIC_HEADERS ${Runtime_PUBLIC_H}
  DEPENDENCIES ${Runtime_DEPS}
  PRIVATE_DEPS ${Runtime_PRIV_DEPS}
)
=======
add_library(runtime STATIC
    "Runtime.cpp"
)

target_link_libraries(runtime PUBLIC settings)
>>>>>>> 63fd4970
<|MERGE_RESOLUTION|>--- conflicted
+++ resolved
@@ -1,6 +1,5 @@
 # Copyright 2020, Trail of Bits, Inc. All rights reserved.
 
-<<<<<<< HEAD
 set(Runtime_PUBLIC_H
     "${PROJECT_SOURCE_DIR}/include/drlojekyll/Runtime/Runtime.h"
 )
@@ -22,11 +21,4 @@
   PUBLIC_HEADERS ${Runtime_PUBLIC_H}
   DEPENDENCIES ${Runtime_DEPS}
   PRIVATE_DEPS ${Runtime_PRIV_DEPS}
-)
-=======
-add_library(runtime STATIC
-    "Runtime.cpp"
-)
-
-target_link_libraries(runtime PUBLIC settings)
->>>>>>> 63fd4970
+)