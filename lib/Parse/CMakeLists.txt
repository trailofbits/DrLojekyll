--- conflicted
+++ resolved
@@ -34,26 +34,6 @@
     "Variable.cpp"
 )
 
-<<<<<<< HEAD
-find_package(Filesystem REQUIRED)
-target_link_libraries(parse
-    PUBLIC
-        settings
-        display
-        lex
-        util
-	std::filesystem
-)
-
-install(
-  TARGETS parse
-  RUNTIME
-    DESTINATION "bin"
-  LIBRARY
-    DESTINATION "lib/drlojekyll"
-  ARCHIVE
-    DESTINATION "lib/drlojekyll"
-=======
 set(Parse_PRIV_DEPS
     settings
 )
@@ -73,5 +53,4 @@
   PUBLIC_HEADERS ${Parse_PUBLIC_H}
   DEPENDENCIES ${Parse_DEPS}
   PRIVATE_DEPS ${Parse_PRIV_DEPS}
->>>>>>> d9912530
 )