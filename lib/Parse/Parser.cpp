// Copyright 2019, Trail of Bits, Inc. All rights reserved.

#include "Parser.h"

// TODO(pag):
//  - Add syntax like:
//
//        foo(A, B)
//          : a(...),
//            b(...)
//          : c(...).
//
//    As a variant form of
//
//        foo(A, B)
//          : a(...),
//            b(...).
//        foo(A, B)
//          : c(...).
//
//  - Add an ordered choice operator :-. This would only be allowed for #local
//    definitions, because otherwise you could define clauses in other modules
//    and not guarantee an order.
//        foo(A, B)
//          :- x(Y, Y, Z),
//             ....
//
//    Independent of cut, the semantics of ordered sequencing doesn't actually
//    matter, and so really, it's all about ordering and the CUT operator.
//    One possibility is that if one case is proven, then all others are somehow
//    double checked. If any fail, the tuple is not sent forward. The mechanics
//    of that double checking isn't super idea.
//
//        not_x(A) :- x(A), !, fail.
//        not_x(A).
//
//    What might that look like as a data flow? On its own, perhaps nothing,
//    but we could require, in the sips visior, that any variable appearing
//    before a CUT is bound, and thus the usage with the argument A is bound.
//
//        foo(A) : bar(A), not_x(A).
//
//        [bar A] -+----------------------------------.
//                 +-> [ANTI-JOIN (A,A)] -> not_x(A) --+--> [JOIN (A,A)] -->
//          [x A] -'
//
//    Maybe an ANTI-JOIN is actually what is needed to support !x(A), and
//    CUTs and ordered choice should be ignored!

namespace hyde {

// Lex all the tokens from a display. This fills up `tokens` with the tokens.
// There should always be at least one token in the display, e.g. for EOF or
// error.
void ParserImpl::LexAllTokens(Display display) {

  DisplayReader reader(display);
  lexer.ReadFromDisplay(reader);
  tokens.clear();

  Token tok;
  DisplayPosition line_start_pos;
  DisplayPosition prev_pos;
  auto ignore_line = false;

  while (lexer.TryGetNextToken(context->string_pool, &tok)) {
    auto lexeme = tok.Lexeme();

    if (Lexeme::kWhitespace == lexeme &&
        tok.Line() < tok.NextPosition().Line()) {
      line_start_pos = tok.NextPosition();
      assert(line_start_pos.IsValid());
    }

    if (line_start_pos.IsInvalid()) {
      line_start_pos = tok.Position();
    }

    // Report lexing errors and fix up the tokens into non-errors.
    if (tok.IsInvalid()) {
      Error err(context->display_manager,
                DisplayRange(line_start_pos, tok.NextPosition()),
                tok.SpellingRange(), tok.ErrorPosition());

      switch (lexeme) {
        case Lexeme::kInvalid: {
          std::stringstream error_ss;
          if (reader.TryGetErrorMessage(&error_ss)) {
            err << error_ss.str();
          } else {
            err << "Unrecognized token in stream";
          }
          ignore_line = true;
          break;
        }

        case Lexeme::kInvalidStreamOrDisplay: {
          std::stringstream error_ss;
          if (reader.TryGetErrorMessage(&error_ss)) {
            err << error_ss.str();
          } else {
            err << "Error reading data from stream";
          }
          tok = Token::FakeEndOfFile(tok.Position());
          break;
        }

        case Lexeme::kInvalidDirective:
          err << "Unrecognized declaration '" << tok << "'";
          ignore_line = true;
          break;

        case Lexeme::kInvalidNumber:
          err << "Invalid number literal '" << tok << "'";
          tok = Token::FakeNumberLiteral(tok.Position(), tok.SpellingWidth());
          break;

        case Lexeme::kInvalidOctalNumber:
          err << "Invalid octal digit in number literal '" << tok << "'";
          tok = Token::FakeNumberLiteral(tok.Position(), tok.SpellingWidth());
          break;

        case Lexeme::kInvalidHexadecimalNumber:
          err << "Invalid hexadecimal digit in number literal '" << tok << "'";
          tok = Token::FakeNumberLiteral(tok.Position(), tok.SpellingWidth());
          break;

        case Lexeme::kInvalidBinaryNumber:
          err << "Invalid binary digit in number literal '" << tok << "'";
          tok = Token::FakeNumberLiteral(tok.Position(), tok.SpellingWidth());
          break;

        case Lexeme::kInvalidNewLineInString:
          err << "Invalid new line character in string literal";
          tok = Token::FakeStringLiteral(tok.Position(), tok.SpellingWidth());
          break;

        case Lexeme::kInvalidEscapeInString:
          err << "Invalid escape character '" << tok.InvalidChar()
              << "' in string literal";
          tok = Token::FakeStringLiteral(tok.Position(), tok.SpellingWidth());
          break;

        case Lexeme::kInvalidTypeName:
          err << "Invalid type name '" << tok << "'";
          tok = Token::FakeType(tok.Position(), tok.SpellingWidth());
          break;

        case Lexeme::kInvalidUnterminatedString:
          err << "Unterminated string literal";
          ignore_line = true;

          // NOTE(pag): No recovery, i.e. exclude the token.
          break;

        case Lexeme::kInvalidUnterminatedCode:
          err << "Unterminated code literal of unknown language";
          ignore_line = true;

          // NOTE(pag): No recovery, i.e. exclude the token.
          break;

        case Lexeme::kInvalidUnterminatedCxxCode:
          err << "Unterminated C++ code literal";
          ignore_line = true;

          // NOTE(pag): No recovery, i.e. exclude the token.
          break;

        case Lexeme::kInvalidUnterminatedPythonCode:
          err << "Unterminated Python code literal";
          ignore_line = true;

          // NOTE(pag): No recovery, i.e. exclude the token.
          break;

        case Lexeme::kInvalidPragma:
          if (ignore_line) {
            err << "Unexpected pragma '" << tok << "'";
            break;

          // Recovery is to drop the token.
          } else {
            continue;
          }

        case Lexeme::kInvalidUnknown:
          if (ignore_line) {
            err << "Unexpected character sequence '" << tok.InvalidChar()
                << "' in stream";
            break;

          // There's no recovery, but we'll add it into the token list to
          // report a more useful error at a higher level (i.e. in the
          // context of parsing something).
          } else {
            tokens.push_back(tok);
            continue;
          }

        default: break;
      }

      context->error_log.Append(std::move(err));

      // If we're not skipping the rest of the line, and if we corrected the
      // token, then add it in.
      if (!ignore_line) {
        tokens.push_back(tok);
      }

    } else if (Lexeme::kEndOfFile == lexeme) {
      tokens.push_back(tok);
      prev_pos = tok.Position();
      ignore_line = false;

    // If we're in a mode where we're ignoring the rest of the line, then only
    // add in this token if it moves us to a new line. We get into the ignore
    // line mode when we encounter unrecognized directives.
    } else if (ignore_line) {

      int64_t num_lines = 0;
      prev_pos.TryComputeDistanceTo(tok.NextPosition(), nullptr, &num_lines,
                                    nullptr);
      if (num_lines) {
        ignore_line = false;
        tokens.push_back(tok);
      }

    // All good, add the token in.
    } else {
      tokens.push_back(tok);
      prev_pos = tok.Position();
    }
  }
  if (tokens.empty() || (tokens.back().Lexeme() != Lexeme::kEndOfFile)) {

    // Ensures that there is always an EOF token at the end of a file if there are no tokens
    tokens.push_back(Token::FakeEndOfFile(tok.Position()));
  }

  // Ensures that there is always an EOF token at the end of a file if there are no tokens
  // or if the file does not end with an EOF token
  if (tokens.empty() || (tokens.back().Lexeme() != Lexeme::kEndOfFile)) {
    tokens.push_back(Token::FakeEndOfFile(tok.Position()));
  }
}

// Read the next token.
bool ParserImpl::ReadNextToken(Token &tok_out) {
  while (next_tok_index < tokens.size()) {
    auto &next_tok = tokens[next_tok_index];
    ++next_tok_index;

    switch (next_tok.Lexeme()) {
      case Lexeme::kInvalid:
      case Lexeme::kInvalidDirective:
      case Lexeme::kInvalidNumber:
      case Lexeme::kInvalidOctalNumber:
      case Lexeme::kInvalidHexadecimalNumber:
      case Lexeme::kInvalidBinaryNumber:
      case Lexeme::kInvalidNewLineInString:
      case Lexeme::kInvalidEscapeInString:
      case Lexeme::kInvalidUnterminatedString:
      case Lexeme::kInvalidUnterminatedCxxCode:
      case Lexeme::kInvalidUnterminatedPythonCode:
      case Lexeme::kInvalidPragma:
      case Lexeme::kComment: continue;

      // Adjust for foreign types.
      case Lexeme::kIdentifierAtom:
      case Lexeme::kIdentifierVariable: {
        const auto id = next_tok.IdentifierId();
        if (context->foreign_types.count(id)) {
          next_tok = next_tok.AsForeignType();
        } else if (context->foreign_constants.count(id)) {
          next_tok = next_tok.AsForeignConstant(
              context->foreign_constants[id]->type.Kind());
        }
      }
        [[clang::fallthrough]];

      // We pass these through so that we can report more meaningful
      // errors in locations relevant to specific parses.
      case Lexeme::kInvalidUnknown:
      default: tok_out = next_tok; return true;
    }
  }
  return false;
}

// Read the next sub token.
bool ParserImpl::ReadNextSubToken(Token &tok_out) {
  if (next_sub_tok_index < sub_tokens.size()) {
    tok_out = sub_tokens[next_sub_tok_index];
    ++next_sub_tok_index;
    return true;
  } else {
    return false;
  }
}

// Read until the next period. This fills up `sub_tokens` with all
// read tokens (excluding any whitespace found along the way).
// Returns `false` if a period is not found.
bool ParserImpl::ReadStatement(void) {
  Token tok;

  std::vector<Token> opening_parens;
  scope_range = DisplayRange();

  while (ReadNextToken(tok)) {
    switch (tok.Lexeme()) {
      case Lexeme::kEndOfFile:
        scope_range = SubTokenRange();
        UnreadToken();
        return false;
      case Lexeme::kPuncPeriod:
        sub_tokens.push_back(tok);
        if (opening_parens.empty()) {
          scope_range = SubTokenRange();
          return true;
        }
        continue;
      case Lexeme::kPuncOpenParen:
        sub_tokens.push_back(tok);
        opening_parens.push_back(tok);
        continue;
      case Lexeme::kPuncCloseParen:
        sub_tokens.push_back(tok);
        if (opening_parens.empty() ||
            opening_parens.back().Lexeme() != Lexeme::kPuncOpenParen) {
          context->error_log.Append(scope_range, tok.SpellingRange())
              << "Unmatched closing parenthesis";
        } else {
          opening_parens.pop_back();
        }
        continue;
      case Lexeme::kPuncOpenBrace:
        sub_tokens.push_back(tok);
        opening_parens.push_back(tok);
        continue;
      case Lexeme::kPuncCloseBrace:
        sub_tokens.push_back(tok);
        if (opening_parens.empty() ||
            opening_parens.back().Lexeme() != Lexeme::kPuncOpenBrace) {
          context->error_log.Append(scope_range, tok.SpellingRange())
              << "Unmatched closing brace";
        } else {
          opening_parens.pop_back();
        }
        continue;
      case Lexeme::kWhitespace: continue;
      case Lexeme::kComment: continue;
      default: sub_tokens.push_back(tok); continue;
    }
  }

  scope_range = SubTokenRange();

  for (auto opening_paren : opening_parens) {
    context->error_log.Append(scope_range, opening_paren.SpellingRange())
        << "Unmatched opening parenthesis/brace";
  }
  return false;
}

// Unread the last read token.
void ParserImpl::UnreadToken(void) {
  if (next_tok_index) {
    --next_tok_index;
  }
}

// Unread the last read sub token.
void ParserImpl::UnreadSubToken(void) {
  if (next_sub_tok_index) {
    --next_sub_tok_index;
  }
}

// Return the display range of all the sub tokens.
DisplayRange ParserImpl::SubTokenRange(void) const {
  assert(!sub_tokens.empty());
  return DisplayRange(sub_tokens.front().Position(),
                      sub_tokens.back().NextPosition());
}

// Try to parse `sub_range` as an exported rule, adding it to `module`
// if successful.
template <typename NodeType, DeclarationKind kDeclKind,
          Lexeme kIntroducerLexeme>
void ParserImpl::ParseLocalExport(
    Node<ParsedModule> *module,
    std::vector<std::unique_ptr<Node<NodeType>>> &out_vec) {
  Token tok;
  if (!ReadNextSubToken(tok)) {
    assert(false);
  }

  assert(tok.Lexeme() == kIntroducerLexeme);
  auto introducer_tok = tok;

  // State transition diagram for parsing locals.
  //
  //               .--------<--------<-------.
  //     0      1  |     2       3       4   |
  // -- atom -- ( -+-> type-+-> var -+-> , --'
  //               '.______.'        |
  //                                 '-> ) -> inline
  //                                     5      6

  int state = 0;
  std::unique_ptr<Node<NodeType>> local;
  std::unique_ptr<Node<ParsedParameter>> param;
  std::vector<std::unique_ptr<Node<ParsedParameter>>> params;

  // Interpretation of this local/export as a clause.
  std::vector<Token> clause_toks;
  bool has_embedded_clauses = false;

  DisplayPosition next_pos;
  Token name;

  bool has_mutable_parameter = false;

  for (next_pos = tok.NextPosition(); ReadNextSubToken(tok);
       next_pos = tok.NextPosition()) {

    if (local) {
      local->last_tok = tok;
    }

    const auto lexeme = tok.Lexeme();
    const auto tok_range = tok.SpellingRange();

    switch (state) {
      case 0:
        if (Lexeme::kIdentifierAtom == lexeme) {
          name = tok;
          state = 1;
          clause_toks.push_back(tok);
          continue;

        } else {
          context->error_log.Append(scope_range, tok_range)
              << "Expected atom here (lower case identifier) for the name of "
              << "the " << introducer_tok << " being declared, got '" << tok
              << "' instead";
          return;
        }
      case 1:
        if (Lexeme::kPuncOpenParen == lexeme) {
          state = 2;
          clause_toks.push_back(tok);
          continue;

        } else {
          context->error_log.Append(scope_range, tok_range)
              << "Expected opening parenthesis here to begin parameter list of "
              << introducer_tok << " '" << name << "', but got '" << tok
              << "' instead";
          return;
        }

      case 2:
        if (!param) {
          param.reset(new Node<ParsedParameter>);
        }

        if (tok.IsType()) {
          param->opt_type = tok;
          param->parsed_opt_type = true;
          state = 3;
          continue;

        } else if (Lexeme::kKeywordMutable == lexeme) {
          param->opt_binding = tok;
          state = 5;
          continue;

        } else if (Lexeme::kIdentifierVariable == lexeme) {
          param->name = tok;
          state = 4;
          continue;

        } else {
          context->error_log.Append(scope_range, tok_range)
              << "Expected type name (lower case identifier, e.g. u32), "
              << "'mutable' keyword, or variable name (capitalized identifier) "
              << "for parameter in " << introducer_tok << " '" << name
              << "', but got '" << tok << "' instead";
          return;
        }

      case 3:
        if (Lexeme::kIdentifierVariable == lexeme) {
          param->name = tok;
          state = 4;
          continue;

        } else {
          context->error_log.Append(scope_range, tok_range)
              << "Expected named variable here (capitalized identifier) as a "
              << "parameter name of " << introducer_tok << " '" << name
              << "', but got '" << tok << "' instead";
          return;
        }

      case 4:
        clause_toks.push_back(param->name);

        // Add the parameter in.
        if (!params.empty()) {
          params.back()->next = param.get();

          if (params.size() == kMaxArity) {
            const auto err_range = ParsedParameter(param.get()).SpellingRange();
            context->error_log.Append(scope_range, err_range)
                << "Too many parameters to " << introducer_tok << " '" << name
                << "'; the maximum number of parameters is " << kMaxArity;
            return;
          }
        }

        param->index = static_cast<unsigned>(params.size());
        params.push_back(std::move(param));

        if (Lexeme::kPuncComma == lexeme) {
          clause_toks.push_back(tok);
          state = 2;
          continue;

        } else if (Lexeme::kPuncCloseParen == lexeme) {
          clause_toks.push_back(tok);
          local.reset(
              AddDecl<NodeType>(module, kDeclKind, name, params.size()));
          if (!local) {
            return;

          } else {
            local->rparen = tok;
            local->name = name;
            local->parameters.swap(params);
            local->directive_pos = sub_tokens.front().Position();
            state = 8;
            continue;
          }

        } else {
          context->error_log.Append(scope_range, tok_range)
              << "Expected either a comma or a closing parenthesis here, "
              << "but got '" << tok << "' instead";
          return;
        }

      case 5:
        if (Lexeme::kPuncOpenParen == lexeme) {
          state = 6;
          continue;

        } else {
          context->error_log.Append(scope_range, tok_range)
              << "Expected an opening parenthesis here, but got '" << tok
              << "' instead";
          return;
        }

      case 6:
        if (Lexeme::kIdentifierAtom == lexeme) {

#if defined(__GNUC__) || defined(__clang__)
#  pragma GCC diagnostic push
#  pragma GCC diagnostic ignored "-Wconversion"
#endif
          parse::IdInterpreter interpreter = {};
          interpreter.info.atom_name_id = tok.IdentifierId();
          interpreter.info.arity = 3;  // Old val, proposed val, new val.

#if defined(__GNUC__) || defined(__clang__)
#  pragma GCC diagnostic pop
#endif

          const auto id = interpreter.flat;
          if (!context->declarations.count(id)) {
            context->error_log.Append(scope_range, tok_range)
                << "Expected a functor name here, but got '" << tok
                << "' instead; maybe it wasn't declared yet?";
            return;
          }

          auto decl = context->declarations[id];
          if (decl->context->kind != DeclarationKind::kFunctor) {
            context->error_log.Append(scope_range, tok_range)
                << "Expected a functor name here, but got a "
                << decl->KindName() << " name instead";
            return;
          }

          has_mutable_parameter = true;
          param->opt_merge = reinterpret_cast<Node<ParsedFunctor> *>(decl);
          param->opt_merge->is_merge = true;
          assert(param->opt_merge->parameters.size() == 3);

          // Make sure the `range` specification of the merge functor is sane.
          if (decl->range_begin_opt.IsValid()) {
            if (decl->range != FunctorRange::kOneToOne) {
              DisplayRange range_spec(decl->range_begin_opt.Position(),
                                      decl->range_end_opt.NextPosition());

              auto err = context->error_log.Append(scope_range, tok_range);

              err << "Merge functor '" << decl->name << "/3' declared with "
                  << "explicit, non-one-to-one range specification, but must "
                  << "be one-to-one, i.e. 'range(.)'";

              err.Note(ParsedFunctor(param->opt_merge).SpellingRange(),
                       range_spec)
                  << "Incorrect range specification specification is here";
              return;
            }
          } else {
            decl->range = FunctorRange::kOneToOne;
          }

          param->opt_type =
              TypeLoc(param->opt_merge->parameters[0]->opt_type.Kind(),
                      param->opt_mutable_range);

          // NOTE(pag): We don't mark `param->parsed_opt_type` as `true` because
          //            it's coming from the functor, and thus would result in
          //            an unusual spelling range.
          //
          // TODO(pag): Does the above setting of `opt_type`, to get it to use
          //            the spelling range of the `mutable(...)` conflict with
          //            the below error reporting?

          // Make sure all parameters of the functor being used as a merge
          // operator have matching types.
          for (auto p = 1u; p <= 2u; ++p) {
            if (param->opt_merge->parameters[p]->opt_type.Kind() !=
                param->opt_type.Kind()) {

              auto err = context->error_log.Append(
                  ParsedFunctor(param->opt_merge).SpellingRange(),
                  param->opt_merge->parameters[p]->opt_type.SpellingRange());

              err << "Mismatch between parameter type '"
                  << param->opt_merge->parameters[p - 1]
                         ->opt_type.SpellingRange()
                  << "' for parameter '"
                  << param->opt_merge->parameters[p - 1]->name
                  << "and parameter type '"
                  << param->opt_merge->parameters[p]->opt_type.SpellingRange()
                  << "' for parameter '"
                  << param->opt_merge->parameters[p]->name
                  << "' of merge functor '" << decl->name << "'";

              auto note = err.Note(scope_range, tok_range);
              note << "Functor '" << tok
                   << "' specified as merge operator here";
              return;
            }
          }

          // Make sure the first two parameters of the merge functor are bound,
          // and the last is free.
          if (param->opt_merge->parameters[0]->opt_binding.Lexeme() !=
              Lexeme::kKeywordBound) {
            auto err = context->error_log.Append(
                ParsedFunctor(param->opt_merge).SpellingRange(),
                param->opt_merge->parameters[0]->opt_binding.SpellingRange());
            err << "First parameter of merge functor '" << decl->name
                << "' must be bound";

            auto note = err.Note(scope_range, tok_range);
            note << "Functor '" << tok << "' specified as merge operator here";
            return;
          }

          if (param->opt_merge->parameters[1]->opt_binding.Lexeme() !=
              Lexeme::kKeywordBound) {
            auto err = context->error_log.Append(
                ParsedFunctor(param->opt_merge).SpellingRange(),
                param->opt_merge->parameters[0]->opt_binding.SpellingRange());
            err << "Second parameter of merge functor '" << decl->name
                << "' must be bound";

            err.Note(scope_range, tok_range)
                << "Functor '" << tok << "' specified as merge operator here";
            return;
          }

          if (param->opt_merge->parameters[2]->opt_binding.Lexeme() !=
              Lexeme::kKeywordFree) {
            auto err = context->error_log.Append(
                ParsedFunctor(param->opt_merge).SpellingRange(),
                param->opt_merge->parameters[0]->opt_binding.SpellingRange());
            err << "Third parameter of merge functor '" << decl->name
                << "' must be free";

            err.Note(scope_range, tok_range)
                << "Functor '" << tok << "' specified as merge operator here";
            return;
          }

          // Make sure that the functor isn't impure.
          if (!param->opt_merge->is_pure) {
            context->error_log.Append(scope_range, tok_range)
                << "Value merging functor " << tok << "/3 cannot be used in a "
                << "mutable parameter because it's marked as impure";
            return;
          }

          state = 7;
          continue;

        } else {
          context->error_log.Append(scope_range, tok_range)
              << "Expected a functor name here, but got '" << tok
              << "' instead";
          return;
        }

      case 7:
        if (Lexeme::kPuncCloseParen == lexeme) {
          param->opt_mutable_range =
              DisplayRange(param->opt_binding.Position(), tok.NextPosition());
          state = 3;  // Go parse the variable name; we can infer the type

          // name from the functor.
          continue;

        } else {
          context->error_log.Append(scope_range, tok_range)
              << "Expected a closing parenthesis here, but got '" << tok
              << "' instead";
          return;
        }
      case 8:
        if (Lexeme::kPragmaPerfInline == lexeme) {

          // Found more than one @inline attributes
          if (local->inline_attribute.IsValid()) {
<<<<<<< HEAD

            // Found more than one @inline attributes
=======
>>>>>>> e48f3893
            context->error_log.Append(scope_range, tok_range)
                << "Unexpected second '@inline' pragma on " << introducer_tok
                << " '" << local->name << "'";
            state = 10;  // Ignore further errors, but add the local in.
            continue;

          // Found an @inline attribute.
          } else {
<<<<<<< HEAD

            // Found an @inline attribute
=======
>>>>>>> e48f3893
            local->inline_attribute = tok;
            state = 8;
            continue;
          }

        } else if (Lexeme::kPuncPeriod == lexeme) {
          local->last_tok = tok;
          state = 9;
          continue;

        } else if (Lexeme::kPuncColon == lexeme) {
          has_embedded_clauses = true;
          clause_toks.push_back(tok);
          for (; ReadNextSubToken(tok); next_pos = tok.NextPosition()) {
            clause_toks.push_back(tok);
          }

          // Look at the last token.
          if (Lexeme::kPuncPeriod == clause_toks.back().Lexeme()) {
            local->last_tok = clause_toks.back();
            state = 9;
            continue;

          } else {
            context->error_log.Append(scope_range,
                                      clause_toks.back().NextPosition())
                << "Declaration of '" << local->name
                << "' containing an embedded clause does not end with a period";
            state = 10;
            continue;
          }

        } else {
          DisplayRange err_range(tok.Position(),
                                 sub_tokens.back().NextPosition());
          context->error_log.Append(scope_range, err_range)
              << "Unexpected tokens before the terminating period in the"
              << " declaration of the '" << local->name << "' "
              << introducer_tok;
          state = 10;
          continue;
        }

      case 9: {
        DisplayRange err_range(tok.Position(),
                               sub_tokens.back().NextPosition());
        context->error_log.Append(scope_range, err_range)
            << "Unexpected tokens following declaration of the '" << local->name
            << "' " << introducer_tok;
        state = 10;  // Ignore further errors, but add the local in.
        continue;
      }

      case 10: continue;
    }
  }

  if (state != 9) {
    context->error_log.Append(scope_range, next_pos)
        << "Incomplete " << introducer_tok
        << " declaration; the declaration must end "
        << "with a period";
    RemoveDecl<NodeType>(std::move(local));

  // Add the local to the module.
  } else {
    const auto decl_for_clause = local.get();
    local->has_mutable_parameter = has_mutable_parameter;
    FinalizeDeclAndCheckConsistency<NodeType>(out_vec, std::move(local));

    // If we parsed a `:` after the head of the `#local` or `#export` then
    // go parse the attached bodies recursively.
    if (has_embedded_clauses) {
      sub_tokens.swap(clause_toks);
      const auto prev_next_sub_tok_index = next_sub_tok_index;
      next_sub_tok_index = 0;
      ParseClause(module, decl_for_clause);
      next_sub_tok_index = prev_next_sub_tok_index;
      sub_tokens.swap(clause_toks);
    }
  }
}

// Try to match a clause with a declaration.
bool ParserImpl::TryMatchClauseWithDecl(Node<ParsedModule> *module,
                                        Node<ParsedClause> *clause) {

  DisplayRange clause_head_range(clause->name.Position(),
                                 clause->rparen.NextPosition());

  if (clause->head_variables.size() > kMaxArity) {
    context->error_log.Append(scope_range, clause_head_range)
        << "Too many parameters in clause '" << clause->name
        << "; maximum number of parameters is " << kMaxArity;
    return false;
  }

#if defined(__GNUC__) || defined(__clang__)
#  pragma GCC diagnostic push
#  pragma GCC diagnostic ignored "-Wconversion"
#endif

  parse::IdInterpreter interpreter = {};
  interpreter.info.atom_name_id = clause->name.IdentifierId();
  interpreter.info.arity = clause->head_variables.size();

#if defined(__GNUC__) || defined(__clang__)
#  pragma GCC diagnostic pop
#endif

  const auto id = interpreter.flat;

  DisplayRange directive_range;

  // If it's a zero-arity clause head then it's treated by default as an
  // `#export`.
  if (clause->head_variables.empty()) {
    if (!context->declarations.count(id)) {
      auto export_decl =
          new Node<ParsedExport>(module, DeclarationKind::kExport);
      export_decl->name = clause->name;
      module->exports.emplace_back(export_decl);
      context->declarations.emplace(id, export_decl);
    }

    directive_range = clause->name.SpellingRange();

  // There are no forward declarations associated with this ID.
  // We'll report an error, then invent one.
  } else if (!context->declarations.count(id)) {
    context->error_log.Append(scope_range, clause_head_range)
        << "Missing declaration for '" << clause->name << "/"
        << clause->head_variables.size() << "'";

    // Recover by adding a local_decl declaration; this will let us keep
    // parsing.
    auto local_decl = new Node<ParsedLocal>(module, DeclarationKind::kLocal);
    local_decl->directive_pos = clause->name.Position();
    local_decl->name = clause->name;
    local_decl->rparen = clause->rparen;
    Node<ParsedParameter> *prev_param = nullptr;
    for (const auto &param_var : clause->head_variables) {
      auto param = new Node<ParsedParameter>;
      param->name = param_var->name;
      if (prev_param) {
        prev_param->next = param;
      }
      local_decl->parameters.emplace_back(param);
      prev_param = param;
    }

    module->locals.emplace_back(local_decl);
    context->declarations.emplace(id, local_decl);
  }

  clause->declaration = context->declarations[id];

  directive_range = DisplayRange(clause->declaration->directive_pos,
                                 clause->declaration->rparen.NextPosition());

  const auto &decl_context = clause->declaration->context;

  // Don't allow us to define clauses for functors.
  if (decl_context->kind == DeclarationKind ::kFunctor) {
    auto err = context->error_log.Append(scope_range, clause_head_range);
    err << "Cannot define a clause for the functor '" << clause->name
        << "'; functors are defined by native "
        << "code modules";

    err.Note(directive_range)
        << "Functor '" << clause->name << "' is first declared here";
    return false;

  // Don't allow us to define clauses for predicates exported by
  // other modules. What this says is that we need to have a redeclaration
  // within our current module that matches this declaration. That is, we can't
  // just declare a clause without first declaring
  } else if (decl_context->kind == DeclarationKind ::kExport &&
             module != clause->declaration->module) {
    auto found_redecl_in_module = false;
    for (auto redecl : decl_context->redeclarations) {
      if (redecl->module == clause->declaration->module) {
        found_redecl_in_module = true;
        break;
      }
    }

    if (!found_redecl_in_module) {
      auto err = context->error_log.Append(scope_range, clause_head_range);
      err << "Cannot define a clause '" << clause->name
          << "' for predicate exported by another module";

      err.Note(directive_range)
          << "Predicate '" << clause->name << "' is declared here";

      return false;
    }
  }

  return true;
}

// Try to match a clause with a declaration.
bool ParserImpl::TryMatchPredicateWithDecl(Node<ParsedModule> *module,
                                           Node<ParsedPredicate> *pred) {
#if defined(__GNUC__) || defined(__clang__)
#  pragma GCC diagnostic push
#  pragma GCC diagnostic ignored "-Wconversion"
#endif

  parse::IdInterpreter interpreter = {};
  interpreter.info.atom_name_id = pred->name.IdentifierId();
  interpreter.info.arity = pred->argument_uses.size();

#if defined(__GNUC__) || defined(__clang__)
#  pragma GCC diagnostic pop
#endif

  const auto id = interpreter.flat;

  DisplayRange pred_head_range(pred->name.Position(),
                               pred->rparen.NextPosition());

  if (pred->argument_uses.size() > kMaxArity) {
    context->error_log.Append(scope_range, pred_head_range)
        << "Too many arguments to predicate '" << pred->name
        << "; maximum number of arguments is " << kMaxArity;
    return false;
  }

  // A zero-argument predicate is like a boolean variable / option, and is
  // declared/invented on the spot. Later we'll make sure that there are clauses
  // that prove it.
  if (pred->argument_uses.empty()) {
    if (!context->declarations.count(id)) {
      auto export_decl =
          new Node<ParsedExport>(module, DeclarationKind::kExport);
      export_decl->name = pred->name;
      module->exports.emplace_back(export_decl);
      context->declarations.emplace(id, export_decl);
    }

  // There are no forward declarations associated with this ID.
  // We'll report an error and invent one.
  } else if (!context->declarations.count(id)) {
    context->error_log.Append(scope_range, pred_head_range)
        << "Missing declaration for '" << pred->name << "/"
        << pred->argument_uses.size() << "'";

    // Recover by adding a local declaration; this will let us keep
    // parsing.
    auto local = new Node<ParsedLocal>(module, DeclarationKind::kLocal);
    local->directive_pos = pred->name.Position();
    local->name = pred->name;
    local->rparen = pred->rparen;

    Node<ParsedParameter> *prev_param = nullptr;
    for (const auto &arg_use : pred->argument_uses) {
      auto param = new Node<ParsedParameter>;
      param->name = arg_use->used_var->name;
      if (prev_param) {
        prev_param->next = param;
      }
      local->parameters.emplace_back(param);
      prev_param = param;
    }

    module->locals.emplace_back(local);
    context->declarations.emplace(id, local);
  }

  pred->declaration = context->declarations[id];

  // Don't let us receive this message if we have any sends of this message.
  if (pred->declaration->context->kind == DeclarationKind::kMessage &&
      !pred->declaration->context->clauses.empty()) {

    auto err = context->error_log.Append(scope_range, pred_head_range);
    err << "Cannot receive input from message " << pred->name << '/'
        << pred->argument_uses.size()
        << "; the message is already used for sending data";

    for (auto &clause_ : pred->declaration->context->clauses) {
      auto clause = ParsedClause(clause_.get());
      err.Note(clause.SpellingRange(), ParsedClauseHead(clause).SpellingRange())
          << "Message send is here";
    }
  }

  return true;
}

// Try to parse all of the tokens.
void ParserImpl::ParseAllTokens(Node<ParsedModule> *module) {
  next_tok_index = 0;
  Token tok;

  DisplayRange first_non_import;

  while (ReadNextToken(tok)) {
    sub_tokens.clear();
    sub_tokens.push_back(tok);
    next_sub_tok_index = 0;

    switch (tok.Lexeme()) {
      case Lexeme::kHashFunctorDecl:
        ReadStatement();
        ParseFunctor(module);
        if (first_non_import.IsInvalid()) {
          first_non_import = SubTokenRange();
        }
        break;

      case Lexeme::kHashMessageDecl:
        ReadStatement();
        ParseMessage(module);
        if (first_non_import.IsInvalid()) {
          first_non_import = SubTokenRange();
        }
        break;

      case Lexeme::kHashQueryDecl:
        ReadStatement();
        ParseQuery(module);
        if (first_non_import.IsInvalid()) {
          first_non_import = SubTokenRange();
        }
        break;

      case Lexeme::kHashExportDecl:
        ReadStatement();
        ParseLocalExport<ParsedExport, DeclarationKind::kExport,
                         Lexeme::kHashExportDecl>(module, module->exports);
        if (first_non_import.IsInvalid()) {
          first_non_import = SubTokenRange();
        }
        break;

      case Lexeme::kHashLocalDecl:
        ReadStatement();
        ParseLocalExport<ParsedLocal, DeclarationKind::kLocal,
                         Lexeme::kHashLocalDecl>(module, module->locals);
        if (first_non_import.IsInvalid()) {
          first_non_import = SubTokenRange();
        }
        break;

      case Lexeme::kHashForeignTypeDecl:
        ReadStatement();
        ParseForeignTypeDecl(module);
        if (first_non_import.IsInvalid()) {
          first_non_import = SubTokenRange();
        }
        break;

      case Lexeme::kHashForeignConstantDecl:
        ReadStatement();
        ParseForeignConstantDecl(module);
        if (first_non_import.IsInvalid()) {
          first_non_import = SubTokenRange();
        }
        break;

      // Import another module, e.g. `#import "foo/bar".`.
      case Lexeme::kHashImportModuleStmt:
        ReadStatement();
        if (first_non_import.IsValid()) {
          auto err = context->error_log.Append(SubTokenRange());
          err << "Cannot have import following a non-import "
              << "declaration/declaration";

          err.Note(first_non_import)
              << "Import must precede this declaration/declaration";

        } else {
          ParseImport(module);
        }
        continue;

      // Specify that the generated code should contain a prologue or epilogue
      // of specified code
      //
      //    #prologue ```
      //    ...
      //    ```.
      //
      //    #epilogue ```
      //    ...
      //    ```.
      case Lexeme::kHashInlinePrologueStmt:
      case Lexeme::kHashInlineEpilogueStmt:
        ReadStatement();
        ParseInlineCode(module);
        continue;

      // A clause. For example:
      //
      //    foo(...).
      //    foo(...) : ..., ... .
      case Lexeme::kIdentifierAtom:
        if (!ReadStatement()) {
          context->error_log.Append(SubTokenRange(),
                                    sub_tokens.back().NextPosition())
              << "Expected period at end of declaration/clause";
        } else {
          (void) ParseClause(module);
        }

        if (first_non_import.IsInvalid()) {
          first_non_import = SubTokenRange();
        }
        break;

      case Lexeme::kComment:
      case Lexeme::kWhitespace: continue;

      case Lexeme::kEndOfFile: return;

      // Don't warn about this, we've already warned about it.
      case Lexeme::kInvalidUnknown: continue;

      // Error, an unexpected top-level token.
      default: {
        ReadStatement();
        context->error_log.Append(scope_range, tok.SpellingRange())
            << "Unexpected top-level token; expected either a "
            << "clause definition or a declaration";
        break;
      }
    }
  }
}

// Perform type checking/assignment. Returns `false` if there was an error.
bool ParserImpl::AssignTypes(Node<ParsedModule> *root_module) {

  auto var_var_eq_p = [=](Node<ParsedVariable> *a,
                          Node<ParsedVariable> *b) -> bool {
    if (a->type.Kind() == b->type.Kind()) {
      return true;
    }

    ParsedVariable a_var(a);
    ParsedVariable b_var(b);

    auto err = context->error_log.Append(
        ParsedClause(a->context->clause).SpellingRange(),
        a_var.SpellingRange());
    err << "Type mismatch between variable '" << a_var.Name() << "' (type '"
        << a_var.Type().SpellingRange() << "') and '" << b_var.Name()
        << "' (type '" << b_var.Type().SpellingRange() << "')";

    err.Note(a_var.Type().SpellingRange(), a_var.Type().SpellingRange())
        << "Variable '" << a_var.Name() << "' with type '"
        << a_var.Type().SpellingRange() << "' is from here";

    err.Note(b_var.Type().SpellingRange(), b_var.Type().SpellingRange())
        << "Variable '" << b_var.Name() << "' with type '"
        << b_var.Type().SpellingRange() << "' is from here";

    return false;
  };

  auto var_param_eq_p = [=](Node<ParsedVariable> *a,
                            Node<ParsedParameter> *b) -> bool {
    if (a->type.Kind() == b->opt_type.Kind()) {
      return true;
    }

    ParsedVariable a_var(a);
    ParsedParameter b_var(b);

    auto err = context->error_log.Append(
        ParsedClause(a->context->clause).SpellingRange(),
        a_var.SpellingRange());
    err << "Type mismatch between variable '" << a_var.Name() << "' (type '"
        << a_var.Type().SpellingRange() << "') and parameter '" << b_var.Name()
        << "' (type '" << b_var.Type().SpellingRange() << "')";

    err.Note(a_var.Type().SpellingRange(), a_var.Type().SpellingRange())
        << "Variable '" << a_var.Name() << "' with type '"
        << a_var.Type().SpellingRange() << "' is from here";

    err.Note(b_var.Type().SpellingRange(), b_var.Type().SpellingRange())
        << "Parameter '" << b_var.Name() << "' with type '"
        << b_var.Type().SpellingRange() << "' is from here";

    return false;
  };

  std::vector<Node<ParsedVariable> *> missing;
  auto changed = true;

  auto check_apply_var_types = [&](Node<ParsedVariable> *var) -> bool {
    for (auto next_var = var->context->first_use; next_var != nullptr;
         next_var = next_var->next_use) {
      assert(next_var->name.IdentifierId() == var->name.IdentifierId());
      if (next_var->type.IsInvalid()) {
        next_var->type = var->type;
        changed = true;

      } else if (!var_var_eq_p(var, next_var)) {
        return false;
      }
    }
    return true;
  };

  auto pred_valid = [&](Node<ParsedPredicate> *pred) -> bool {
    auto j = 0u;
    auto pred_decl = pred->declaration;
    for (auto &arg : pred->argument_uses) {
      auto &param = pred_decl->parameters[j++];
      auto &lhs_type = arg->used_var->type;
      auto &rhs_type = param->opt_type;
      auto lhs_is_valid = lhs_type.IsValid();
      auto rhs_is_valid = rhs_type.IsValid();
      if (lhs_is_valid && rhs_is_valid) {
        if (!var_param_eq_p(arg->used_var, param.get())) {
          return false;
        }
      } else if (lhs_is_valid) {
        rhs_type = lhs_type;
        changed = true;

      } else if (rhs_is_valid) {
        lhs_type = rhs_type;
        changed = true;
        check_apply_var_types(arg->used_var);

      } else {
        missing.push_back(arg->used_var);
      }
    }
    return true;
  };

  auto do_clause = [&](Node<ParsedClause> *clause) -> bool {
    auto i = 0u;

    for (const auto &var : clause->head_variables) {
      const auto &decl_param = clause->declaration->parameters[i++];

      // Head variable-based top-down. The head variable has a type, so
      // propagate that type through all uses and check that they all
      // match.
      if (var->type.IsValid()) {
      var_has_type:

        if (decl_param->opt_type.IsInvalid()) {
          decl_param->opt_type = var->type;
          changed = true;

        } else if (!var_param_eq_p(var.get(), decl_param.get())) {
          return false;
        }

        if (!check_apply_var_types(var.get())) {
          return false;
        }

      // Declaration-based top-down: the declaration is typed, so propagate
      // the type from the declaration down to the argument.
      } else if (decl_param->opt_type.IsValid()) {
        var->type = decl_param->opt_type;
        changed = true;
        goto var_has_type;

      // Bottom-up propagation step: find the first typed use of the variable,
      // then assign that type to the parameter variable.
      } else {
        for (auto next_var = var->next_use; next_var != nullptr;
             next_var = next_var->next_use) {
          if (next_var->type.IsValid()) {
            var->type = next_var->type;
            changed = true;
            goto var_has_type;
          }
        }

        // If we reached down here then the parameter variable's type was
        // not inferred from any use.
        missing.push_back(var.get());
      }
    }

    // Go through all assignments and propagate the variable's type to the
    // literals.
    for (const auto &assign : clause->assignments) {
      auto lhs_type = assign->lhs.used_var->type;
      if (lhs_type.IsValid()) {
        if (!assign->rhs.type.IsValid()) {
          assign->rhs.type = lhs_type;

        // E.g. assigning a type-inferred variable to a named constant.
        } else if (assign->rhs.type.Kind() != lhs_type.Kind()) {
          auto lhs_var = ParsedVariable(assign->lhs.used_var);
          auto rhs_const = ParsedLiteral(&(assign->rhs));
          auto err = context->error_log.Append(
              ParsedClause(clause).SpellingRange(), lhs_var.SpellingRange());
          err << "Type mismatch between variable '" << lhs_var.Name()
              << "' (type '" << lhs_var.Type().SpellingRange()
              << "') and constant '" << rhs_const.Literal() << "' (type '"
              << rhs_const.Type().SpellingRange() << "')";

          err.Note(lhs_var.Type().SpellingRange(),
                   lhs_var.Type().SpellingRange())
              << "Variable '" << lhs_var.Name() << "' with type '"
              << lhs_var.Type().SpellingRange() << "' is from here";

          err.Note(rhs_const.Type().SpellingRange(),
                   rhs_const.Type().SpellingRange())
              << "Constant '" << rhs_const.Literal() << "' with type '"
              << rhs_const.Type().SpellingRange() << "' is from here";
          return false;
        }

      // E.g. assigning a variable to a named constant.
      } else if (assign->rhs.type.IsValid()) {
        assign->lhs.used_var->type = assign->rhs.type;

      } else {
        missing.push_back(assign->lhs.used_var);
      }
    }

    // Go through all comparisons and try to match up the types of the
    // compared variables.
    for (const auto &cmp : clause->comparisons) {
      auto &lhs_type = cmp->lhs.used_var->type;
      auto &rhs_type = cmp->rhs.used_var->type;
      auto lhs_is_valid = lhs_type.IsValid();
      auto rhs_is_valid = rhs_type.IsValid();
      if (lhs_is_valid && rhs_is_valid) {
        if (!var_var_eq_p(cmp->lhs.used_var, cmp->rhs.used_var)) {
          return false;
        }
      } else if (lhs_is_valid) {
        rhs_type = lhs_type;
        changed = true;
        check_apply_var_types(cmp->rhs.used_var);

      } else if (rhs_is_valid) {
        lhs_type = rhs_type;
        changed = true;
        check_apply_var_types(cmp->lhs.used_var);

      } else {
        missing.push_back(cmp->lhs.used_var);
        missing.push_back(cmp->rhs.used_var);
      }
    }

    // Go through all positive predicates, and do declaration-based
    // bottom-up type propagation.
    for (const auto &pred : clause->positive_predicates) {
      if (!pred_valid(pred.get())) {
        return false;
      }
    }

    for (const auto &pred : clause->negated_predicates) {
      if (!pred_valid(pred.get())) {
        return false;
      }
    }

    // Go through all aggregates.
    for (const auto &agg : clause->aggregates) {
      if (!pred_valid(agg->functor.get()) ||
          !pred_valid(agg->predicate.get())) {
        return false;
      }
    }

    return true;
  };

  for (; changed;) {
    changed = false;
    missing.clear();

    for (auto module : root_module->all_modules) {
      for (auto clause : module->clauses) {
        if (!do_clause(clause)) {
          return false;
        }
      }
    }
  }

  // Failure to type a variable says that the variable itself is not range-
  // restricted. Successfully typing a program, however, does not imply that
  // all variables are range-restricted. This is because user-annotated types
  // can force a variable to have a type, and thus mask the fact that the
  // variable is not used anywhere. Range restriction issues are generally
  // discoverable at a later stage, by the SIPSVisitor.
  if (!missing.empty()) {
    for (auto var : missing) {
      context->error_log.Append(
          ParsedClause(var->context->clause).SpellingRange(),
          ParsedVariable(var).SpellingRange())
          << "Could not infer type of non-range-restricted variable '"
          << var->name << "'";
    }
    return false;
  }

  // Type the redecls. This applies to locals/exports only, as type annotations
  // are required on all parameters of other kinds of declarations.
  auto type_redecls = [&](const auto &decl_list) {
    for (const auto &first : decl_list) {
      const auto &redecls = first->context->redeclarations;
      for (auto i = 1u; i < redecls.size(); ++i) {
        Node<ParsedDeclaration> *next = redecls[i];
        for (auto j = 0u; j < first->parameters.size(); ++j) {
          auto first_param = first->parameters[j].get();
          auto next_param = next->parameters[j].get();
          if (!next_param->parsed_opt_type) {
            next_param->opt_type = first_param->opt_type;
          }
        }
      }
    }
  };

  for (auto module : root_module->all_modules) {
    type_redecls(module->locals);
    type_redecls(module->exports);
  }

  return true;
}

// Checks that all locals and exports are defined.
static bool AllDeclarationsAreDefined(Node<ParsedModule> *root_module,
                                      const ErrorLog &log) {

  auto do_decl = [&](ParsedDeclaration decl) {
    if (!decl.Clauses().empty()) {
      return;
    }

    auto err = log.Append(decl.SpellingRange());
    err << "Declaration is declared but never defined (by a clause)";

    for (ParsedPredicate pred : decl.PositiveUses()) {
      err.Note(ParsedClause::Containing(pred).SpellingRange(),
               pred.SpellingRange())
          << "Undefined declaration is used here";
    }

    for (ParsedPredicate pred : decl.NegativeUses()) {
      err.Note(ParsedClause::Containing(pred).SpellingRange(),
               pred.SpellingRange())
          << "Use of never-defined declaration is trivially true here";
    }
  };

  const auto prev_num_errors = log.Size();
  for (auto module : root_module->all_modules) {
    for (auto &decl : module->locals) {
      do_decl(ParsedDeclaration(decl.get()));
    }
    for (auto &decl : module->exports) {
      do_decl(ParsedDeclaration(decl.get()));
    }
  }

  return prev_num_errors == log.Size();
}

// Parse a display, returning the parsed module.
//
// NOTE(pag): Due to display caching, this may return a prior parsed module,
//            so as to avoid re-parsing a module.
std::optional<ParsedModule>
ParserImpl::ParseDisplay(Display display, const DisplayConfiguration &config) {
  auto &weak_module = context->parsed_modules[display.Id()];
  auto module = weak_module.lock();
  if (module) {
    return ParsedModule(module);
  }

  const auto prev_num_errors = context->error_log.Size();
  module = std::make_shared<Node<ParsedModule>>(config);

  // Initialize now, even before we know that we have a valid parsed module,
  // just in case we have recursive/cyclic imports.
  weak_module = module;

  if (!context->root_module) {
    context->root_module = module.get();
    module->root_module = module.get();
  } else {
    context->root_module->non_root_modules.emplace_back(module);
    module->root_module = context->root_module;
  }

  module->root_module->all_modules.push_back(module.get());

  LexAllTokens(display);
  module->first = tokens.front();
  module->last = tokens.back();
  ParseAllTokens(module.get());

  // Go through and remove the local declarations from the
  // `declarations` so that they are no longer visible.
  std::vector<uint64_t> to_erase;
  for (auto &entry : context->declarations) {
    if (entry.second->context->kind == DeclarationKind::kLocal) {
      to_erase.push_back(entry.first);
    }
  }

  for (auto local_id : to_erase) {
    context->declarations.erase(local_id);
  }

  // Only do usage and type checking when we're done parsing the root module.
  if (module->root_module == module.get()) {
    if (!AllDeclarationsAreDefined(module.get(), context->error_log) ||
        !AssignTypes(module.get())) {
      return std::nullopt;
    }
  }

  if (prev_num_errors == context->error_log.Size()) {
    return ParsedModule(module);

  } else {
    return std::nullopt;
  }
}

Parser::~Parser(void) {}

Parser::Parser(const DisplayManager &display_manager, const ErrorLog &error_log)
    : impl(new ParserImpl(
          std::make_shared<SharedParserContext>(display_manager, error_log))) {}

// Parse a buffer.
//
// NOTE(pag): `data` must remain valid for the lifetime of the parser's
//            `display_manager`.
std::optional<ParsedModule>
Parser::ParseBuffer(std::string_view data,
                    const DisplayConfiguration &config) const {
  return impl->ParseDisplay(
      impl->context->display_manager.OpenBuffer(data, config), config);
}

// Parse a file, specified by its path.
std::optional<ParsedModule>
Parser::ParsePath(std::string_view path_,
                  const DisplayConfiguration &config) const {

  auto display = impl->context->display_manager.OpenPath(path_, config);
  std::filesystem::path path(path_);

  // Special case for path parsing, we need to change the parser's current
  // working directory to the directory containing the file being parsed
  // so that we can do file-relative imports.
  auto prev_path0 = impl->context->import_search_paths[0];
  impl->context->import_search_paths[0] = path.parent_path();
  auto module = impl->ParseDisplay(display, config);
  impl->context->import_search_paths[0] = prev_path0;  // Restore cwd

  return module;
}

// Parse an input stream.
//
// NOTE(pag): `is` must remain a valid reference for the lifetime of the
//            parser's `display_manager`.
std::optional<ParsedModule>
Parser::ParseStream(std::istream &is,
                    const DisplayConfiguration &config) const {
  return impl->ParseDisplay(
      impl->context->display_manager.OpenStream(is, config), config);
}

// Add a directory as a search path for files.
void Parser::AddModuleSearchPath(std::string_view path) const {
  impl->context->import_search_paths.emplace_back(path);
}

}  // namespace hyde<|MERGE_RESOLUTION|>--- conflicted
+++ resolved
@@ -742,11 +742,6 @@
 
           // Found more than one @inline attributes
           if (local->inline_attribute.IsValid()) {
-<<<<<<< HEAD
-
-            // Found more than one @inline attributes
-=======
->>>>>>> e48f3893
             context->error_log.Append(scope_range, tok_range)
                 << "Unexpected second '@inline' pragma on " << introducer_tok
                 << " '" << local->name << "'";
@@ -755,11 +750,6 @@
 
           // Found an @inline attribute.
           } else {
-<<<<<<< HEAD
-
-            // Found an @inline attribute
-=======
->>>>>>> e48f3893
             local->inline_attribute = tok;
             state = 8;
             continue;
