--- conflicted
+++ resolved
@@ -751,17 +751,11 @@
         } else if (Lexeme::kPuncCloseParen == lexeme) {
           functor.reset(AddDecl<ParsedFunctor>(
               module, DeclarationKind::kFunctor, name, params.size()));
-<<<<<<< HEAD
-          if (last_aggregate.IsValid() || last_summary.IsValid()) {
-            functor->is_aggregate = true;
-          }
-=======
-          
+         
           if (last_aggregate.IsValid() || last_summary.IsValid()) {
               functor->is_aggregate = true;
           }
 
->>>>>>> d4964de0
           if (!functor) {
             return;
           } else {
@@ -820,11 +814,6 @@
     }
   }
 
-<<<<<<< HEAD
-
-
-=======
->>>>>>> d4964de0
   if (state == 6) {
     Error err(context->display_manager, SubTokenRange(), next_pos);
     err << "Expected either a 'trivial' or 'complex' attribute here";
