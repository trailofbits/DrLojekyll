// Copyright 2020, Trail of Bits. All rights reserved.

#include "Parser.h"

namespace hyde {

// Try to parse `sub_range` as a foreign type declaration, adding it to
// module if successful.
void ParserImpl::ParseForeignTypeDecl(Node<ParsedModule> *module) {
  Token tok;
  if (!ReadNextSubToken(tok)) {
    assert(false);
  }

  assert(tok.Lexeme() == Lexeme::kHashForeignTypeDecl);

  int state = 0;
  DisplayPosition next_pos;
  DisplayRange tok_range;
  Token name;
  std::string_view code;

  std::unique_ptr<Node<ParsedForeignType>> alloc_type;
  Node<ParsedForeignType> *type = nullptr;

  auto set_data =
      [&] (Node<ParsedForeignType>::Info &info, bool can_override) -> bool {
        if (!info.can_override) {
          auto err = context->error_log.Append(scope_range, tok_range);
          err << "Can't override pre-existing foreign type substitution";

          err.Note(info.range)
              << "Conflicting previous type substitution is here";
          return false;
        }

        info.can_override = can_override;
        info.is_present = true;
        info.range = scope_range;
        info.code.clear();
        info.code.insert(info.code.end(), code.begin(), code.end());
        return true;
      };

  // Strip out leading and trailing whitespace.
  auto fixup_code = [&code] (void) -> bool {
    while (!code.empty() && (code.front() == ' ' || code.front() == '\n')) {
      code = code.substr(1u);
    }

    while (!code.empty() && (code.back() == ' ' || code.back() == '\n')) {
      code = code.substr(0, code.size() - 1u);
    }

    return !code.empty();
  };

  auto report_trailing = true;
  Language last_lang = Language::kUnknown;
  Token transparent;

  auto set_transparent = [&] () {
    type->info[static_cast<unsigned>(last_lang)].is_transparent = true;
    if (last_lang == Language::kUnknown) {
      for (auto &info : type->info) {
        if (info.can_override) {
          info.is_transparent = true;
        }
      }
    }
  };

  for (next_pos = tok.NextPosition(); ReadNextSubToken(tok);
       next_pos = tok.NextPosition()) {

    const auto lexeme = tok.Lexeme();
    tok_range = tok.SpellingRange();

    switch (state) {
      case 0:
        if (Lexeme::kIdentifierAtom == lexeme ||
            Lexeme::kIdentifierVariable == lexeme ||
            Lexeme::kIdentifierType == lexeme) {
          name = tok;
          state = 1;
          auto &found_type = context->foreign_types[tok.IdentifierId()];
          if (!found_type) {
            alloc_type.reset(new Node<ParsedForeignType>);
            found_type = alloc_type.get();
            found_type->name = tok.AsForeignType();

            module->root_module->foreign_types.emplace(
                tok.IdentifierId(), found_type);
          }

          type = found_type;
          type->decls.push_back(scope_range);
          continue;

        } else {
          context->error_log.Append(scope_range, tok_range)
              << "Expected atom or variable here for the name of "
              << "the foreign type being declared, got '" << tok << "' instead";
          return;
        }

      case 1:
        if (Lexeme::kLiteralCxxCode == lexeme) {
          last_lang = Language::kCxx;
          const auto code_id = tok.CodeId();
          if (!context->string_pool.TryReadCode(code_id, &code) ||
              !fixup_code()) {
            context->error_log.Append(scope_range, tok_range)
                << "Empty or invalid C++ code literal in foreign type "
                << "declaration";
            return;
          }

          auto &data = type->info[static_cast<unsigned>(Language::kCxx)];
          if (!set_data(data, false)) {
            state = 3;
            report_trailing = false;
            continue;
          }

        } else if (Lexeme::kLiteralPythonCode == lexeme) {
          last_lang = Language::kPython;
          const auto code_id = tok.CodeId();
          if (!context->string_pool.TryReadCode(code_id, &code) ||
              !fixup_code()) {
            context->error_log.Append(scope_range, tok_range)
                << "Empty or invalid Python code literal in foreign type "
                << "declaration";
            state = 3;
            report_trailing = false;
            continue;
          }

          auto &data = type->info[static_cast<unsigned>(Language::kPython)];
          if (!set_data(data, false)) {
            state = 3;
            report_trailing = false;
            continue;
          }

        } else if (Lexeme::kLiteralCode == lexeme) {
          const auto code_id = tok.CodeId();
          if (!context->string_pool.TryReadCode(code_id, &code) ||
              !fixup_code()) {
            context->error_log.Append(scope_range, tok_range)
                << "Empty or invalid code literal in foreign type "
                << "declaration";
            state = 3;
            report_trailing = false;
            continue;
          }

          auto &unk_data = type->info[static_cast<unsigned>(Language::kUnknown)];
          auto &py_data = type->info[static_cast<unsigned>(Language::kPython)];
          auto &cxx_data = type->info[static_cast<unsigned>(Language::kCxx)];

          if (!set_data(unk_data, false)) {
            state = 3;
            report_trailing = false;
            continue;
          }

          if (py_data.can_override && !set_data(py_data, true)) {
            state = 3;
            report_trailing = false;
            continue;
          }

          if (cxx_data.can_override && !set_data(cxx_data, true)) {
            state = 3;
            report_trailing = false;
            continue;
          }

        } else if (Lexeme::kLiteralString == lexeme) {
          const auto str_id = tok.StringId();
          const auto str_len = tok.StringLength();
          if (!context->string_pool.TryReadString(str_id, str_len, &code) ||
              !fixup_code()) {
            context->error_log.Append(scope_range, tok_range)
                << "Empty or invalid string literal in foreign type "
                << "declaration";

            state = 3;
            report_trailing = false;
            continue;
          }

        } else if (Lexeme::kPuncPeriod == lexeme) {
          state = 4;
          continue;

        } else {
          context->error_log.Append(scope_range, tok_range)
              << "Expected string or code literal here for the foreign type's "
              << "substitution, got '" << tok << "' instead";

          state = 3;
          report_trailing = false;
          continue;
        }

        state = 2;
        continue;

      // We'll just consume these.
      case 2: {
        if (Lexeme::kLiteralString == lexeme) {
          const auto str_id = tok.StringId();
          const auto str_len = tok.StringLength();
          if (!context->string_pool.TryReadString(str_id, str_len, &code) ||
              !fixup_code()) {
            context->error_log.Append(scope_range, tok_range)
                << "Empty or invalid constructor literal in foreign type "
                << "declaration";

            state = 3;
            report_trailing = false;
            continue;
          }

        } else if (Lexeme::kLiteralCode == lexeme) {
          const auto code_id = tok.CodeId();
          if (!context->string_pool.TryReadCode(code_id, &code) ||
              !fixup_code()) {
            context->error_log.Append(scope_range, tok_range)
                << "Empty or invalid constructor literal in foreign type "
                << "declaration";

            state = 3;
            report_trailing = false;
            continue;
          }

        } else if (Lexeme::kPragmaPerfTransparent == lexeme) {
          transparent = tok;
          set_transparent();
          state = 3;
          continue;

<<<<<<< HEAD
=======
        } else if (Lexeme::kPuncPeriod == lexeme) {
          state = 4;
          continue;

>>>>>>> 7fd35c8f
        } else {
          context->error_log.Append(scope_range, tok_range)
              << "Expected string non-language specific code literal here "
              << "for the foreign type's constructor, got '" << tok
              << "' instead";
          state = 3;
          report_trailing = false;
          continue;
        }

        if (last_lang == Language::kUnknown) {
          context->error_log.Append(scope_range, tok_range)
              << "Not allowed to provide a constructor expression for "
              << "arbitrary languages";
          state = 3;
          report_trailing = false;
          continue;
        }

        const auto dollar_pos = code.find('$');
        if (dollar_pos == std::string::npos) {
          context->error_log.Append(scope_range, tok_range)
              << "Unable to find '$' meta-character in constructor";
          report_trailing = false;

        } else if (code.find('$', dollar_pos + 1u) != std::string::npos) {
          context->error_log.Append(scope_range, tok_range)
              << "Found extra '$' meta-character in constructor; "
              << "there must be only one";
          report_trailing = false;

        } else {
          auto &info = type->info[static_cast<unsigned>(last_lang)];
          if (0 < dollar_pos) {
            info.constructor_prefix = code.substr(0, dollar_pos);
          }
          info.constructor_suffix = code.substr(dollar_pos + 1u, code.size());
        }

        state = 3;
        continue;
      }

      case 3:
        if (Lexeme::kPragmaPerfTransparent == lexeme) {
          if (transparent.IsValid()) {
            auto err = context->error_log.Append(scope_range, tok_range);
            err << "The '@transparent' pragma can only be used once";

            err.Note(scope_range, transparent.SpellingRange())
                << "Previous usage of the '@transparent' pragma is here";

            report_trailing = false;

          } else {
            transparent = tok;
            set_transparent();
<<<<<<< HEAD
          }

        } else if (report_trailing) {
=======
            continue;
          }

        } else if (Lexeme::kPuncPeriod == lexeme) {
          state = 4;
          continue;

        }

        [[clang::fallthrough]];

      case 4:
        if (report_trailing) {
>>>>>>> 7fd35c8f
          context->error_log.Append(scope_range, tok_range)
              << "Unexpected token before/after expected period '" << tok
              << "' at the end foreign type declaration";
          report_trailing = false;
        }

        state = 5;
        continue;

      case 5:
        // absorb any excess tokens
        continue;
    }
  }

  if (state != 4) {
    context->error_log.Append(scope_range, next_pos)
        << "Incomplete foreign type declaration; the foreign type "
        << "declaration must end with a period";
  }

  if (alloc_type) {
    if (!module->root_module->types.empty()) {
      module->root_module->types.back().get()->next = type;
    }
    module->root_module->types.emplace_back(std::move(alloc_type));
  }
}

// Try to parse `sub_range` as a foreign constant declaration, adding it to
// module if successful.
void ParserImpl::ParseForeignConstantDecl(Node<ParsedModule> *module) {
  Token tok;
  if (!ReadNextSubToken(tok)) {
    assert(false);
  }

  assert(tok.Lexeme() == Lexeme::kHashForeignConstantDecl);

  int state = 0;
  DisplayPosition next_pos;
  DisplayRange tok_range;
  std::string_view code;

  Node<ParsedForeignType> *type = nullptr;
  Node<ParsedForeignConstant> const_val;
  const_val.range = scope_range;

  // Strip out leading and trailing whitespace.
  auto fixup_code = [&code] (void) -> bool {
    while (!code.empty() && (code.front() == ' ' || code.front() == '\n')) {
      code = code.substr(1u);
    }

    while (!code.empty() && (code.back() == ' ' || code.back() == '\n')) {
      code = code.substr(0, code.size() - 1u);
    }

    return !code.empty();
  };

  auto report_trailing = true;

  for (next_pos = tok.NextPosition(); ReadNextSubToken(tok);
       next_pos = tok.NextPosition()) {

    const auto lexeme = tok.Lexeme();
    tok_range = tok.SpellingRange();

    switch (state) {
      case 0:
        switch (lexeme) {

          // Create a named constant on a foreign type.
          case Lexeme::kIdentifierType: {
            const_val.type = TypeLoc(tok);
            state = 1;
            type = context->foreign_types[tok.IdentifierId()];
            assert(type != nullptr);
            const_val.parent = type;
            continue;
          }

          // Create a named constant on a built-in type.
          case Lexeme::kTypeASCII:
          case Lexeme::kTypeUTF8:
          case Lexeme::kTypeBytes:
          case Lexeme::kTypeUUID:
          case Lexeme::kTypeBoolean:
          case Lexeme::kTypeUn:
          case Lexeme::kTypeIn:
          case Lexeme::kTypeFn: {
            const_val.type = TypeLoc(tok);
            const auto ident_id = ~static_cast<uint32_t>(const_val.type.Kind());
            state = 1;
            type = context->foreign_types[ident_id];
            if (!type) {
              type = new Node<ParsedForeignType>;
              type->name = tok;
              type->is_built_in = true;
              context->foreign_types[ident_id] = type;

              if (!module->root_module->types.empty()) {
                module->root_module->types.back().get()->next = type;
              }
              module->root_module->types.emplace_back(type);
            }
            assert(type != nullptr);
            const_val.parent = type;
            continue;
          }

          default:
            context->error_log.Append(scope_range, tok_range)
                << "Expected foreign type name here, got '" << tok << "' instead";
            return;
        }

      case 1:
        if (Lexeme::kIdentifierAtom == lexeme ||
            Lexeme::kIdentifierVariable == lexeme ||
            Lexeme::kIdentifierConstant == lexeme) {

          const_val.name = tok.AsForeignConstant(const_val.type.Kind());
          state = 2;
          continue;

        } else {
          context->error_log.Append(scope_range, tok_range)
              << "Expected atom or variable here for the name of "
              << "the foreign constant being declared, got '" << tok << "' instead";
          return;
        }

      case 2:
        if (Lexeme::kLiteralCxxCode == lexeme) {
          const_val.lang = Language::kCxx;
          const_val.can_overide = false;
          const auto code_id = tok.CodeId();
          if (!context->string_pool.TryReadCode(code_id, &code) ||
              !fixup_code()) {
            context->error_log.Append(scope_range, tok_range)
                << "Empty or invalid C++ code literal in foreign constant "
                << "declaration";
            return;
          }

        } else if (Lexeme::kLiteralPythonCode == lexeme) {
          const_val.lang = Language::kPython;
          const_val.can_overide = false;
          const auto code_id = tok.CodeId();
          if (!context->string_pool.TryReadCode(code_id, &code) ||
              !fixup_code()) {
            context->error_log.Append(scope_range, tok_range)
                << "Empty or invalid Python code literal in foreign constant "
                << "declaration";
            state = 3;
            report_trailing = false;
            continue;
          }

        } else if (Lexeme::kLiteralCode == lexeme) {
          const auto code_id = tok.CodeId();
          if (!context->string_pool.TryReadCode(code_id, &code) ||
              !fixup_code()) {
            context->error_log.Append(scope_range, tok_range)
                << "Empty or invalid code literal in foreign constant "
                << "declaration";
            state = 3;
            report_trailing = false;
            continue;
          }

        } else if (Lexeme::kLiteralString == lexeme) {
          switch (const_val.type.UnderlyingKind()) {
            case TypeKind::kASCII:
            case TypeKind::kBytes:
            case TypeKind::kUTF8:
              const_val.lang = Language::kUnknown;
              context->display_manager.TryReadData(tok_range, &code);
              break;
            case TypeKind::kForeignType: {
              const auto str_id = tok.StringId();
              const auto str_len = tok.StringLength();
              if (!context->string_pool.TryReadString(str_id, str_len, &code) ||
                  !fixup_code()) {
                context->error_log.Append(scope_range, tok_range)
                    << "Empty or invalid string literal in foreign constant "
                    << "declaration";

                state = 3;
                report_trailing = false;
                continue;
              }
              break;
            }
            default:
              context->error_log.Append(scope_range, tok_range)
                  << "Cannot initialize named constant of built-in type '"
                  << const_val.type.SpellingRange() << "' with string literal";
              state = 3;
              report_trailing = false;
              continue;
          }

        } else if (Lexeme::kLiteralNumber == lexeme) {
          switch (const_val.type.UnderlyingKind()) {
            case TypeKind::kASCII:
            case TypeKind::kBytes:
            case TypeKind::kUTF8:
              context->error_log.Append(scope_range, tok_range)
                  << "Cannot initialize named constant of built-in type '"
                  << const_val.type.SpellingRange() << "' with number literal";
              state = 3;
              report_trailing = false;
              continue;

            default:
              const_val.lang = Language::kUnknown;
              context->display_manager.TryReadData(tok_range, &code);
              break;
          }

        } else {
          context->error_log.Append(scope_range, tok_range)
              << "Expected string or code literal here for the foreign "
              << "constant's substitution, got '" << tok << "' instead";

          state = 3;
          report_trailing = false;
          continue;
        }

        state = 3;
        continue;

      // We'll just consume these.
      case 3:
        if (Lexeme::kPuncPeriod == lexeme) {
          state = 4;
          continue;
        }
        [[clang::fallthrough]];

      case 4:
        if (report_trailing) {
          context->error_log.Append(scope_range, tok_range)
              << "Unexpected token before/after expected period '" << tok
              << "' at the end foreign constant declaration";
          report_trailing = false;
        }
        state = 5;
        continue;

      case 5:
        // absorb any excess tokens
        continue;
    }
  }

  if (!report_trailing) {
    return;
  }

  if (state < 2) {
    context->error_log.Append(scope_range, sub_tokens.back().NextPosition())
        << "Expected a variable or atom name here as the name of the "
        << "constant, but got nothing";
    return;
  } else if (state != 4) {
    context->error_log.Append(scope_range, sub_tokens.back().NextPosition())
        << "Incomplete foreign constant declaration; the foreign constant "
        << "declaration must end with a period";

    return;
  }

  if (!type) {
    return;
  }

  if (type->is_built_in) {
    if (code.empty()) {
      context->error_log.Append(scope_range, sub_tokens.back().NextPosition())
          << "Named constants on built-in types must be have an initializer";
      return;
    }
  }

  const_val.code.insert(const_val.code.end(), code.begin(), code.end());

  std::vector<bool> has_definition(kNumLanguages);
  auto &const_ptr = context->foreign_constants[const_val.name.IdentifierId()];
  if (const_ptr) {
    for (auto prev_const = const_ptr; prev_const;
         prev_const = prev_const->next_with_same_name) {

      has_definition[static_cast<unsigned>(prev_const->lang)] = true;

      if (prev_const->lang != const_val.lang) {
        continue;

      // We're overriding a previous language-agnostic version of the
      // constant with a language-specific version.
      } else if (prev_const->can_overide) {
        const_val.next = prev_const->next;
        const_val.next_with_same_name = prev_const->next_with_same_name;
        *prev_const = const_val;
        return;

      } else {
        auto err = context->error_log.Append(scope_range, tok_range);
        err << "Can't override pre-existing foreign constant";

        err.Note(prev_const->range)
            << "Conflicting previous constant is here";
        return;
      }
    }
  }

  auto added_def = false;
  for (auto i = 0u; i < kNumLanguages; ++i) {
    if (has_definition[i]) {
      continue;
    }
    const auto lang = static_cast<Language>(i);
    if (lang == const_val.lang || const_val.lang == Language::kUnknown) {
      auto &info = type->info[i];
      auto alloc_const = new Node<ParsedForeignConstant>(const_val);
      module->root_module->foreign_constants.emplace(
          const_val.name.IdentifierId(), alloc_const);

      assert(alloc_const->type.IsValid());
      assert(alloc_const->parent != nullptr);

      alloc_const->lang = lang;
      if (lang == Language::kUnknown) {
        alloc_const->can_overide = false;
      }
      if (!info.constants.empty()) {
        info.constants.back()->next = alloc_const;
      }
      info.constants.emplace_back(alloc_const);
      alloc_const->next_with_same_name = const_ptr;
      const_ptr = alloc_const;
      added_def = true;
    }
  }

  (void) added_def;
  assert(added_def);
}

}  // namespace hyde<|MERGE_RESOLUTION|>--- conflicted
+++ resolved
@@ -243,13 +243,10 @@
           state = 3;
           continue;
 
-<<<<<<< HEAD
-=======
         } else if (Lexeme::kPuncPeriod == lexeme) {
           state = 4;
           continue;
 
->>>>>>> 7fd35c8f
         } else {
           context->error_log.Append(scope_range, tok_range)
               << "Expected string non-language specific code literal here "
@@ -307,25 +304,18 @@
           } else {
             transparent = tok;
             set_transparent();
-<<<<<<< HEAD
-          }
-
-        } else if (report_trailing) {
-=======
             continue;
           }
 
         } else if (Lexeme::kPuncPeriod == lexeme) {
           state = 4;
           continue;
-
         }
 
         [[clang::fallthrough]];
 
       case 4:
         if (report_trailing) {
->>>>>>> 7fd35c8f
           context->error_log.Append(scope_range, tok_range)
               << "Unexpected token before/after expected period '" << tok
               << "' at the end foreign type declaration";
