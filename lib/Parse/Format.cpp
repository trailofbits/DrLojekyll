--- conflicted
+++ resolved
@@ -271,10 +271,7 @@
       if (!type.IsBuiltIn() && type.IsReferentiallyTransparent(lang)) {
         os << " @transparent";
       }
-<<<<<<< HEAD
-=======
       os << '.';
->>>>>>> 7fd35c8f
     }
 
     for (auto foreign_const : type.Constants(lang)) {
