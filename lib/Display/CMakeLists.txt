# Copyright 2020, Trail of Bits, Inc. All rights reserved.

set(Display_PUBLIC_H
    "${PROJECT_SOURCE_DIR}/include/drlojekyll/Display/Display.h"
    "${PROJECT_SOURCE_DIR}/include/drlojekyll/Display/DisplayConfiguration.h"
    "${PROJECT_SOURCE_DIR}/include/drlojekyll/Display/DisplayManager.h"
    "${PROJECT_SOURCE_DIR}/include/drlojekyll/Display/DisplayPosition.h"
    "${PROJECT_SOURCE_DIR}/include/drlojekyll/Display/DisplayReader.h"
    "${PROJECT_SOURCE_DIR}/include/drlojekyll/Display/Format.h"
)

set(Display_SRCS
    "DataStream.h"
    "Display.h"
    "DisplayPosition.h"

    "DataStream.cpp"
    "Display.cpp"
    "DisplayManager.cpp"
    "DisplayPosition.cpp"
    "DisplayReader.cpp"
    "Format.cpp"
)

<<<<<<< HEAD
target_link_libraries(display PUBLIC settings)

install(
  TARGETS display
  RUNTIME
    DESTINATION "bin"
  LIBRARY
    DESTINATION "lib/drlojekyll"
  ARCHIVE
    DESTINATION "lib/drlojekyll"
=======
set(Display_PRIV_DEPS
    settings
)

set(Display_DEPS
)

DefineLibrary(Display
  CURDIR ${CMAKE_CURRENT_SOURCE_DIR}
  SOURCES ${Display_SRCS}
  PUBLIC_HEADERS ${Display_PUBLIC_H}
  DEPENDENCIES ${Display_DEPS}
  PRIVATE_DEPS ${Display_PRIV_DEPS}
>>>>>>> d9912530
)<|MERGE_RESOLUTION|>--- conflicted
+++ resolved
@@ -22,18 +22,6 @@
     "Format.cpp"
 )
 
-<<<<<<< HEAD
-target_link_libraries(display PUBLIC settings)
-
-install(
-  TARGETS display
-  RUNTIME
-    DESTINATION "bin"
-  LIBRARY
-    DESTINATION "lib/drlojekyll"
-  ARCHIVE
-    DESTINATION "lib/drlojekyll"
-=======
 set(Display_PRIV_DEPS
     settings
 )
@@ -47,5 +35,4 @@
   PUBLIC_HEADERS ${Display_PUBLIC_H}
   DEPENDENCIES ${Display_DEPS}
   PRIVATE_DEPS ${Display_PRIV_DEPS}
->>>>>>> d9912530
 )