# Copyright 2020, Trail of Bits, Inc. All rights reserved.

<<<<<<< HEAD
set(Display_PUBLIC_H
=======
add_library(display STATIC
>>>>>>> 63fd4970
    "${PROJECT_SOURCE_DIR}/include/drlojekyll/Display/Display.h"
    "${PROJECT_SOURCE_DIR}/include/drlojekyll/Display/DisplayConfiguration.h"
    "${PROJECT_SOURCE_DIR}/include/drlojekyll/Display/DisplayManager.h"
    "${PROJECT_SOURCE_DIR}/include/drlojekyll/Display/DisplayPosition.h"
    "${PROJECT_SOURCE_DIR}/include/drlojekyll/Display/DisplayReader.h"
    "${PROJECT_SOURCE_DIR}/include/drlojekyll/Display/Format.h"
<<<<<<< HEAD
)

set(Display_SRCS
=======

>>>>>>> 63fd4970
    "DataStream.h"
    "Display.h"
    "DisplayPosition.h"

    "DataStream.cpp"
    "Display.cpp"
    "DisplayManager.cpp"
    "DisplayPosition.cpp"
    "DisplayReader.cpp"
    "Format.cpp"
)

<<<<<<< HEAD
set(Display_PRIV_DEPS
    settings
)

set(Display_DEPS
)

define_static_library(Display
    CURDIR ${CMAKE_CURRENT_SOURCE_DIR}
    SOURCES ${Display_SRCS}
    PUBLIC_HEADERS ${Display_PUBLIC_H}
    DEPENDENCIES ${Display_DEPS}
    PRIVATE_DEPS ${Display_PRIV_DEPS}
)
=======
target_link_libraries(display PUBLIC settings)
>>>>>>> 63fd4970
<|MERGE_RESOLUTION|>--- conflicted
+++ resolved
@@ -1,23 +1,15 @@
 # Copyright 2020, Trail of Bits, Inc. All rights reserved.
 
-<<<<<<< HEAD
 set(Display_PUBLIC_H
-=======
-add_library(display STATIC
->>>>>>> 63fd4970
     "${PROJECT_SOURCE_DIR}/include/drlojekyll/Display/Display.h"
     "${PROJECT_SOURCE_DIR}/include/drlojekyll/Display/DisplayConfiguration.h"
     "${PROJECT_SOURCE_DIR}/include/drlojekyll/Display/DisplayManager.h"
     "${PROJECT_SOURCE_DIR}/include/drlojekyll/Display/DisplayPosition.h"
     "${PROJECT_SOURCE_DIR}/include/drlojekyll/Display/DisplayReader.h"
     "${PROJECT_SOURCE_DIR}/include/drlojekyll/Display/Format.h"
-<<<<<<< HEAD
 )
 
 set(Display_SRCS
-=======
-
->>>>>>> 63fd4970
     "DataStream.h"
     "Display.h"
     "DisplayPosition.h"
@@ -30,7 +22,6 @@
     "Format.cpp"
 )
 
-<<<<<<< HEAD
 set(Display_PRIV_DEPS
     settings
 )
@@ -44,7 +35,4 @@
     PUBLIC_HEADERS ${Display_PUBLIC_H}
     DEPENDENCIES ${Display_DEPS}
     PRIVATE_DEPS ${Display_PRIV_DEPS}
-)
-=======
-target_link_libraries(display PUBLIC settings)
->>>>>>> 63fd4970
+)