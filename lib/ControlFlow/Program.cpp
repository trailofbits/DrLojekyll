--- conflicted
+++ resolved
@@ -508,12 +508,7 @@
 
 // Whether this variable is global.
 bool DataVariable::IsGlobal(void) const noexcept {
-<<<<<<< HEAD
-  return DefiningRole() == VariableRole::kParameter || DefiningRegion() ? false
-                                                                        : true;
-=======
   return !(DefiningRole() == VariableRole::kParameter || DefiningRegion());
->>>>>>> fa7d10f1
 }
 
 // Unique ID of this column.
