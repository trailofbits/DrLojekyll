--- conflicted
+++ resolved
@@ -33,23 +33,14 @@
     case VariableRole::kConditionRefCount:
     case VariableRole::kInitGuard:
     case VariableRole::kConstantZero:
-<<<<<<< HEAD
-    case VariableRole::kConstantOne: return TypeKind::kUnsigned64;
+    case VariableRole::kConstantOne:
+    case VariableRole::kWorkerId: return TypeKind::kUnsigned64;
+
     case VariableRole::kConstantFalse:
     case VariableRole::kConstantTrue: return TypeKind::kBoolean;
-=======
-    case VariableRole::kConstantOne:
-    case VariableRole::kWorkerId:
-      return TypeKind::kUnsigned64;
-
-    case VariableRole::kConstantFalse:
-    case VariableRole::kConstantTrue:
-      return TypeKind::kBoolean;
-
-    case VariableRole::kConstantTag:
-      return TypeKind::kUnsigned16;
-
->>>>>>> e48f3893
+
+    case VariableRole::kConstantTag: return TypeKind::kUnsigned16;
+
     case VariableRole::kConstant:
       if (query_const) {
         return query_const->Type();
@@ -87,8 +78,7 @@
       table(this, table_) {}
 
 // Get or create a table in the program.
-Node<DataTable> *Node<DataTable>::GetOrCreate(ProgramImpl *impl,
-                                              Context &,
+Node<DataTable> *Node<DataTable>::GetOrCreate(ProgramImpl *impl, Context &,
                                               QueryView view) {
 
   const auto model = impl->view_to_model[view]->FindAs<DataModel>();
@@ -157,15 +147,10 @@
   // without consulting whether or not the other sources feeding the union
   // might have provided the data.
   std::sort(model->table->views.begin(), model->table->views.end(),
-<<<<<<< HEAD
-            [&context](QueryView a, QueryView b) -> bool {
-=======
-            [] (QueryView a, QueryView b) -> bool {
-
+            [](QueryView a, QueryView b) -> bool {
               if (!a.IsMerge() && !b.IsMerge()) {
                 return a.Depth() > b.Depth();
 
->>>>>>> e48f3893
               // Order merges first.
               } else if (a.IsMerge() && !b.IsMerge()) {
                 return true;
@@ -216,23 +201,6 @@
     unsigned i = 0u;
     for (auto col : cols) {
       auto table_col = model->table->columns[i++];
-<<<<<<< HEAD
-      auto name = col.Variable().Name();
-      switch (name.Lexeme()) {
-        case Lexeme::kIdentifierVariable:
-        case Lexeme::kIdentifierAtom: {
-          table_col->names.push_back(name);
-          std::sort(table_col->names.begin(), table_col->names.end(),
-                    [](Token a, Token b) {
-                      return a.IdentifierId() < b.IdentifierId();
-                    });
-          auto it = std::unique(table_col->names.begin(),
-                                table_col->names.end(), [](Token a, Token b) {
-                                  return a.IdentifierId() == b.IdentifierId();
-                                });
-          table_col->names.erase(it, table_col->names.end());
-          break;
-=======
       if (auto var = col.Variable(); var.has_value()) {
         auto name = var->Name();
         switch (name.Lexeme()) {
@@ -243,18 +211,16 @@
                       [](Token a, Token b) {
                         return a.IdentifierId() < b.IdentifierId();
                       });
-            auto it = std::unique(table_col->names.begin(), table_col->names.end(),
-                                  [](Token a, Token b) {
+            auto it = std::unique(table_col->names.begin(),
+                                  table_col->names.end(), [](Token a, Token b) {
                                     return a.IdentifierId() == b.IdentifierId();
                                   });
             table_col->names.erase(it, table_col->names.end());
             break;
           }
           default: break;
->>>>>>> e48f3893
         }
       }
-
     }
   }
 
