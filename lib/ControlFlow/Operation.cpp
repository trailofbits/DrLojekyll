// Copyright 2020, Trail of Bits. All rights reserved.

#include <drlojekyll/Util/BitManipulation.h>

// #include <iostream>

#include "Program.h"

#define FAILED_EQ(...)

// #define FAILED_EQ(that)
//   std::cerr << __LINE__ << ": " << this->containing_procedure->id
//             << " != " << that->containing_procedure->id << std::endl

namespace hyde {

Node<ProgramOperationRegion>::~Node(void) {}
Node<ProgramCallRegion>::~Node(void) {}
Node<ProgramReturnRegion>::~Node(void) {}
Node<ProgramExistenceAssertionRegion>::~Node(void) {}
Node<ProgramGenerateRegion>::~Node(void) {}
Node<ProgramLetBindingRegion>::~Node(void) {}
Node<ProgramPublishRegion>::~Node(void) {}
Node<ProgramTransitionStateRegion>::~Node(void) {}
Node<ProgramCheckStateRegion>::~Node(void) {}
Node<ProgramTableJoinRegion>::~Node(void) {}
Node<ProgramTableProductRegion>::~Node(void) {}
Node<ProgramTableScanRegion>::~Node(void) {}
Node<ProgramTupleCompareRegion>::~Node(void) {}
Node<ProgramVectorLoopRegion>::~Node(void) {}
Node<ProgramVectorAppendRegion>::~Node(void) {}
Node<ProgramVectorClearRegion>::~Node(void) {}
Node<ProgramVectorSwapRegion>::~Node(void) {}
Node<ProgramVectorUniqueRegion>::~Node(void) {}

Node<ProgramOperationRegion>::Node(REGION *parent_, ProgramOperation op_)
    : Node<ProgramRegion>(parent_),
      op(op_) {}

Node<ProgramOperationRegion> *
Node<ProgramOperationRegion>::AsOperation(void) noexcept {
  return this;
}

// Returns `true` if all paths through `this` ends with a `return` region.
bool Node<ProgramOperationRegion>::EndsWithReturn(void) const noexcept {
  return false;
}

Node<ProgramCallRegion>::Node(unsigned id_, Node<ProgramRegion> *parent_,
                              Node<ProgramProcedure> *called_proc_,
                              ProgramOperation op_)
    : Node<ProgramOperationRegion>(parent_, op_),
      called_proc(this, called_proc_),
      arg_vars(this),
      arg_vecs(this),
      id(id_) {}

Node<ProgramCallRegion> *Node<ProgramOperationRegion>::AsCall(void) noexcept {
  return nullptr;
}

Node<ProgramReturnRegion> *
Node<ProgramOperationRegion>::AsReturn(void) noexcept {
  return nullptr;
}

Node<ProgramPublishRegion> *
Node<ProgramOperationRegion>::AsPublish(void) noexcept {
  return nullptr;
}

Node<ProgramVectorLoopRegion> *
Node<ProgramOperationRegion>::AsVectorLoop(void) noexcept {
  return nullptr;
}

Node<ProgramVectorAppendRegion> *
Node<ProgramOperationRegion>::AsVectorAppend(void) noexcept {
  return nullptr;
}

Node<ProgramVectorClearRegion> *
Node<ProgramOperationRegion>::AsVectorClear(void) noexcept {
  return nullptr;
}

Node<ProgramVectorSwapRegion> *
Node<ProgramOperationRegion>::AsVectorSwap(void) noexcept {
  return nullptr;
}

Node<ProgramVectorUniqueRegion> *
Node<ProgramOperationRegion>::AsVectorUnique(void) noexcept {
  return nullptr;
}

Node<ProgramLetBindingRegion> *
Node<ProgramOperationRegion>::AsLetBinding(void) noexcept {
  return nullptr;
}

Node<ProgramTransitionStateRegion> *
Node<ProgramOperationRegion>::AsTransitionState(void) noexcept {
  return nullptr;
}

Node<ProgramCheckStateRegion> *
Node<ProgramOperationRegion>::AsCheckState(void) noexcept {
  return nullptr;
}

Node<ProgramTableJoinRegion> *
Node<ProgramOperationRegion>::AsTableJoin(void) noexcept {
  return nullptr;
}

Node<ProgramTableProductRegion> *
Node<ProgramOperationRegion>::AsTableProduct(void) noexcept {
  return nullptr;
}

Node<ProgramTableScanRegion> *
Node<ProgramOperationRegion>::AsTableScan(void) noexcept {
  return nullptr;
}

Node<ProgramExistenceAssertionRegion> *
Node<ProgramOperationRegion>::AsExistenceAssertion(void) noexcept {
  return nullptr;
}

Node<ProgramGenerateRegion> *
Node<ProgramOperationRegion>::AsGenerate(void) noexcept {
  return nullptr;
}

Node<ProgramTupleCompareRegion> *
Node<ProgramOperationRegion>::AsTupleCompare(void) noexcept {
  return nullptr;
}

bool Node<ProgramVectorLoopRegion>::Equals(EqualitySet &eq,
                                           Node<ProgramRegion> *that_,
                                           uint32_t depth) const noexcept {
  const auto that_op = that_->AsOperation();
  if (!that_op) {
    FAILED_EQ(that_);
    return false;
  }

  const auto that = that_op->AsVectorLoop();
  const auto def_vars_size = defined_vars.Size();
  if (!that || !eq.Contains(vector.get(), that->vector.get()) ||
      def_vars_size != that->defined_vars.Size()) {
    FAILED_EQ(that_);
    return false;
  }

  if (depth == 0) {
    return true;
  }

  if ((!body.get()) != (!that->body.get())) {
    FAILED_EQ(that_);
    return false;
  }

  if (auto that_body = that->OP::body.get(); that_body) {
    for (auto i = 0u, max_i = def_vars_size; i < max_i; ++i) {
      eq.Insert(defined_vars[i], that->defined_vars[i]);
    }

    return this->OP::body->Equals(eq, that_body, depth - 1u);
  } else {
    return true;
  }
}

const bool Node<ProgramVectorLoopRegion>::MergeEqual(
    ProgramImpl *prog, std::vector<Node<ProgramRegion> *> &merges) {
  NOTE("TODO(ekilmer): Unimplemented merging of ProgramVectorLoopRegion");
  assert(false);
  return false;
}

Node<ProgramVectorLoopRegion> *
Node<ProgramVectorLoopRegion>::AsVectorLoop(void) noexcept {
  return this;
}

uint64_t Node<ProgramVectorLoopRegion>::Hash(uint32_t depth) const {
  uint64_t hash = static_cast<unsigned>(this->OP::op) * 53;
  hash ^= RotateRight64(hash, 13) * (static_cast<unsigned>(vector->kind) + 17u);
  for (auto type : vector->col_types) {
    hash ^= RotateRight64(hash, 13) * (static_cast<unsigned>(type) + 11u);
  }
  if (depth == 0) {
    return hash;
  }

  if (this->OP::body) {
    hash ^= RotateRight64(hash, 13) * this->OP::body->Hash(depth - 1u);
  }
  return hash;
}

bool Node<ProgramVectorLoopRegion>::IsNoOp(void) const noexcept {
  return !this->OP::body || this->OP::body->IsNoOp();
}

Node<ProgramLetBindingRegion> *
Node<ProgramLetBindingRegion>::AsLetBinding(void) noexcept {
  return this;
}

uint64_t Node<ProgramLetBindingRegion>::Hash(uint32_t depth) const {
  uint64_t hash = static_cast<unsigned>(this->OP::op) * 53;
  for (auto var : used_vars) {
    hash ^= RotateRight64(hash, 13) *
            ((static_cast<unsigned>(var->role) + 7u) *
             (static_cast<unsigned>(DataVariable(var).Type().Kind()) + 11u));
  }
  if (depth == 0) {
    return hash;
  }

  if (this->OP::body) {
    hash ^= RotateRight64(hash, 13) * this->OP::body->Hash(depth - 1u);
  }
  return hash;
}

bool Node<ProgramLetBindingRegion>::IsNoOp(void) const noexcept {
  return !this->OP::body || this->OP::body->IsNoOp();
}

bool Node<ProgramLetBindingRegion>::Equals(EqualitySet &eq,
                                           Node<ProgramRegion> *that_,
                                           uint32_t depth) const noexcept {
  const auto that_op = that_->AsOperation();
  if (!that_op) {
    FAILED_EQ(that_);
    return false;
  }

  const auto that = that_op->AsLetBinding();
  const auto num_defined_vars = defined_vars.Size();
  const auto num_used_vars = used_vars.Size();
  if (!that || num_defined_vars != that->defined_vars.Size() ||
      num_used_vars != that->used_vars.Size()) {
    FAILED_EQ(that_);
    return false;
  }

  for (auto i = 0u; i < num_used_vars; ++i) {
    if (!eq.Contains(used_vars[i], that->used_vars[i])) {
      FAILED_EQ(that_);
      return false;
    }
  }

  if (depth == 0) {
    return true;
  }

  if ((!body.get()) != (!that->body.get())) {
    FAILED_EQ(that_);
    return false;
  }

  if (auto that_body = that->OP::body.get(); that_body) {
    for (auto i = 0u; i < num_defined_vars; ++i) {
      eq.Insert(defined_vars[i], that->defined_vars[i]);
    }

    return this->OP::body->Equals(eq, that_body, depth - 1u);

  } else {
    return true;
  }
}

const bool Node<ProgramLetBindingRegion>::MergeEqual(
    ProgramImpl *prog, std::vector<Node<ProgramRegion> *> &merges) {

  // NOTE(ekilmer): Need these checks to ensure that a merge would actually be applicable
  if (defined_vars.Size() > 0 || used_vars.Size() > 0) {
    NOTE("TODO(ekilmer): Unimplemented merging of ProgramLetBinding");
    assert(false);
  }
  return false;
}

uint64_t Node<ProgramVectorAppendRegion>::Hash(uint32_t depth) const {
  uint64_t hash = static_cast<unsigned>(this->OP::op) * 53;
  hash ^= RotateRight64(hash, 13) * (static_cast<unsigned>(vector->kind) + 17u);
  for (auto type : vector->col_types) {
    hash ^= RotateRight64(hash, 13) * (static_cast<unsigned>(type) + 11u);
  }
  for (auto var : tuple_vars) {
    hash ^= RotateRight64(hash, 13) *
            ((static_cast<unsigned>(var->role) + 7u) *
             (static_cast<unsigned>(DataVariable(var).Type().Kind()) + 11u));
  }
  (void) depth;
  return hash;
}

bool Node<ProgramVectorAppendRegion>::Equals(EqualitySet &eq,
                                             Node<ProgramRegion> *that_,
                                             uint32_t depth) const noexcept {
  (void) depth;
  const auto that_op = that_->AsOperation();
  if (!that_op) {
    FAILED_EQ(that_);
    return false;
  }

  const auto that = that_op->AsVectorAppend();
  if (!that) {
    FAILED_EQ(that_);
    return false;
  }

  if (!eq.Contains(vector.get(), that->vector.get())) {
    return false;
  }

  for (auto i = 0u, max_i = tuple_vars.Size(); i < max_i; ++i) {
    if (!eq.Contains(tuple_vars[i], that->tuple_vars[i])) {
      FAILED_EQ(that_);
      return false;
    }
  }

  return true;
}

const bool Node<ProgramVectorAppendRegion>::MergeEqual(
    ProgramImpl *prog, std::vector<Node<ProgramRegion> *> &merges) {

  // NOTE(pag): This should probably always return false because this should be
  // covered by the CSE over REGIONs.
  return false;
}

Node<ProgramVectorAppendRegion> *
Node<ProgramVectorAppendRegion>::AsVectorAppend(void) noexcept {
  return this;
}

Node<ProgramTransitionStateRegion> *
Node<ProgramTransitionStateRegion>::AsTransitionState(void) noexcept {
  return this;
}

uint64_t Node<ProgramTransitionStateRegion>::Hash(uint32_t depth) const {
  uint64_t hash = static_cast<unsigned>(this->OP::op) * 53;
  hash ^= RotateRight64(hash, 13) * static_cast<unsigned>(from_state) * 13;
  hash ^= RotateRight64(hash, 13) * static_cast<unsigned>(to_state) * 17;
  hash ^= RotateRight64(hash, 13) * table->id * 17;
  for (auto var : col_values) {
    hash ^= RotateRight64(hash, 13) *
            ((static_cast<unsigned>(var->role) + 7u) *
             (static_cast<unsigned>(DataVariable(var).Type().Kind()) + 11u));
  }
  if (depth == 0) {
    return hash;
  }

  if (this->OP::body) {
    hash ^= RotateRight64(hash, 13) * this->OP::body->Hash(depth - 1u);
  }
  return hash;
}

bool Node<ProgramTransitionStateRegion>::IsNoOp(void) const noexcept {
  return false;
}

bool Node<ProgramTransitionStateRegion>::Equals(EqualitySet &eq,
                                                Node<ProgramRegion> *that_,
                                                uint32_t depth) const noexcept {
  const auto that_op = that_->AsOperation();
  if (!that_op) {
    FAILED_EQ(that_);
    return false;
  }

  const auto that = that_op->AsTransitionState();
  if (!that || table.get() != that->table.get() ||
      from_state != that->from_state || to_state != that->to_state) {
    FAILED_EQ(that_);
    return false;
  }

  for (auto i = 0u, max_i = col_values.Size(); i < max_i; ++i) {
    if (!eq.Contains(col_values[i], that->col_values[i])) {
      FAILED_EQ(that_);
      return false;
    }
  }

  if (depth == 0) {
    return true;
  }

  if (!body != !(that->body)) {
    return false;
  }

  if (body) {
    return body->Equals(eq, that->body.get(), depth - 1u);
  }

  return true;
}

<<<<<<< HEAD
const bool Node<ProgramTransitionStateRegion>::MergeEqual(
    ProgramImpl *prog, std::vector<Node<ProgramRegion> *> &merges) {

  // New parallel region for merged bodies into 'this'
  auto new_par = prog->parallel_regions.Create(this);
  auto transition_body = body.get();
  if (transition_body) {
    new_par->regions.AddUse(transition_body);
    transition_body->parent = new_par;
  }
  body.Clear();
  body.Emplace(this, new_par);
  for (auto region : merges) {
    auto merge = region->AsOperation()->AsTransitionState();
    assert(merge);  // These should all be the same type
    const auto merge_body = merge->body.get();
    if (merge_body) {
      new_par->regions.AddUse(merge_body);
      merge_body->parent = new_par;
    }
    merge->body.Clear();
    merge->parent = nullptr;
  }
  return true;
}

uint64_t Node<ProgramExistenceCheckRegion>::Hash(uint32_t depth) const {
  uint64_t hash = static_cast<unsigned>(this->OP::op) * 53;
  for (auto var : cond_vars) {
    hash ^= RotateRight64(hash, 13) *
            ((static_cast<unsigned>(var->role) + 7u) *
             (static_cast<unsigned>(DataVariable(var).Type().Kind()) + 11u));
  }
  if (depth == 0) {
    return hash;
  }

  if (this->OP::body) {
    hash ^= RotateRight64(hash, 13) * this->OP::body->Hash(depth - 1u);
  }
  return hash;
}

bool Node<ProgramExistenceCheckRegion>::IsNoOp(void) const noexcept {
  return !this->OP::body || this->OP::body->IsNoOp();
}

bool Node<ProgramExistenceCheckRegion>::Equals(EqualitySet &eq,
                                               Node<ProgramRegion> *that_,
                                               uint32_t depth) const noexcept {
  const auto that_op = that_->AsOperation();
  if (!that_op || this->OP::op != that_op->OP::op) {
    FAILED_EQ(that_);
    return false;
  }

  const auto num_conds = cond_vars.Size();
  const auto that = that_op->AsExistenceCheck();
  if (!that || num_conds != that->cond_vars.Size() ||
      (!this->OP::body.get()) != (!that->OP::body.get())) {
    FAILED_EQ(that_);
    return false;
  }

  // NOTE(pag): Condition variables are global, so we do equality checks.
  for (auto i = 0u; i < num_conds; ++i) {
    if (cond_vars[i] != that->cond_vars[i]) {
      FAILED_EQ(that_);
      return false;
    }
  }

  if (depth == 0) {
    return true;
  }

  if (auto that_body = that->OP::body.get(); that_body) {
    return this->OP::body->Equals(eq, that_body, depth - 1u);

  } else {
    return true;
  }
}

const bool Node<ProgramExistenceCheckRegion>::MergeEqual(
    ProgramImpl *prog, std::vector<Node<ProgramRegion> *> &merges) {
  NOTE("TODO(ekilmer): Unimplemented merging of ProgramExistenceCheckRegion");
  assert(false);
  return false;
}

Node<ProgramExistenceCheckRegion> *
Node<ProgramExistenceCheckRegion>::AsExistenceCheck(void) noexcept {
  return this;
}

uint64_t Node<ProgramExistenceAssertionRegion>::Hash(uint32_t depth) const {
=======
uint64_t Node<ProgramExistenceAssertionRegion>::Hash(void) const {
>>>>>>> fb1e2aeb
  uint64_t hash = static_cast<unsigned>(this->OP::op) * 53;
  for (auto var : cond_vars) {
    hash ^= RotateRight64(hash, 13) *
            ((static_cast<unsigned>(var->role) + 7u) *
             (static_cast<unsigned>(DataVariable(var).Type().Kind()) + 11u));
  }
  if (depth == 0) {
    return hash;
  }

  if (this->OP::body) {
    hash ^= RotateRight64(hash, 13) * this->OP::body->Hash(depth - 1u);
  }
  return hash;
}

bool Node<ProgramExistenceAssertionRegion>::IsNoOp(void) const noexcept {
  return cond_vars.Empty();
}

bool Node<ProgramExistenceAssertionRegion>::Equals(
    EqualitySet &eq, Node<ProgramRegion> *that_,
    uint32_t depth) const noexcept {
  const auto that_op = that_->AsOperation();
  if (!that_op || this->OP::op != that_op->OP::op) {
    FAILED_EQ(that_);
    return false;
  }

  const auto num_conds = cond_vars.Size();
  const auto that = that_op->AsExistenceAssertion();
  if (!that || num_conds != that->cond_vars.Size()) {
    FAILED_EQ(that_);
    return false;
  }

  // NOTE(pag): Condition variables are global, so we do equality checks.
  for (auto i = 0u; i < num_conds; ++i) {
    if (cond_vars[i] != that->cond_vars[i]) {
      FAILED_EQ(that_);
      return false;
    }
  }

  return true;
}

const bool Node<ProgramExistenceAssertionRegion>::MergeEqual(
    ProgramImpl *prog, std::vector<Node<ProgramRegion> *> &merges) {
  NOTE(
      "TODO(ekilmer): Unimplemented merging of ProgramExistenceAssertionRegion");
  assert(false);
  return false;
}

Node<ProgramExistenceAssertionRegion> *
Node<ProgramExistenceAssertionRegion>::AsExistenceAssertion(void) noexcept {
  return this;
}

Node<ProgramTableJoinRegion> *
Node<ProgramTableJoinRegion>::AsTableJoin(void) noexcept {
  return this;
}

Node<ProgramTableProductRegion> *
Node<ProgramTableProductRegion>::AsTableProduct(void) noexcept {
  return this;
}

Node<ProgramTableScanRegion> *
Node<ProgramTableScanRegion>::AsTableScan(void) noexcept {
  return this;
}

uint64_t Node<ProgramVectorClearRegion>::Hash(uint32_t depth) const {
  (void) depth;
  uint64_t hash = static_cast<unsigned>(this->OP::op) * 53;
  hash ^= (static_cast<unsigned>(vector->kind) + 1u) * 17;
  for (auto type : vector->col_types) {
    hash ^= RotateRight64(hash, 13) * (static_cast<unsigned>(type) + 11u);
  }
  return hash;
}

bool Node<ProgramVectorClearRegion>::Equals(EqualitySet &eq,
                                            Node<ProgramRegion> *that_,
                                            uint32_t depth) const noexcept {
  (void) depth;
  const auto that_op = that_->AsOperation();
  if (!that_op) {
    FAILED_EQ(that_);
    return false;
  }

  const auto that = that_op->AsVectorClear();
  if (!that || !eq.Contains(vector.get(), that->vector.get())) {
    FAILED_EQ(that_);
    return false;
  } else {
    return true;
  }
}

const bool Node<ProgramVectorClearRegion>::MergeEqual(
    ProgramImpl *prog, std::vector<Node<ProgramRegion> *> &merges) {
  NOTE("TODO(ekilmer): Unimplemented merging of ProgramVectorClearRegion");
  assert(false);
  return false;
}

Node<ProgramVectorClearRegion> *
Node<ProgramVectorClearRegion>::AsVectorClear(void) noexcept {
  return this;
}

Node<ProgramVectorSwapRegion> *
Node<ProgramVectorSwapRegion>::AsVectorSwap(void) noexcept {
  return this;
}


uint64_t Node<ProgramVectorSwapRegion>::Hash(uint32_t depth) const {
  uint64_t hash = static_cast<unsigned>(this->OP::op) * 53;
  hash ^= (static_cast<unsigned>(lhs->kind) + 1u) * 17;
  hash ^= (static_cast<unsigned>(rhs->kind) + 1u) * 17;
  for (auto type : lhs->col_types) {
    hash ^= RotateRight64(hash, 13) * (static_cast<unsigned>(type) + 11u);
  }
  (void) depth;
  return hash;
}

bool Node<ProgramVectorSwapRegion>::Equals(EqualitySet &eq,
                                           Node<ProgramRegion> *that_,
                                           uint32_t depth) const noexcept {
  const auto that_op = that_->AsOperation();
  if (!that_op) {
    FAILED_EQ(that_);
    return false;
  }

  const auto that = that_op->AsVectorSwap();
  if (!that) {
    FAILED_EQ(that_);
    return false;

  } else if (eq.Contains(lhs.get(), that->lhs.get()) &&
             eq.Contains(rhs.get(), that->rhs.get())) {
    return true;

  } else if (eq.Contains(lhs.get(), that->rhs.get()) &&
             eq.Contains(rhs.get(), that->lhs.get())) {
    return true;

  } else {
    return false;
  }
}

const bool Node<ProgramVectorSwapRegion>::MergeEqual(
    ProgramImpl *prog, std::vector<Node<ProgramRegion> *> &merges) {

  // NOTE(pag): if this condition is ever satisfied, then a bug has probably
  // been discovered.
  assert(false && "FIX: Bug has likely been discovered.");
  return false;
}

uint64_t Node<ProgramVectorUniqueRegion>::Hash(uint32_t depth) const {
  uint64_t hash = static_cast<unsigned>(this->OP::op) * 53;
  hash ^= (static_cast<unsigned>(vector->kind) + 1u) * 17;
  for (auto type : vector->col_types) {
    hash ^= RotateRight64(hash, 13) * (static_cast<unsigned>(type) + 11u);
  }
  (void) depth;
  return hash;
}

bool Node<ProgramVectorUniqueRegion>::Equals(EqualitySet &eq,
                                             Node<ProgramRegion> *that_,
                                             uint32_t depth) const noexcept {
  const auto that_op = that_->AsOperation();
  if (!that_op) {
    FAILED_EQ(that_);
    return false;
  }

  const auto that = that_op->AsVectorUnique();
  if (!that || !eq.Contains(vector.get(), that->vector.get())) {
    FAILED_EQ(that_);
    return false;
  } else {
    return true;
  }
}

const bool Node<ProgramVectorUniqueRegion>::MergeEqual(
    ProgramImpl *prog, std::vector<Node<ProgramRegion> *> &merges) {
  NOTE("TODO(ekilmer): Unimplemented merging of ProgramVectorUniqueRegion");
  assert(false);
  return false;
}

Node<ProgramVectorUniqueRegion> *
Node<ProgramVectorUniqueRegion>::AsVectorUnique(void) noexcept {
  return this;
}

uint64_t Node<ProgramTableJoinRegion>::Hash(uint32_t depth) const {
  uint64_t hash = static_cast<unsigned>(this->OP::op) * 53;
  for (auto table : this->tables) {
    hash ^= RotateRight64(hash, 17) * (table->id + 17u);
  }
  for (auto index : this->indices) {
    hash ^= RotateRight64(hash, 13) * (index->id + 13u);
  }
  if (depth == 0) {
    return hash;
  }

  if (this->OP::body) {
    hash ^= RotateRight64(hash, 11) * this->OP::body->Hash(depth - 1u);
  }
  return hash;
}

bool Node<ProgramTableJoinRegion>::IsNoOp(void) const noexcept {
  return !this->OP::body || this->OP::body->IsNoOp();
}

bool Node<ProgramTableJoinRegion>::Equals(EqualitySet &eq,
                                          Node<ProgramRegion> *that_,
                                          uint32_t depth) const noexcept {
  const auto op = that_->AsOperation();
  if (!op) {
    FAILED_EQ(that_);
    return false;
  }
  const auto num_tables = tables.Size();
  const auto that = op->AsTableJoin();
  if (!that || num_tables != that->tables.Size() ||
      (!this->OP::body.get()) != (!that->OP::body.get())) {
    FAILED_EQ(that_);
    return false;
  }

  for (auto i = 0u; i < num_tables; ++i) {
    if (tables[i] != that->tables[i]) {
      FAILED_EQ(that_);
      return false;
    }
  }

  for (auto i = 0u; i < num_tables; ++i) {
    if (indices[i] != that->indices[i]) {
      FAILED_EQ(that_);
      return false;
    }
  }

  for (auto i = 0u; i < num_tables; ++i) {
    const auto &cols_1 = pivot_cols[i];
    const auto &cols_2 = that->pivot_cols[i];
    for (auto j = 0u, max_j = cols_1.Size(); j < max_j; ++j) {
      if (!eq.Contains(cols_1[j], cols_2[j])) {
        FAILED_EQ(that_);
        return false;
      }
    }
  }

  for (auto i = 0u; i < num_tables; ++i) {
    const auto &cols_1 = output_cols[i];
    const auto &cols_2 = that->output_cols[i];
    for (auto j = 0u, max_j = cols_1.Size(); j < max_j; ++j) {
      if (!eq.Contains(cols_1[j], cols_2[j])) {
        FAILED_EQ(that_);
        return false;
      }
    }
  }


  if (auto that_body = that->OP::body.get(); that_body) {
    const auto &pivot_vars_1 = pivot_vars;
    const auto &pivot_vars_2 = that->pivot_vars;
    for (auto j = 0u, max_j = pivot_vars_1.Size(); j < max_j; ++j) {
      eq.Insert(pivot_vars_1[j], pivot_vars_2[j]);
    }

    for (auto i = 0u; i < num_tables; ++i) {
      const auto &vars_1 = output_vars[i];
      const auto &vars_2 = that->output_vars[i];
      for (auto j = 0u, max_j = vars_1.Size(); j < max_j; ++j) {
        eq.Insert(vars_1[j], vars_2[j]);
      }
    }

    if (depth == 0) {
      return true;
    }

    return this->OP::body->Equals(eq, that_body, depth - 1u);

  } else {
    return true;
  }
}

const bool Node<ProgramTableJoinRegion>::MergeEqual(
    ProgramImpl *prog, std::vector<Node<ProgramRegion> *> &merges) {
  NOTE("TODO(ekilmer): Unimplemented merging of ProgramTableJoinRegion");
  assert(false);
  return false;
}

bool Node<ProgramTableProductRegion>::IsNoOp(void) const noexcept {
  return !this->OP::body || this->OP::body->IsNoOp();
}

uint64_t Node<ProgramTableProductRegion>::Hash(uint32_t depth) const {
  uint64_t hash = static_cast<unsigned>(this->OP::op) * 53;
  for (auto table : this->tables) {
    hash ^= RotateRight64(hash, 17) * (table->id + 17u);
  }
  if (depth == 0) {
    return hash;
  }

  if (this->OP::body) {
    hash ^= RotateRight64(hash, 11) * this->OP::body->Hash(depth - 1u);
  }
  return hash;
}

bool Node<ProgramTableProductRegion>::Equals(EqualitySet &eq,
                                             Node<ProgramRegion> *that_,
                                             uint32_t depth) const noexcept {
  const auto op = that_->AsOperation();
  if (!op) {
    FAILED_EQ(that_);
    return false;
  }
  const auto num_tables = tables.Size();
  const auto that = op->AsTableProduct();
  if (!that || num_tables != that->tables.Size() ||
      (!this->OP::body.get()) != (!that->OP::body.get())) {
    FAILED_EQ(that_);
    return false;
  }

  for (auto i = 0u; i < num_tables; ++i) {
    if (tables[i] != that->tables[i]) {
      FAILED_EQ(that_);
      return false;
    }
  }

  for (auto i = 0u; i < num_tables; ++i) {
    if (!eq.Contains(input_vecs[i], that->input_vecs[i])) {
      FAILED_EQ(that_);
      return false;
    }
  }

  if (auto that_body = that->OP::body.get(); that_body) {

    for (auto i = 0u; i < num_tables; ++i) {
      auto &vars_1 = output_vars[i];
      auto &vars_2 = that->output_vars[i];
      for (auto j = 0u, max_j = vars_1.Size(); j < max_j; ++j) {
        eq.Insert(vars_1[j], vars_2[j]);
      }
    }

    if (depth == 0) {
      return true;
    }

    return this->OP::body->Equals(eq, that_body, depth - 1u);

  } else {
    return true;
  }
}

const bool Node<ProgramTableProductRegion>::MergeEqual(
    ProgramImpl *prog, std::vector<Node<ProgramRegion> *> &merges) {
  NOTE("TODO(ekilmer): Unimplemented merging of ProgramTableProductRegion");
  assert(false);
  return false;
}

uint64_t Node<ProgramTableScanRegion>::Hash(uint32_t depth) const {
  uint64_t hash = static_cast<unsigned>(this->OP::op) * 53;
  hash ^= RotateRight64(hash, 17) * (table->id + 17u);
  hash ^= RotateRight64(hash, 15) * (index->id + 13u);
  if (depth == 0) {
    return hash;
  }

  if (this->OP::body) {
    hash ^= RotateRight64(hash, 11) * this->OP::body->Hash(depth - 1u);
  }
  return hash;
}

bool Node<ProgramTableScanRegion>::IsNoOp(void) const noexcept {
  if (output_vector->NumUses() == 1u) {
    return true;
  } else {
    return !output_vector->IsRead();
  }
}

bool Node<ProgramTableScanRegion>::Equals(EqualitySet &eq,
                                          Node<ProgramRegion> *that_,
                                          uint32_t depth) const noexcept {
  const auto op = that_->AsOperation();
  if (!op) {
    FAILED_EQ(that_);
    return false;
  }

  const auto that = op->AsTableScan();
  if (!that || table.get() != that->table.get() ||
      index.get() != that->index.get() ||
      (!this->OP::body.get()) != (!that->OP::body.get())) {
    FAILED_EQ(that_);
    return false;
  }

  const auto num_vars = this->in_vars.Size();
  if (that->in_vars.Size() != num_vars) {
    assert(false);
    FAILED_EQ(that_);
    return false;
  }

  for (auto i = 0u; i < num_vars; ++i) {
    if (!eq.Contains(this->in_vars[i], that->in_vars[i])) {
      FAILED_EQ(that_);
      return false;
    }
  }

  return eq.Contains(this->output_vector.get(), that->output_vector.get());
}

const bool Node<ProgramTableScanRegion>::MergeEqual(
    ProgramImpl *prog, std::vector<Node<ProgramRegion> *> &merges) {
  NOTE("TODO(ekilmer): Unimplemented merging of ProgramTableScanRegion");
  assert(false);
  return false;
}

uint64_t Node<ProgramTupleCompareRegion>::Hash(uint32_t depth) const {
  uint64_t hash = static_cast<unsigned>(this->OP::op) * 53;
  hash ^= RotateRight64(hash, 17) * (static_cast<unsigned>(this->cmp_op) + 17u);
  for (auto var : this->lhs_vars) {
    hash ^= RotateRight64(hash, 13) *
            ((static_cast<unsigned>(var->role) + 7u) *
             (static_cast<unsigned>(DataVariable(var).Type().Kind()) + 11u));
  }
  for (auto var : this->rhs_vars) {
    hash ^= RotateRight64(hash, 15) *
            ((static_cast<unsigned>(var->role) + 11u) *
             (static_cast<unsigned>(DataVariable(var).Type().Kind()) + 13u));
  }
  if (depth == 0) {
    return hash;
  }

  if (this->OP::body) {
    hash ^= RotateRight64(hash, 11) * this->OP::body->Hash(depth - 1u);
  }
  return hash;
}

Node<ProgramTupleCompareRegion> *
Node<ProgramTupleCompareRegion>::AsTupleCompare(void) noexcept {
  return this;
}

bool Node<ProgramTupleCompareRegion>::IsNoOp(void) const noexcept {
  return !this->OP::body || this->OP::body->IsNoOp();
}

bool Node<ProgramTupleCompareRegion>::Equals(EqualitySet &eq,
                                             Node<ProgramRegion> *that_,
                                             uint32_t depth) const noexcept {
  const auto op = that_->AsOperation();
  if (!op) {
    FAILED_EQ(that_);
    return false;
  }
  const auto num_lhs_vars = lhs_vars.Size();
  const auto num_rhs_vars = rhs_vars.Size();
  const auto that = op->AsTupleCompare();
  if (!that || cmp_op != that->cmp_op ||
      num_lhs_vars != that->lhs_vars.Size() ||
      num_rhs_vars != that->rhs_vars.Size()) {
    FAILED_EQ(that_);
    return false;
  }

  for (auto i = 0u; i < num_lhs_vars; ++i) {
    if (!eq.Contains(lhs_vars[i], that->lhs_vars[i])) {
      FAILED_EQ(that_);
      return false;
    }
  }

  for (auto i = 0u; i < num_rhs_vars; ++i) {
    if (!eq.Contains(rhs_vars[i], that->rhs_vars[i])) {
      FAILED_EQ(that_);
      return false;
    }
  }

  if (depth == 0) {
    return true;
  }

  if ((!this->OP::body.get()) != (!that->OP::body.get())) {
    return false;
  }

  if (auto that_body = that->OP::body.get(); that_body) {
    return this->OP::body->Equals(eq, that_body, depth - 1u);

  } else {
    return true;
  }
}

const bool Node<ProgramTupleCompareRegion>::MergeEqual(
    ProgramImpl *prog, std::vector<Node<ProgramRegion> *> &merges) {

  // New parallel region for merged bodies into 'this'
  auto new_par = prog->parallel_regions.Create(this);
  auto this_body = body.get();
  if (this_body) {
    new_par->regions.AddUse(this_body);
    this_body->parent = new_par;
  }
  body.Clear();
  body.Emplace(this, new_par);
  for (auto region : merges) {
    auto merge = region->AsOperation()->AsTupleCompare();
    assert(merge);  // These should all be the same type
    const auto merge_body = merge->body.get();
    if (merge_body) {
      new_par->regions.AddUse(merge_body);
      merge_body->parent = new_par;
    }
    merge->body.Clear();
    merge->parent = nullptr;
  }
  return true;
}

Node<ProgramGenerateRegion> *
Node<ProgramGenerateRegion>::AsGenerate(void) noexcept {
  return this;
}

uint64_t Node<ProgramGenerateRegion>::Hash(uint32_t depth) const {
  uint64_t hash = static_cast<unsigned>(this->OP::op) * 53;
  hash ^= RotateRight64(hash, 17) *
          (static_cast<unsigned>(this->functor.Id()) + 17u);

  for (auto var : this->used_vars) {
    hash ^= RotateRight64(hash, 13) *
            ((static_cast<unsigned>(var->role) + 7u) *
             (static_cast<unsigned>(DataVariable(var).Type().Kind()) + 11u));
  }
  if (depth == 0) {
    return hash;
  }

  if (this->OP::body) {
    hash ^= RotateRight64(hash, 11) * this->OP::body->Hash(depth - 1u);
  }
  return hash;
}

bool Node<ProgramGenerateRegion>::IsNoOp(void) const noexcept {
  if (functor.IsPure()) {
    return !this->OP::body || this->OP::body->IsNoOp();

  } else {
    return false;
  }
}

// Returns `true` if `this` and `that` are structurally equivalent (after
// variable renaming) after searching down `depth` levels or until leaf,
// whichever is first, and where `depth` is 0, compare `this` to `that.
bool Node<ProgramGenerateRegion>::Equals(EqualitySet &eq,
                                         Node<ProgramRegion> *that_,
                                         uint32_t depth) const noexcept {
  const auto op = that_->AsOperation();
  if (!op) {
    FAILED_EQ(that_);
    return false;
  }

  const auto that = op->AsGenerate();
  auto used_vars_size = used_vars.Size();
  auto defined_vars_size = defined_vars.Size();
  if (!that || this->OP::op != that->OP::op || functor != that->functor ||
      used_vars_size != that->used_vars.Size() ||
      defined_vars_size != that->defined_vars.Size()) {
    FAILED_EQ(that_);
    return false;
  }

  for (auto i = 0u, max_i = used_vars_size; i < max_i; ++i) {
    if (!eq.Contains(used_vars[i], that->used_vars[i])) {
      FAILED_EQ(that_);
      return false;
    }
  }

  if (depth == 0) {
    return true;
  }

  if ((!this->OP::body.get()) != (!that->OP::body.get())) {
    FAILED_EQ(that_);
    return false;
  }

  if (auto that_body = that->OP::body.get(); that_body) {
    for (auto i = 0u, max_i = defined_vars_size; i < max_i; ++i) {
      eq.Insert(defined_vars[i], that->defined_vars[i]);
    }

    return this->OP::body->Equals(eq, that_body, depth - 1u);

  } else {
    return true;
  }
}

const bool Node<ProgramGenerateRegion>::MergeEqual(
    ProgramImpl *prog, std::vector<Node<ProgramRegion> *> &merges) {

  // New parallel region for merged bodies into 'this'
  auto new_par = prog->parallel_regions.Create(this);
  auto transition_body = body.get();
  if (transition_body) {
    new_par->regions.AddUse(transition_body);
    transition_body->parent = new_par;
  }
  body.Clear();
  body.Emplace(this, new_par);
  for (auto region : merges) {
    auto merge = region->AsOperation()->AsGenerate();
    assert(merge);  // These should all be the same type
    const auto merge_body = merge->body.get();
    if (merge_body) {
      new_par->regions.AddUse(merge_body);
      merge_body->parent = new_par;
    }
    merge->body.Clear();
    merge->parent = nullptr;

    // Replace all defined variables in the merge with this's defined variables
    for (auto i = 0u, max_i = defined_vars.Size(); i < max_i; ++i) {
      merge->defined_vars[i]->ReplaceAllUsesWith(defined_vars[i]);
    }
  }
  return true;
}

Node<ProgramCallRegion> *Node<ProgramCallRegion>::AsCall(void) noexcept {
  return this;
}

uint64_t Node<ProgramCallRegion>::Hash(uint32_t depth) const {
  uint64_t hash = static_cast<unsigned>(this->OP::op) * 53;

  for (auto var : this->arg_vars) {
    hash ^= RotateRight64(hash, 13) *
            ((static_cast<unsigned>(var->role) + 7u) *
             (static_cast<unsigned>(DataVariable(var).Type().Kind()) + 11u));
  }

  for (auto vec : this->arg_vecs) {
    hash ^= RotateRight64(hash, 13) * (static_cast<unsigned>(vec->kind) + 7u);
    for (auto type : vec->col_types) {
      hash ^= RotateRight64(hash, 7) * (static_cast<unsigned>(type) + 3u);
    }
  }
  if (depth == 0) {
    return hash;
  }

  if (this->OP::body) {
    hash ^= RotateRight64(hash, 11) * this->OP::body->Hash(depth - 1u);
  }
  return hash;
}

bool Node<ProgramCallRegion>::IsNoOp(void) const noexcept {
  return false;

  // NOTE(pag): Not really worth checking as even trivial procedures are
  //            treated as non-no-ops.

  //  if (!called_proc) {
  //    return true;
  //
  //  } else if (this->OP::body) {
  //    if (this->OP::body->IsNoOp()) {
  //      return called_proc->IsNoOp();
  //    } else {
  //      return false;
  //    }
  //
  //  } else {
  //    return called_proc->IsNoOp();
  //  }
}

// Returns `true` if `this` and `that` are structurally equivalent (after
// variable renaming) after searching down `depth` levels or until leaf,
// whichever is first, and where `depth` is 0, compare `this` to `that.
bool Node<ProgramCallRegion>::Equals(EqualitySet &eq,
                                     Node<ProgramRegion> *that_,
                                     uint32_t depth) const noexcept {
  const auto op = that_->AsOperation();
  if (!op) {
    FAILED_EQ(that_);
    return false;
  }

  const auto that = op->AsCall();
  if (!that || this->OP::op != that->OP::op) {
    FAILED_EQ(that_);
    return false;
  }

  const auto num_arg_vars = arg_vars.Size();
  const auto num_arg_vecs = arg_vecs.Size();
  if (num_arg_vars != that->arg_vars.Size() ||
      num_arg_vecs != that->arg_vecs.Size()) {
    FAILED_EQ(that_);
    return false;
  }

  const auto this_called_proc = called_proc.get();
  const auto that_called_proc = that->called_proc.get();

  for (auto i = 0u, max_i = num_arg_vars; i < max_i; ++i) {
    if (!eq.Contains(arg_vars[i], that->arg_vars[i])) {
      FAILED_EQ(that_);
      return false;
    }
  }

  for (auto i = 0u, max_i = num_arg_vecs; i < max_i; ++i) {
    if (!eq.Contains(arg_vecs[i], that->arg_vecs[i])) {
      FAILED_EQ(that_);
      return false;
    }
  }

  if (!body != !that->body) {
    FAILED_EQ(that_);
    return false;
  }

  // This function tests the true/false return value of the called procedure.
  if (depth != 0 && body && !body->Equals(eq, that->body.get(), depth - 1)) {
    FAILED_EQ(that_);
    return false;
  }

  if (this_called_proc == that_called_proc ||
      eq.Contains(this_called_proc, that_called_proc)) {
    return true;
  } else {
    if (depth == 0) {
      return false;
    }
    // Different functions are being called, check to see if their function bodies
    // are the same.
    return this_called_proc->Equals(eq, that_called_proc, depth - 1);
  }
}

const bool Node<ProgramCallRegion>::MergeEqual(
    ProgramImpl *prog, std::vector<Node<ProgramRegion> *> &merges) {
  NOTE("TODO(ekilmer): Unimplemented merging of ProgramCallRegion");
  assert(false);
  return false;
}

Node<ProgramPublishRegion> *
Node<ProgramPublishRegion>::AsPublish(void) noexcept {
  return this;
}

uint64_t Node<ProgramPublishRegion>::Hash(uint32_t depth) const {
  uint64_t hash = static_cast<unsigned>(this->OP::op) * 53;
  hash ^= RotateRight64(hash, 17) * this->message.Id();

  for (auto var : this->arg_vars) {
    hash ^= RotateRight64(hash, 13) *
            ((static_cast<unsigned>(var->role) + 7u) *
             (static_cast<unsigned>(DataVariable(var).Type().Kind()) + 11u));
  }
  (void) depth;
  return hash;
}

// Returns `true` if `this` and `that` are structurally equivalent (after
// variable renaming) after searching down `depth` levels or until leaf,
// whichever is first, and where `depth` is 0, compare `this` to `that.
bool Node<ProgramPublishRegion>::Equals(EqualitySet &eq,
                                        Node<ProgramRegion> *that_,
                                        uint32_t depth) const noexcept {
  const auto op = that_->AsOperation();
  if (!op) {
    FAILED_EQ(that_);
    return false;
  }

  const auto that = op->AsPublish();
  if (!that || message != that->message) {
    FAILED_EQ(that_);
    return false;
  }

  for (auto i = 0u, max_i = arg_vars.Size(); i < max_i; ++i) {
    if (!eq.Contains(arg_vars[i], that->arg_vars[i])) {
      FAILED_EQ(that_);
      return false;
    }
  }

  return true;
}

const bool Node<ProgramPublishRegion>::MergeEqual(
    ProgramImpl *prog, std::vector<Node<ProgramRegion> *> &merges) {
  NOTE("TODO(ekilmer): Unimplemented merging of ProgramPublishRegion");
  assert(false);
  return false;
}

Node<ProgramReturnRegion> *Node<ProgramReturnRegion>::AsReturn(void) noexcept {
  return this;
}

// Returns `true` if all paths through `this` ends with a `return` region.
bool Node<ProgramReturnRegion>::EndsWithReturn(void) const noexcept {
  return true;
}

uint64_t Node<ProgramReturnRegion>::Hash(uint32_t depth) const {
  (void) depth;
  return static_cast<unsigned>(this->OP::op) * 53;
}

bool Node<ProgramReturnRegion>::IsNoOp(void) const noexcept {
  if (parent->AsProcedure()) {
    return true;
  } else {
    return false;
  }
}

// Returns `true` if `this` and `that` are structurally equivalent (after
// variable renaming) after searching down `depth` levels or until leaf,
// whichever is first, and where `depth` is 0, compare `this` to `that.
bool Node<ProgramReturnRegion>::Equals(EqualitySet &eq,
                                       Node<ProgramRegion> *that_,
                                       uint32_t depth) const noexcept {
  const auto op = that_->AsOperation();
  if (!op) {
    FAILED_EQ(that_);
    return false;
  }

  const auto that = op->AsReturn();
  if (!that) {
    FAILED_EQ(that_);
    return false;
  }

  return this->OP::op == that->OP::op;
}

const bool Node<ProgramReturnRegion>::MergeEqual(
    ProgramImpl *prog, std::vector<Node<ProgramRegion> *> &merges) {
  NOTE("TODO(ekilmer): Unimplemented merging of ProgramReturnRegion");
  assert(false);
  return false;
}

Node<ProgramCheckStateRegion> *
Node<ProgramCheckStateRegion>::AsCheckState(void) noexcept {
  return this;
}

// Returns `true` if all paths through `this` ends with a `return` region.
bool Node<ProgramCheckStateRegion>::EndsWithReturn(void) const noexcept {
  auto has_any = 0;
  if (body) {
    if (!body->EndsWithReturn()) {
      return false;
    } else {
      ++has_any;
    }
  }
  if (absent_body) {
    if (!absent_body->EndsWithReturn()) {
      return false;
    } else {
      ++has_any;
    }
  }
  if (unknown_body) {
    if (!unknown_body->EndsWithReturn()) {
      return false;
    } else {
      ++has_any;
    }
  }

  return 3 == has_any;
}

uint64_t Node<ProgramCheckStateRegion>::Hash(uint32_t depth) const {
  uint64_t hash = static_cast<unsigned>(this->OP::op) * 53;
  hash ^= RotateRight64(hash, 17) * (this->table->id * 13u);

  for (auto var : this->col_values) {
    hash ^= RotateRight64(hash, 13) *
            ((static_cast<unsigned>(var->role) + 7u) *
             (static_cast<unsigned>(DataVariable(var).Type().Kind()) + 11u));
  }
  if (depth == 0) {
    return hash;
  }

  if (this->OP::body) {
    hash ^= RotateRight64(hash, 11) * this->OP::body->Hash(depth - 1u);
  }
  if (this->absent_body) {
    hash ^= RotateRight64(hash, 13) * this->absent_body->Hash(depth - 1u);
  }
  if (this->unknown_body) {
    hash ^= RotateRight64(hash, 15) * this->unknown_body->Hash(depth - 1u);
  }
  return hash;
}

bool Node<ProgramCheckStateRegion>::IsNoOp(void) const noexcept {
  if (body && !body->IsNoOp()) {
    return false;
  }

  if (absent_body && !absent_body->IsNoOp()) {
    return false;
  }

  if (unknown_body && !unknown_body->IsNoOp()) {
    return false;
  }

  return true;
}

// Returns `true` if `this` and `that` are structurally equivalent (after
// variable renaming) after searching down `depth` levels or until leaf,
// whichever is first, and where `depth` is 0, compare `this` to `that.
bool Node<ProgramCheckStateRegion>::Equals(EqualitySet &eq,
                                           Node<ProgramRegion> *that_,
                                           uint32_t depth) const noexcept {
  const auto op = that_->AsOperation();
  if (!op) {
    FAILED_EQ(that_);
    return false;
  }

  const auto that = op->AsCheckState();
  if (!that) {
    FAILED_EQ(that_);
    return false;
  }

  if (this->table->id != that->table->id) {
    FAILED_EQ(that_);
    return false;
  }

  const auto num_cols = this->col_values.Size();
  for (auto i = 0u; i < num_cols; ++i) {
    if (!eq.Contains(this->col_values[i], that->col_values[i])) {
      FAILED_EQ(that_);
      return false;
    }
  }

  if (depth == 0) {
    return true;
  }
  auto next_depth = depth - 1;

  if (!this->body != !that->body || !this->absent_body != !that->absent_body ||
      !this->unknown_body != !that->unknown_body) {
    FAILED_EQ(that_);
    return false;
  }

  if ((body && !body->Equals(eq, that->body.get(), next_depth)) ||
      (absent_body &&
       !absent_body->Equals(eq, that->absent_body.get(), next_depth)) ||
      (unknown_body &&
       !unknown_body->Equals(eq, that->unknown_body.get(), next_depth))) {
    FAILED_EQ(that_);
    return false;
  }

  return true;
}

const bool Node<ProgramCheckStateRegion>::MergeEqual(
    ProgramImpl *prog, std::vector<Node<ProgramRegion> *> &merges) {
  NOTE("TODO(ekilmer): Unimplemented merging of ProgramCheckStateRegion");
  assert(false);
  return false;
}

}  // namespace hyde<|MERGE_RESOLUTION|>--- conflicted
+++ resolved
@@ -417,10 +417,8 @@
   return true;
 }
 
-<<<<<<< HEAD
 const bool Node<ProgramTransitionStateRegion>::MergeEqual(
     ProgramImpl *prog, std::vector<Node<ProgramRegion> *> &merges) {
-
   // New parallel region for merged bodies into 'this'
   auto new_par = prog->parallel_regions.Create(this);
   auto transition_body = body.get();
@@ -444,80 +442,7 @@
   return true;
 }
 
-uint64_t Node<ProgramExistenceCheckRegion>::Hash(uint32_t depth) const {
-  uint64_t hash = static_cast<unsigned>(this->OP::op) * 53;
-  for (auto var : cond_vars) {
-    hash ^= RotateRight64(hash, 13) *
-            ((static_cast<unsigned>(var->role) + 7u) *
-             (static_cast<unsigned>(DataVariable(var).Type().Kind()) + 11u));
-  }
-  if (depth == 0) {
-    return hash;
-  }
-
-  if (this->OP::body) {
-    hash ^= RotateRight64(hash, 13) * this->OP::body->Hash(depth - 1u);
-  }
-  return hash;
-}
-
-bool Node<ProgramExistenceCheckRegion>::IsNoOp(void) const noexcept {
-  return !this->OP::body || this->OP::body->IsNoOp();
-}
-
-bool Node<ProgramExistenceCheckRegion>::Equals(EqualitySet &eq,
-                                               Node<ProgramRegion> *that_,
-                                               uint32_t depth) const noexcept {
-  const auto that_op = that_->AsOperation();
-  if (!that_op || this->OP::op != that_op->OP::op) {
-    FAILED_EQ(that_);
-    return false;
-  }
-
-  const auto num_conds = cond_vars.Size();
-  const auto that = that_op->AsExistenceCheck();
-  if (!that || num_conds != that->cond_vars.Size() ||
-      (!this->OP::body.get()) != (!that->OP::body.get())) {
-    FAILED_EQ(that_);
-    return false;
-  }
-
-  // NOTE(pag): Condition variables are global, so we do equality checks.
-  for (auto i = 0u; i < num_conds; ++i) {
-    if (cond_vars[i] != that->cond_vars[i]) {
-      FAILED_EQ(that_);
-      return false;
-    }
-  }
-
-  if (depth == 0) {
-    return true;
-  }
-
-  if (auto that_body = that->OP::body.get(); that_body) {
-    return this->OP::body->Equals(eq, that_body, depth - 1u);
-
-  } else {
-    return true;
-  }
-}
-
-const bool Node<ProgramExistenceCheckRegion>::MergeEqual(
-    ProgramImpl *prog, std::vector<Node<ProgramRegion> *> &merges) {
-  NOTE("TODO(ekilmer): Unimplemented merging of ProgramExistenceCheckRegion");
-  assert(false);
-  return false;
-}
-
-Node<ProgramExistenceCheckRegion> *
-Node<ProgramExistenceCheckRegion>::AsExistenceCheck(void) noexcept {
-  return this;
-}
-
 uint64_t Node<ProgramExistenceAssertionRegion>::Hash(uint32_t depth) const {
-=======
-uint64_t Node<ProgramExistenceAssertionRegion>::Hash(void) const {
->>>>>>> fb1e2aeb
   uint64_t hash = static_cast<unsigned>(this->OP::op) * 53;
   for (auto var : cond_vars) {
     hash ^= RotateRight64(hash, 13) *
