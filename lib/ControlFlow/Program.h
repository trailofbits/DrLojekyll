--- conflicted
+++ resolved
@@ -34,13 +34,13 @@
 
 // A column within a table.
 template <>
-class Node<DataColumn> : public Def<Node<DataColumn>>, public User {
+class Node<DataColumn> final : public Def<Node<DataColumn>>, public User {
  public:
   virtual ~Node(void);
 
   Node(unsigned id_, TypeKind type_, Node<DataTable> *table_);
 
-  virtual void Accept(ProgramVisitor &visitor) {
+  void Accept(ProgramVisitor &visitor) {
     DataColumn val(this);
     visitor.Visit(val);
   }
@@ -58,13 +58,13 @@
 
 // Represents an index on some subset of columns in a table.
 template <>
-class Node<DataIndex> : public Def<Node<DataIndex>>, public User {
+class Node<DataIndex> final : public Def<Node<DataIndex>>, public User {
  public:
   virtual ~Node(void);
 
   Node(unsigned id_, Node<DataTable> *table_, std::string column_spec_);
 
-  virtual void Accept(ProgramVisitor &visitor) {
+  void Accept(ProgramVisitor &visitor) {
     DataIndex val(this);
     visitor.Visit(val);
   }
@@ -83,7 +83,7 @@
 //
 // NOTE(pag): By default all tables already have a UNIQUE index on them.
 template <>
-class Node<DataTable> : public Def<Node<DataTable>>, public User {
+class Node<DataTable> final : public Def<Node<DataTable>>, public User {
  public:
   virtual ~Node(void);
 
@@ -94,7 +94,7 @@
         columns(this),
         indices(this) {}
 
-  virtual void Accept(ProgramVisitor &visitor) {
+  void Accept(ProgramVisitor &visitor) {
     DataTable val(this);
     visitor.Visit(val);
   }
@@ -139,14 +139,12 @@
     }
   }
 
-<<<<<<< HEAD
   bool IsRead(void) const;
-=======
-  virtual void Accept(ProgramVisitor &visitor) {
+  
+  void Accept(ProgramVisitor &visitor) override {
     DataVector val(this);
     visitor.Visit(val);
   }
->>>>>>> 671c48eb
 
   const unsigned id;
   const VectorKind kind;
@@ -559,6 +557,7 @@
     : public Node<ProgramOperationRegion> {
  public:
   virtual ~Node(void);
+
   inline Node(Node<ProgramRegion> *parent_, TupleState from_state_,
               TupleState to_state_)
       : Node<ProgramOperationRegion>(parent_,
@@ -566,6 +565,11 @@
         col_values(this),
         from_state(from_state_),
         to_state(to_state_) {}
+  
+  void Accept(ProgramVisitor &visitor) override {
+    ProgramTransitionStateRegion val(this);
+    visitor.Visit(val);
+  }
 
   Node<ProgramTransitionStateRegion> *AsTransitionState(void) noexcept override;
 
@@ -597,23 +601,20 @@
     : public Node<ProgramOperationRegion> {
  public:
   virtual ~Node(void);
+
   inline Node(Node<ProgramRegion> *parent_)
       : Node<ProgramOperationRegion>(parent_,
                                      ProgramOperation::kCheckStateInTable),
         col_values(this) {}
 
-<<<<<<< HEAD
   bool IsNoOp(void) const noexcept override;
 
   Node<ProgramCheckStateRegion> *AsCheckState(void) noexcept override;
-=======
-  void Accept(ProgramVisitor &visitor) override {
-    ProgramTableInsertRegion val(this);
-    visitor.Visit(val);
-  }
-
-  Node<ProgramTableInsertRegion> *AsTableInsert(void) noexcept override;
->>>>>>> 671c48eb
+
+  void Accept(ProgramVisitor &visitor) override {
+    ProgramCheckStateRegion val(this);
+    visitor.Visit(val);
+  }
 
   // Returns `true` if `this` and `that` are structurally equivalent (after
   // variable renaming).
@@ -684,8 +685,13 @@
   virtual ~Node(void);
 
   Node(Node<ProgramRegion> *parent_, ProgramOperation op_)
-      : Node<ProgramOperationRegion>(parent_, op_){}
-
+      : Node<ProgramOperationRegion>(parent_, op_) {}
+
+  void Accept(ProgramVisitor &visitor) override {
+    ProgramReturnRegion val(this);
+    visitor.Visit(val);
+  }
+  
   bool IsNoOp(void) const noexcept override;
   bool Equals(EqualitySet &eq,
               Node<ProgramRegion> *that) const noexcept override;
@@ -878,11 +884,17 @@
     : public Node<ProgramOperationRegion> {
  public:
   virtual ~Node(void);
+
   inline Node(Node<ProgramRegion> *parent_)
       : Node<ProgramOperationRegion>(parent_, ProgramOperation::kScanTable),
         out_cols(this),
         in_cols(this),
         in_vars(this) {}
+  
+  void Accept(ProgramVisitor &visitor) override {
+    ProgramTableScanRegion val(this);
+    visitor.Visit(val);
+  }
 
   bool IsNoOp(void) const noexcept override;
 
@@ -892,7 +904,6 @@
               Node<ProgramRegion> *that) const noexcept override;
 
   Node<ProgramTableScanRegion> *AsTableScan(void) noexcept override;
-
 
   UseRef<TABLE> table;
   UseList<TABLECOLUMN> out_cols;
@@ -989,14 +1000,11 @@
         kind(kind_),
         tables(this) {}
 
-<<<<<<< HEAD
-=======
   void Accept(ProgramVisitor &visitor) override {
     ProgramProcedure val(this);
     visitor.Visit(val);
   }
 
->>>>>>> 671c48eb
   // Returns `true` if this region is a no-op.
   bool IsNoOp(void) const noexcept override;
 
