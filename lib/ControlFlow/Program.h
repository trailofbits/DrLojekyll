// Copyright 2020, Trail of Bits. All rights reserved.

#pragma once

#include <drlojekyll/ControlFlow/Program.h>
#include <drlojekyll/DataFlow/Query.h>
#include <drlojekyll/Parse/Parse.h>
#include <drlojekyll/Util/DefUse.h>
#include <drlojekyll/Util/DisjointSet.h>
#include <drlojekyll/Util/EqualitySet.h>

#include <iostream>
#include <memory>
#include <string>
#include <unordered_map>
#include <vector>

#define NOTE(msg) std::cerr << msg << "\n"

#define COMMENT(...) __VA_ARGS__

namespace std {

template <>
struct hash<std::pair<::hyde::QueryView, ::hyde::QueryView>> {
  using argument_type = std::pair<::hyde::QueryView, ::hyde::QueryView>;
  using result_type = uint64_t;
  inline uint64_t operator()(argument_type views) const noexcept {
    return (views.first.UniqueId() * views.second.Hash()) ^
           views.second.UniqueId();
  }
};

}  // namespace std
namespace hyde {

class ProgramInductionRegion;
class ProgramOperationRegion;

// A column within a table.
template <>
class Node<DataColumn> final : public Def<Node<DataColumn>>, public User {
 public:
  virtual ~Node(void);

  Node(unsigned id_, TypeKind type_, Node<DataTable> *table_);

  void Accept(ProgramVisitor &visitor);

  const unsigned id;
  const unsigned index;
  const TypeKind type;

  std::vector<Token> names;

  WeakUseRef<Node<DataTable>> table;
};

using TABLECOLUMN = Node<DataColumn>;

// Represents an index on some subset of columns in a table.
template <>
class Node<DataIndex> final : public Def<Node<DataIndex>>, public User {
 public:
  virtual ~Node(void);

  Node(unsigned id_, Node<DataTable> *table_, std::string column_spec_);

  void Accept(ProgramVisitor &visitor);

  const unsigned id;
  const std::string column_spec;

  UseList<TABLECOLUMN> columns;
  UseList<TABLECOLUMN> mapped_columns;

  WeakUseRef<Node<DataTable>> table;
};

using TABLEINDEX = Node<DataIndex>;

// Represents a table of data.
//
// NOTE(pag): By default all tables already have a UNIQUE index on them.
template <>
class Node<DataTable> final : public Def<Node<DataTable>>, public User {
 public:
  virtual ~Node(void);

  inline Node(unsigned id_)
      : Def<Node<DataTable>>(this),
        User(this),
        id(id_),
        columns(this),
        indices(this) {}

  void Accept(ProgramVisitor &visitor);

  // Get or create a table in the program.
  static Node<DataTable> *GetOrCreate(ProgramImpl *impl, QueryView view);

  // Get or create an index on the table.
  TABLEINDEX *GetOrCreateIndex(ProgramImpl *impl, std::vector<unsigned> cols);

  const unsigned id;

  // List of defined columns.
  DefList<TABLECOLUMN> columns;

  // Indexes that should be created on this table. By default, all tables have
  // a UNIQUE index.
  DefList<TABLEINDEX> indices;
};

using TABLE = Node<DataTable>;

struct DataModel : public DisjointSet {
 public:
  TABLE *table{nullptr};
};

// A vector of tuples in the program.
template <>
class Node<DataVector> final : public Def<Node<DataVector>> {
 public:
  static constexpr unsigned kInputVectorId = 0u;

  template <typename ColList>
  Node(unsigned id_, VectorKind kind_, ColList &&cols)
      : Def<Node<DataVector>>(this),
        id(id_),
        kind(kind_) {

    for (QueryColumn col : cols) {
      col_types.push_back(col.Type().Kind());
    }
  }

  bool IsRead(void) const;

  void Accept(ProgramVisitor &visitor);

  const unsigned id;
  const VectorKind kind;
  std::vector<TypeKind> col_types;
};

using VECTOR = Node<DataVector>;

// A variable in the program. This could be a procedure parameter or a local
// variable.
template <>
class Node<DataVariable> final : public Def<Node<DataVariable>> {
 public:
  inline explicit Node(unsigned id_, VariableRole role_)
      : Def<Node<DataVariable>>(this),
        role(role_),
        id(id_) {}

  void Accept(ProgramVisitor &visitor);

  const VariableRole role;

  // Unique ID for this variable. Unrelated to column IDs.
  const unsigned id;

  // NOTE(pag): Only valid after optimization when building the control flow
  //            IR is complete.
  Node<ProgramRegion> *defining_region{nullptr};

  inline unsigned Sort(void) const noexcept {
    return id;
  }

  inline bool IsGlobal(void) const noexcept {
    switch (role) {
      case VariableRole::kConditionRefCount:
      case VariableRole::kConstant:
      case VariableRole::kConstantZero:
      case VariableRole::kConstantOne:
      case VariableRole::kConstantFalse:
      case VariableRole::kConstantTrue: return true;
      default: return false;
    }
  }

  TypeLoc Type(void) const noexcept;

  std::optional<QueryConstant> query_const;
  std::optional<QueryColumn> query_column;
  std::optional<QueryCondition> query_cond;
};

using VAR = Node<DataVariable>;

// A lexically scoped region in the program.
template <>
class Node<ProgramRegion> : public Def<Node<ProgramRegion>>, public User {
 public:
  virtual ~Node(void);
  explicit Node(Node<ProgramProcedure> *containing_procedure_);
  explicit Node(Node<ProgramRegion> *parent_);

  virtual void Accept(ProgramVisitor &visitor) = 0;
  virtual uint64_t Hash(uint32_t depth) const = 0;

  virtual Node<ProgramProcedure> *AsProcedure(void) noexcept;
  virtual Node<ProgramOperationRegion> *AsOperation(void) noexcept;
  virtual Node<ProgramSeriesRegion> *AsSeries(void) noexcept;
  virtual Node<ProgramParallelRegion> *AsParallel(void) noexcept;
  virtual Node<ProgramInductionRegion> *AsInduction(void) noexcept;

  // Returns `true` if all paths through `this` ends with a `return` region.
  virtual bool EndsWithReturn(void) const noexcept = 0;

  inline void ReplaceAllUsesWith(Node<ProgramRegion> *that) {
    this->Def<Node<ProgramRegion>>::ReplaceAllUsesWith(that);
    that->parent = this->parent;
    this->parent = nullptr;
  }

  // Returns 'true' if 'this' was able to merge all of the regions in 'merges'.
  // Merging takes the form of a new PARALLEL region to execute the bodies of
  // 'Equals' regions.
  // This method assumes that all elements in 'merges' are 'Equals' at depth 0.
  virtual const bool MergeEqual(ProgramImpl *prog,
                                std::vector<Node<ProgramRegion> *> &merges);

  // Gets or creates a local variable in the procedure.
  VAR *VariableFor(ProgramImpl *impl, QueryColumn col);
  VAR *VariableForRec(QueryColumn col);

  // Returns the lexical level of this node.
  unsigned Depth(void) const noexcept;

  // Returns the lexical level of this node.
  unsigned CachedDepth(void) noexcept;

  // Returns `true` if this region is a no-op.
  virtual bool IsNoOp(void) const noexcept;

  // Returns `true` if `this` and `that` are structurally equivalent (after
  // variable renaming) after searching down `depth` levels or until leaf,
  // whichever is first, and where `depth` is 0, compare `this` to `that.
  virtual bool Equals(EqualitySet &eq, Node<ProgramRegion> *that,
                      uint32_t depth) const noexcept;

  // Return the nearest enclosing region that is itself enclosed by an
  // induction.
  Node<ProgramRegion> *NearestRegionEnclosedByInduction(void) noexcept;

  // Find an ancestor node that's both shared by `this` and `that`.
  Node<ProgramRegion> *FindCommonAncestor(Node<ProgramRegion> *that) noexcept;

  // Make sure that `this` will execute before `that`.
  void ExecuteBefore(ProgramImpl *program, Node<ProgramRegion> *that) noexcept;

  // Make sure that `this` will execute after `that`.
  void ExecuteAfter(ProgramImpl *program, Node<ProgramRegion> *that) noexcept;

  // Make sure that `this` will execute alongside `that`.
  void ExecuteAlongside(ProgramImpl *program,
                        Node<ProgramRegion> *that) noexcept;

  // Every child REGION of a procedure will have easy access to create new
  // variables.
  Node<ProgramProcedure> *const containing_procedure;
  Node<ProgramRegion> *parent{nullptr};

  // Maps `QueryColumn::Id()` values to variables. Used to provide lexical
  // scoping of variables.
  //
  // NOTE(pag): Only valid before optimization, during the building of the
  //            control flow IR.
  std::unordered_map<unsigned, VAR *> col_id_to_var;

  // A comment about the creation of this node.
  std::string comment;

  unsigned depth{0};
};

using REGION = Node<ProgramRegion>;

enum class ProgramOperation {
  kInvalid,

  // Insert into a table. Can be interpreted as conditional (a runtime may
  // choose to check if the insert is new or not). If the insert succeeds, then
  // execution descends into `body`.
  kInsertIntoTable,

  // Check the state of a tuple from a table. This executes one of three
  // bodies: `body` if the tuple is present, `absent_body` if the tuple is
  // absent, and `unknown_body` if the tuple may have been deleted.
  kCheckStateInTable,

  // When dealing with MERGE/UNION nodes with an inductive cycle.
  kAppendInductionInputToVector,
  kLoopOverInductionInputVector,
  kClearInductionInputVector,
  kSwapInductionVector,

  // When dealing with a MERGE/UNION node that isn't part of an inductive
  // cycle.
  kAppendUnionInputToVector,
  kLoopOverUnionInputVector,
  kClearUnionInputVector,

  // Check if a row exists in a view. The tuple values are found in
  // `operands` and the table being used is `views[0]`.
  kCheckTupleIsPresentInTable,
  kCheckTupleIsNotPresentInTable,

  // Pairwise comparison between variables in two tuples.
  kCompareTuples,

  // Used by operations related to equi-joins over one or more tables.
  kJoinTables,
  kAppendJoinPivotsToVector,
  kSortAndUniquePivotVector,
  kClearJoinPivotVector,

  // Used to implement the cross-product of some tables.
  kCrossProduct,
  kAppendToProductInputVector,
  kSortAndUniqueProductInputVector,
  kClearProductInputVector,

  // Used to implement table/index scanning.
  kScanTable,
  kLoopOverScanVector,
  kClearScanVector,

  // Loop over a vector of inputs. The format of the vector is based off of
  // the variables in `variables`. The region `body` is executed for each
  // loop iteration.
  kLoopOverInputVector,

  // Call a filter functor, stored in `functor`, that is a functor where all
  // parameters are `bound`-attributed. These functors are interpreted as
  // predicates returning `true` or `false`. If `true` is returned, then
  // descend into `body`.
  kCallFilterFunctor,

  // Call a normal functor, stored in `functor`, where there is at least one
  // free parameter to the functor that it must generate. If anything is
  // generated, then descend into `body`.
  kCallFunctor,

  // Publish a message.
  kPublishMessage,
  kPublishMessageRemoval,

  // Creates a let binding, which assigns uses of variables to definitions of
  // variables. In practice, let bindings are eliminated during the process
  // of optimization.
  kLetBinding,

  // Used to test reference count variables associated with `QueryCondition`
  // nodes in the data flow.
  kTestAllNonZero,
  kTestAllZero,
  kIncrementAll,
  kIncrementAllAndTest,
  kDecrementAll,
  kDecrementAllAndTest,

  // Call another procedure.
  kCallProcedure,
  kCallProcedureCheckTrue,
  kCallProcedureCheckFalse,

  // Return from a procedure.
  kReturnTrueFromProcedure,
  kReturnFalseFromProcedure,

  // TODO: use in future.

  // Test/set a global boolean variable to `true`. The variable is
  // `variables[0]`. The usage is for cross products. If we've ever executed a
  // lazy cross-product, then we must always visit it.
  kTestGlobalVariableIsTrue,
  kSetGlobalVariableToTrue,

  // Merge two values into an updated value when using `mutable`-attributed
  // parameters.
  kCallMergeFunctor,
};

// A generic operation.
template <>
class Node<ProgramOperationRegion> : public Node<ProgramRegion> {
 public:
  virtual ~Node(void);
  explicit Node(REGION *parent_, ProgramOperation op_);

  virtual Node<ProgramCallRegion> *AsCall(void) noexcept;
  virtual Node<ProgramReturnRegion> *AsReturn(void) noexcept;
  virtual Node<ProgramExistenceAssertionRegion> *
  AsExistenceAssertion(void) noexcept;
  virtual Node<ProgramGenerateRegion> *AsGenerate(void) noexcept;
  virtual Node<ProgramLetBindingRegion> *AsLetBinding(void) noexcept;
  virtual Node<ProgramPublishRegion> *AsPublish(void) noexcept;
  virtual Node<ProgramTransitionStateRegion> *AsTransitionState(void) noexcept;
  virtual Node<ProgramCheckStateRegion> *AsCheckState(void) noexcept;
  virtual Node<ProgramTableJoinRegion> *AsTableJoin(void) noexcept;
  virtual Node<ProgramTableProductRegion> *AsTableProduct(void) noexcept;
  virtual Node<ProgramTableScanRegion> *AsTableScan(void) noexcept;
  virtual Node<ProgramTupleCompareRegion> *AsTupleCompare(void) noexcept;
  virtual Node<ProgramVectorLoopRegion> *AsVectorLoop(void) noexcept;
  virtual Node<ProgramVectorAppendRegion> *AsVectorAppend(void) noexcept;
  virtual Node<ProgramVectorClearRegion> *AsVectorClear(void) noexcept;
  virtual Node<ProgramVectorSwapRegion> *AsVectorSwap(void) noexcept;
  virtual Node<ProgramVectorUniqueRegion> *AsVectorUnique(void) noexcept;

  Node<ProgramOperationRegion> *AsOperation(void) noexcept override;

  // Returns `true` if all paths through `this` ends with a `return` region.
  bool EndsWithReturn(void) const noexcept override;

  ProgramOperation op;

  // If this operation does something conditional then this is the body it
  // executes.
  UseRef<REGION> body;
};

using OP = Node<ProgramOperationRegion>;

// A let binding, i.e. an assignment of zero or more variables. Variables
// are assigned pairwise from `used_vars` into `defined_vars`.
template <>
class Node<ProgramLetBindingRegion> final
    : public Node<ProgramOperationRegion> {
 public:
  virtual ~Node(void);

  void Accept(ProgramVisitor &visitor) override;
  uint64_t Hash(uint32_t depth) const override;
  bool IsNoOp(void) const noexcept override;

  // Returns `true` if `this` and `that` are structurally equivalent (after
  // variable renaming).
  bool Equals(EqualitySet &eq, Node<ProgramRegion> *that,
              uint32_t depth) const noexcept override;

  const bool MergeEqual(ProgramImpl *prog,
                        std::vector<Node<ProgramRegion> *> &merges) override;

  inline Node(REGION *parent_)
      : Node<ProgramOperationRegion>(parent_, ProgramOperation::kLetBinding),
        defined_vars(this),
        used_vars(this) {}

  Node<ProgramLetBindingRegion> *AsLetBinding(void) noexcept override;

  // Local variables that are defined/used in the body of this procedure.
  DefList<VAR> defined_vars;
  UseList<VAR> used_vars;
};

using LET = Node<ProgramLetBindingRegion>;

// Loop over the vector `vector` and bind the extracted tuple elements into
// the variables specified in `defined_vars`.
template <>
class Node<ProgramVectorLoopRegion> final
    : public Node<ProgramOperationRegion> {
 public:
  virtual ~Node(void);

  void Accept(ProgramVisitor &visitor) override;

  inline Node(REGION *parent_, ProgramOperation op_)
      : Node<ProgramOperationRegion>(parent_, op_),
        defined_vars(this) {}

  uint64_t Hash(uint32_t depth) const override;
  bool IsNoOp(void) const noexcept override;

  // Returns `true` if `this` and `that` are structurally equivalent (after
  // variable renaming).
  bool Equals(EqualitySet &eq, Node<ProgramRegion> *that,
              uint32_t depth) const noexcept override;

  const bool MergeEqual(ProgramImpl *prog,
                        std::vector<Node<ProgramRegion> *> &merges) override;

  Node<ProgramVectorLoopRegion> *AsVectorLoop(void) noexcept override;

  // Local variables bound to the vector being looped.
  DefList<VAR> defined_vars;

  // Vector being looped.
  UseRef<VECTOR> vector;
};

using VECTORLOOP = Node<ProgramVectorLoopRegion>;

// Append a tuple into a vector. The elements in the tuple must match the
// element/column types of the vector.
template <>
class Node<ProgramVectorAppendRegion> final
    : public Node<ProgramOperationRegion> {
 public:
  virtual ~Node(void);

  void Accept(ProgramVisitor &visitor) override;

  inline Node(REGION *parent_, ProgramOperation op_)
      : Node<ProgramOperationRegion>(parent_, op_),
        tuple_vars(this) {}

  uint64_t Hash(uint32_t depth) const override;

  // Returns `true` if `this` and `that` are structurally equivalent (after
  // variable renaming).
  bool Equals(EqualitySet &eq, Node<ProgramRegion> *that,
              uint32_t depth) const noexcept override;

  const bool MergeEqual(ProgramImpl *prog,
                        std::vector<Node<ProgramRegion> *> &merges) override;

  Node<ProgramVectorAppendRegion> *AsVectorAppend(void) noexcept override;

  UseList<VAR> tuple_vars;
  UseRef<VECTOR> vector;
};

using VECTORAPPEND = Node<ProgramVectorAppendRegion>;

// Clear a vector.
template <>
class Node<ProgramVectorClearRegion> final
    : public Node<ProgramOperationRegion> {
 public:
  virtual ~Node(void);
  using Node<ProgramOperationRegion>::Node;

  void Accept(ProgramVisitor &visitor) override;

  uint64_t Hash(uint32_t depth) const override;

  // Returns `true` if `this` and `that` are structurally equivalent (after
  // variable renaming).
  bool Equals(EqualitySet &eq, Node<ProgramRegion> *that,
              uint32_t depth) const noexcept override;

  const bool MergeEqual(ProgramImpl *prog,
                        std::vector<Node<ProgramRegion> *> &merges) override;

  Node<ProgramVectorClearRegion> *AsVectorClear(void) noexcept override;

  UseRef<VECTOR> vector;
};

using VECTORCLEAR = Node<ProgramVectorClearRegion>;

// Swap the contents of two vectors.
template <>
class Node<ProgramVectorSwapRegion> final
    : public Node<ProgramOperationRegion> {
 public:
  virtual ~Node(void);
  using Node<ProgramOperationRegion>::Node;

  void Accept(ProgramVisitor &visitor) override;

  uint64_t Hash(uint32_t depth) const override;

  // Returns `true` if `this` and `that` are structurally equivalent (after
  // variable renaming).
  bool Equals(EqualitySet &eq, Node<ProgramRegion> *that,
              uint32_t depth) const noexcept override;

  const bool MergeEqual(ProgramImpl *prog,
                        std::vector<Node<ProgramRegion> *> &merges) override;
  Node<ProgramVectorSwapRegion> *AsVectorSwap(void) noexcept override;

  UseRef<VECTOR> lhs;
  UseRef<VECTOR> rhs;
};

using VECTORSWAP = Node<ProgramVectorSwapRegion>;

// Sort and unique a vector.
template <>
class Node<ProgramVectorUniqueRegion> final
    : public Node<ProgramOperationRegion> {
 public:
  virtual ~Node(void);
  using Node<ProgramOperationRegion>::Node;

  void Accept(ProgramVisitor &visitor) override;

  uint64_t Hash(uint32_t depth) const override;

  // Returns `true` if `this` and `that` are structurally equivalent (after
  // variable renaming).
  bool Equals(EqualitySet &eq, Node<ProgramRegion> *that,
              uint32_t depth) const noexcept override;

  const bool MergeEqual(ProgramImpl *prog,
                        std::vector<Node<ProgramRegion> *> &merges) override;

  Node<ProgramVectorUniqueRegion> *AsVectorUnique(void) noexcept override;

  UseRef<VECTOR> vector;
};

using VECTORUNIQUE = Node<ProgramVectorUniqueRegion>;

// Set the state of a tuple in a view. In the simplest case, this behaves like
// a SQL `INSERT` statement: it says that some data exists in a relation. There
// are two other states that can be set: absent, which is like a `DELETE`, and
// unknown, which has no SQL equivalent, but it like a tentative `DELETE`. An
// unknown tuple is one which has been speculatively marked as deleted, and
// needs to be re-proven in order via alternate means in order for it to be
// used.
template <>
class Node<ProgramTransitionStateRegion> final
    : public Node<ProgramOperationRegion> {
 public:
  virtual ~Node(void);

  inline Node(Node<ProgramRegion> *parent_, TupleState from_state_,
              TupleState to_state_)
      : Node<ProgramOperationRegion>(parent_,
                                     ProgramOperation::kInsertIntoTable),
        col_values(this),
        from_state(from_state_),
        to_state(to_state_) {}

  void Accept(ProgramVisitor &visitor) override;

  Node<ProgramTransitionStateRegion> *AsTransitionState(void) noexcept override;

  uint64_t Hash(uint32_t depth) const override;
  bool IsNoOp(void) const noexcept override;

  // Returns `true` if `this` and `that` are structurally equivalent (after
  // variable renaming).
  bool Equals(EqualitySet &eq, Node<ProgramRegion> *that,
              uint32_t depth) const noexcept override;

  const bool MergeEqual(ProgramImpl *prog,
                        std::vector<Node<ProgramRegion> *> &merges) override;

  // Variables that make up the tuple.
  UseList<VAR> col_values;

  // View into which the tuple is being inserted.
  UseRef<TABLE> table;

  const TupleState from_state;
  const TupleState to_state;
};

using CHANGESTATE = Node<ProgramTransitionStateRegion>;

// Check the state of a tuple. This is sort of like asking if something exists,
// but has three conditionally executed children, based off of the state.
// One state is that the tuple os missing from a view. The second state is
// that the tuple is present in the view. The final state is that we are
// not sure if the tuple is present or absent, because it has been marked
// as a candidate for deletion, and thus we need to re-prove it.
template <>
class Node<ProgramCheckStateRegion> final
    : public Node<ProgramOperationRegion> {
 public:
  virtual ~Node(void);

  inline Node(Node<ProgramRegion> *parent_)
      : Node<ProgramOperationRegion>(parent_,
                                     ProgramOperation::kCheckStateInTable),
        col_values(this) {}

  void Accept(ProgramVisitor &visitor) override;
  uint64_t Hash(uint32_t depth) const override;
  bool IsNoOp(void) const noexcept override;

  Node<ProgramCheckStateRegion> *AsCheckState(void) noexcept override;

  // Returns `true` if all paths through `this` ends with a `return` region.
  bool EndsWithReturn(void) const noexcept override;

  // Returns `true` if `this` and `that` are structurally equivalent (after
  // variable renaming).
  bool Equals(EqualitySet &eq, Node<ProgramRegion> *that,
              uint32_t depth) const noexcept override;

  const bool MergeEqual(ProgramImpl *prog,
                        std::vector<Node<ProgramRegion> *> &merges) override;

  // Variables that make up the tuple.
  UseList<VAR> col_values;

  // View into which the tuple is being inserted.
  UseRef<TABLE> table;

  // Region that is conditionally executed if the tuple is not present.
  UseRef<REGION> absent_body;

  // Region that is conditionally executed if the tuple was deleted and hasn't
  // been re-checked.
  UseRef<REGION> unknown_body;
};

using CHECKSTATE = Node<ProgramCheckStateRegion>;

// Calls another IR procedure. All IR procedures return `true` or `false`. This
// return value can be tested, and if it is, a body can be conditionally
// executed based off of the result of that test.
template <>
class Node<ProgramCallRegion> final : public Node<ProgramOperationRegion> {
 public:
  virtual ~Node(void);

  Node(unsigned id_, Node<ProgramRegion> *parent_,
       Node<ProgramProcedure> *called_proc_,
       ProgramOperation op_ = ProgramOperation::kCallProcedure);

  void Accept(ProgramVisitor &visitor) override;
  uint64_t Hash(uint32_t depth) const override;
  bool IsNoOp(void) const noexcept override;

  // Returns `true` if `this` and `that` are structurally equivalent (after
  // variable renaming).
  bool Equals(EqualitySet &eq, Node<ProgramRegion> *that,
              uint32_t depth) const noexcept override;

  const bool MergeEqual(ProgramImpl *prog,
                        std::vector<Node<ProgramRegion> *> &merges) override;

  Node<ProgramCallRegion> *AsCall(void) noexcept override;

  // Procedure being called.
  UseRef<Node<ProgramProcedure>, REGION> called_proc;

  // Variables passed as arguments.
  UseList<VAR> arg_vars;

  // Vectors passed as arguments.
  UseList<VECTOR> arg_vecs;

  const unsigned id;
};

using CALL = Node<ProgramCallRegion>;

// Returns true/false from a procedure.
template <>
class Node<ProgramReturnRegion> final : public Node<ProgramOperationRegion> {
 public:
  virtual ~Node(void);

  Node(Node<ProgramRegion> *parent_, ProgramOperation op_)
      : Node<ProgramOperationRegion>(parent_, op_) {}

  void Accept(ProgramVisitor &visitor) override;
  uint64_t Hash(uint32_t depth) const override;
  bool IsNoOp(void) const noexcept override;
  bool Equals(EqualitySet &eq, Node<ProgramRegion> *that,
              uint32_t depth) const noexcept override;

  const bool MergeEqual(ProgramImpl *prog,
                        std::vector<Node<ProgramRegion> *> &merges) override;

  Node<ProgramReturnRegion> *AsReturn(void) noexcept override;

  // Returns `true` if all paths through `this` ends with a `return` region.
  bool EndsWithReturn(void) const noexcept override;
};

using RETURN = Node<ProgramReturnRegion>;

// Publishes a message to the pub/sub.
template <>
class Node<ProgramPublishRegion> final : public Node<ProgramOperationRegion> {
 public:
  virtual ~Node(void);

  Node(Node<ProgramRegion> *parent_, ParsedMessage message_,
       ProgramOperation op_ = ProgramOperation::kPublishMessage)
      : Node<ProgramOperationRegion>(parent_, op_),
        message(message_),
        arg_vars(this) {}

  void Accept(ProgramVisitor &visitor) override;
  uint64_t Hash(uint32_t depth) const override;

  // Returns `true` if `this` and `that` are structurally equivalent (after
  // variable renaming).
  bool Equals(EqualitySet &eq, Node<ProgramRegion> *that,
              uint32_t depth) const noexcept override;

  const bool MergeEqual(ProgramImpl *prog,
                        std::vector<Node<ProgramRegion> *> &merges) override;

  Node<ProgramPublishRegion> *AsPublish(void) noexcept override;

  // Message being published.
  const ParsedMessage message;

  // Variables passed as arguments.
  UseList<VAR> arg_vars;
};

using PUBLISH = Node<ProgramPublishRegion>;

// Represents a positive or negative existence check.
template <>
<<<<<<< HEAD
class Node<ProgramExistenceCheckRegion> final
    : public Node<ProgramOperationRegion> {
 public:
  virtual ~Node(void);

  inline Node(Node<ProgramRegion> *parent_, ProgramOperation op_)
      : Node<ProgramOperationRegion>(parent_, op_),
        cond_vars(this) {}

  void Accept(ProgramVisitor &visitor) override;

  uint64_t Hash(uint32_t depth) const override;
  bool IsNoOp(void) const noexcept override;

  // Returns `true` if `this` and `that` are structurally equivalent (after
  // variable renaming).
  bool Equals(EqualitySet &eq, Node<ProgramRegion> *that,
              uint32_t depth) const noexcept override;

  const bool MergeEqual(ProgramImpl *prog,
                        std::vector<Node<ProgramRegion> *> &merges) override;

  Node<ProgramExistenceCheckRegion> *AsExistenceCheck(void) noexcept override;

  // Variables associated with these existence checks.
  UseList<VAR> cond_vars;
};

using EXISTS = Node<ProgramExistenceCheckRegion>;

// Represents a positive or negative existence check.
template <>
=======
>>>>>>> fb1e2aeb
class Node<ProgramExistenceAssertionRegion> final
    : public Node<ProgramOperationRegion> {
 public:
  virtual ~Node(void);

  inline Node(Node<ProgramRegion> *parent_, ProgramOperation op_)
      : Node<ProgramOperationRegion>(parent_, op_),
        cond_vars(this) {}

  void Accept(ProgramVisitor &visitor) override;

  uint64_t Hash(uint32_t depth) const override;
  bool IsNoOp(void) const noexcept override;

  // Returns `true` if `this` and `that` are structurally equivalent (after
  // variable renaming).
  bool Equals(EqualitySet &eq, Node<ProgramRegion> *that,
              uint32_t depth) const noexcept override;

  const bool MergeEqual(ProgramImpl *prog,
                        std::vector<Node<ProgramRegion> *> &merges) override;

  Node<ProgramExistenceAssertionRegion> *
  AsExistenceAssertion(void) noexcept override;

  // Variables associated with these existence checks.
  UseList<VAR> cond_vars;
};

using ASSERT = Node<ProgramExistenceAssertionRegion>;

// An equi-join between two or more tables.
template <>
class Node<ProgramTableJoinRegion> final : public Node<ProgramOperationRegion> {
 public:
  virtual ~Node(void);
  inline Node(Node<ProgramRegion> *parent_, QueryJoin query_join_, unsigned id_)
      : Node<ProgramOperationRegion>(parent_, ProgramOperation::kJoinTables),
        query_join(query_join_),
        id(id_),
        tables(this),
        indices(this),
        pivot_vars(this),
        pivot_cols() {}

  void Accept(ProgramVisitor &visitor) override;
  uint64_t Hash(uint32_t depth) const override;
  bool IsNoOp(void) const noexcept override;

  // Returns `true` if `this` and `that` are structurally equivalent (after
  // variable renaming).
  bool Equals(EqualitySet &eq, Node<ProgramRegion> *that,
              uint32_t depth) const noexcept override;

  const bool MergeEqual(ProgramImpl *prog,
                        std::vector<Node<ProgramRegion> *> &merges) override;

  Node<ProgramTableJoinRegion> *AsTableJoin(void) noexcept override;

  const QueryJoin query_join;
  const unsigned id;

  UseList<TABLE> tables;
  UseList<TABLEINDEX> indices;
  UseRef<VECTOR> pivot_vec;

  // There is a `1:N` correspondence between `pivot_vars` and `pivot_cols`.
  DefList<VAR> pivot_vars;
  std::vector<UseList<TABLECOLUMN>> pivot_cols;

  // There is a 1:1 correspondence between `output_vars` and `output_cols`.
  std::vector<DefList<VAR>> output_vars;
  std::vector<UseList<TABLECOLUMN>> output_cols;
};

using TABLEJOIN = Node<ProgramTableJoinRegion>;

// A cross product between two or more tables.
template <>
class Node<ProgramTableProductRegion> final
    : public Node<ProgramOperationRegion> {
 public:
  virtual ~Node(void);
  inline Node(Node<ProgramRegion> *parent_, QueryJoin query_join_, unsigned id_)
      : Node<ProgramOperationRegion>(parent_, ProgramOperation::kCrossProduct),
        query_join(query_join_),
        tables(this),
        input_vecs(this),
        id(id_) {}

  void Accept(ProgramVisitor &visitor) override;
  uint64_t Hash(uint32_t depth) const override;
  bool IsNoOp(void) const noexcept override;

  // Returns `true` if `this` and `that` are structurally equivalent (after
  // variable renaming).
  bool Equals(EqualitySet &eq, Node<ProgramRegion> *that,
              uint32_t depth) const noexcept override;

  const bool MergeEqual(ProgramImpl *prog,
                        std::vector<Node<ProgramRegion> *> &merges) override;

  Node<ProgramTableProductRegion> *AsTableProduct(void) noexcept override;

  const QueryJoin query_join;

  UseList<TABLE> tables;
  UseList<VECTOR> input_vecs;
  std::vector<DefList<VAR>> output_vars;
  const unsigned id;
};

using TABLEPRODUCT = Node<ProgramTableProductRegion>;

// Perform a scan over a table, possibly using an index. If an index is being
// used the input variables are provided to perform equality matching against
// column values. The results of the scan fill a vector.
template <>
class Node<ProgramTableScanRegion> final : public Node<ProgramOperationRegion> {
 public:
  virtual ~Node(void);

  inline Node(Node<ProgramRegion> *parent_)
      : Node<ProgramOperationRegion>(parent_, ProgramOperation::kScanTable),
        out_cols(this),
        in_cols(this),
        in_vars(this) {}

  void Accept(ProgramVisitor &visitor) override;
  uint64_t Hash(uint32_t depth) const override;
  bool IsNoOp(void) const noexcept override;

  // Returns `true` if `this` and `that` are structurally equivalent (after
  // variable renaming).
  bool Equals(EqualitySet &eq, Node<ProgramRegion> *that,
              uint32_t depth) const noexcept override;

  const bool MergeEqual(ProgramImpl *prog,
                        std::vector<Node<ProgramRegion> *> &merges) override;

  Node<ProgramTableScanRegion> *AsTableScan(void) noexcept override;

  UseRef<TABLE> table;
  UseList<TABLECOLUMN> out_cols;

  UseRef<TABLEINDEX> index;
  UseList<TABLECOLUMN> in_cols;
  UseList<VAR> in_vars;

  UseRef<VECTOR> output_vector;
};

using TABLESCAN = Node<ProgramTableScanRegion>;

// Comparison between two tuples.
template <>
class Node<ProgramTupleCompareRegion> final
    : public Node<ProgramOperationRegion> {
 public:
  virtual ~Node(void);
  inline Node(Node<ProgramRegion> *parent_, ComparisonOperator op_)
      : Node<ProgramOperationRegion>(parent_, ProgramOperation::kCompareTuples),
        cmp_op(op_),
        lhs_vars(this),
        rhs_vars(this) {}

  void Accept(ProgramVisitor &visitor) override;
  uint64_t Hash(uint32_t depth) const override;
  bool IsNoOp(void) const noexcept override;

  // Returns `true` if `this` and `that` are structurally equivalent (after
  // variable renaming).
  bool Equals(EqualitySet &eq, Node<ProgramRegion> *that,
              uint32_t depth) const noexcept override;

  const bool MergeEqual(ProgramImpl *prog,
                        std::vector<Node<ProgramRegion> *> &merges) override;

  Node<ProgramTupleCompareRegion> *AsTupleCompare(void) noexcept override;

  const ComparisonOperator cmp_op;
  UseList<VAR> lhs_vars;
  UseList<VAR> rhs_vars;
};

using TUPLECMP = Node<ProgramTupleCompareRegion>;

// Calling a functor.
template <>
class Node<ProgramGenerateRegion> final : public Node<ProgramOperationRegion> {
 public:
  virtual ~Node(void);
  inline Node(Node<ProgramRegion> *parent_, ParsedFunctor functor_,
              unsigned id_, bool is_positive_)
      : Node<ProgramOperationRegion>(
            parent_, functor_.IsFilter() ? ProgramOperation::kCallFilterFunctor
                                         : ProgramOperation::kCallFunctor),
        functor(functor_),
        defined_vars(this),
        used_vars(this),
        id(id_),
        is_positive(is_positive_) {}

  void Accept(ProgramVisitor &visitor) override;
  uint64_t Hash(uint32_t depth) const override;
  bool IsNoOp(void) const noexcept override;

  // Returns `true` if `this` and `that` are structurally equivalent (after
  // variable renaming).
  bool Equals(EqualitySet &eq, Node<ProgramRegion> *that,
              uint32_t depth) const noexcept override;

  const bool MergeEqual(ProgramImpl *prog,
                        std::vector<Node<ProgramRegion> *> &merges) override;

  Node<ProgramGenerateRegion> *AsGenerate(void) noexcept override;

  const ParsedFunctor functor;

  // Free variables that are generated from the application of the functor.
  DefList<VAR> defined_vars;

  // Bound variables passed in as arguments to the functor.
  UseList<VAR> used_vars;

  const unsigned id;

  const bool is_positive;
};

using GENERATOR = Node<ProgramGenerateRegion>;

// A procedure region. This represents some entrypoint of data into the program.
template <>
class Node<ProgramProcedure> : public Node<ProgramRegion> {
 public:
  virtual ~Node(void);

  inline Node(unsigned id_, ProcedureKind kind_)
      : Node<ProgramRegion>(this),
        id(id_),
        kind(kind_),
        tables(this),
        input_vecs(this),
        input_vars(this),
        vectors(this) {}

  void Accept(ProgramVisitor &visitor) override;
  uint64_t Hash(uint32_t depth) const override;
  bool IsNoOp(void) const noexcept override;
  bool Equals(EqualitySet &eq, Node<ProgramRegion> *that,
              uint32_t depth) const noexcept override;

  const bool MergeEqual(ProgramImpl *prog,
                        std::vector<Node<ProgramRegion> *> &merges) override;

  Node<ProgramProcedure> *AsProcedure(void) noexcept override;

  // Returns `true` if all paths through `this` ends with a `return` region.
  bool EndsWithReturn(void) const noexcept override;

  // Create a new vector in this procedure for a list of columns.
  VECTOR *VectorFor(ProgramImpl *impl, VectorKind kind,
                    DefinedNodeRange<QueryColumn> cols);

  const unsigned id;
  const ProcedureKind kind;

  std::optional<QueryIO> io;

  // Temporary tables within this procedure.
  DefList<TABLE> tables;

  // Body of this procedure. Initially starts with a loop over an implicit
  // input vector.
  UseRef<REGION> body;

  // Input vectors and variables.
  DefList<VECTOR> input_vecs;
  DefList<VAR> input_vars;

  // Vectors defined in this procedure. If this is a vector procedure then
  // the first vector is the input vector.
  DefList<VECTOR> vectors;

  // Are we currently checking if this procedure is being used? This is to
  // avoid infinite recursion when doing a procedure call NoOp checks.
  mutable bool checking_if_nop{false};

  // Do we need to keep this procedure around? This happens if we're holding
  // a raw, non-`UseRef`/`UseList` pointer to this procedure, such as inside
  // of `ProgramQuery` specifications.
  bool has_raw_use{false};

  // Should we not bother trying to merge this function with another one? This
  // comes up when this function has been converted into a call to another one
  // (due to equivalence, but where both are marked with `has_raw_use`).
  bool is_alias{false};
};

using PROC = Node<ProgramProcedure>;

// A series region is where the `regions[N]` must finish before `regions[N+1]`
// begins.
template <>
class Node<ProgramSeriesRegion> final : public Node<ProgramRegion> {
 public:
  inline Node(REGION *parent_) : Node<ProgramRegion>(parent_), regions(this) {}

  virtual ~Node(void);

  void Accept(ProgramVisitor &visitor) override;
  uint64_t Hash(uint32_t depth) const override;
  bool IsNoOp(void) const noexcept override;

  // Returns `true` if all paths through `this` ends with a `return` region.
  bool EndsWithReturn(void) const noexcept override;

  // Returns `true` if `this` and `that` are structurally equivalent (after
  // variable renaming).
  bool Equals(EqualitySet &eq, Node<ProgramRegion> *that,
              uint32_t depth) const noexcept override;

  const bool MergeEqual(ProgramImpl *prog,
                        std::vector<Node<ProgramRegion> *> &merges) override;

  inline void AddRegion(REGION *child) {
    assert(child->parent == this);
    regions.AddUse(child);
  }

  Node<ProgramSeriesRegion> *AsSeries(void) noexcept override;

  UseList<Node<ProgramRegion>> regions;
};

using SERIES = Node<ProgramSeriesRegion>;

// A region where multiple things can happen in parallel.
template <>
class Node<ProgramParallelRegion> final : public Node<ProgramRegion> {
 public:
  inline Node(REGION *parent_) : Node<ProgramRegion>(parent_), regions(this) {}

  virtual ~Node(void);

  void Accept(ProgramVisitor &visitor) override;

  // Returns `true` if `this` and `that` are structurally equivalent (after
  // variable renaming).
  bool Equals(EqualitySet &eq, Node<ProgramRegion> *that,
              uint32_t depth) const noexcept override;

  uint64_t Hash(uint32_t depth) const override;
  bool IsNoOp(void) const noexcept override;

  // Returns `true` if all paths through `this` ends with a `return` region.
  bool EndsWithReturn(void) const noexcept override;

  const bool MergeEqual(ProgramImpl *prog,
                        std::vector<Node<ProgramRegion> *> &merges) override;

  inline void AddRegion(REGION *child) {
    assert(child->parent == this);
    regions.AddUse(child);
  }

  Node<ProgramParallelRegion> *AsParallel(void) noexcept override;

  UseList<Node<ProgramRegion>> regions;
};

using PARALLEL = Node<ProgramParallelRegion>;

// An induction is a loop centred on a `QueryMerge` node. Some of the views
// incoming to that `QueryMerge` are treated as "inputs", as they bring initial
// data into the `QueryMerge`. Other nodes are treated as "inductions" as they
// cycle back to the `QueryMerge`.
template <>
class Node<ProgramInductionRegion> final : public Node<ProgramRegion> {
 public:
  virtual ~Node(void);

  void Accept(ProgramVisitor &visitor) override;

  explicit Node(ProgramImpl *impl, REGION *parent_);
  uint64_t Hash(uint32_t depth) const override;

  // Returns `true` if `this` and `that` are structurally equivalent (after
  // variable renaming).
  bool Equals(EqualitySet &eq, Node<ProgramRegion> *that,
              uint32_t depth) const noexcept override;

  const bool MergeEqual(ProgramImpl *prog,
                        std::vector<Node<ProgramRegion> *> &merges) override;

  Node<ProgramInductionRegion> *AsInduction(void) noexcept override;

  // Returns `true` if all paths through `this` ends with a `return` region.
  bool EndsWithReturn(void) const noexcept override;

  // Initial regions that fill up one or more of the inductive vectors.
  UseRef<REGION> init_region;

  // The cyclic regions of this induction. This is a PARALLEL region.
  UseRef<REGION> cyclic_region;

  // The output regions of this induction. This is a PARALLEL region.
  UseRef<REGION> output_region;

  // Vectors built up by this induction.
  UseList<VECTOR> vectors;

  // It could be the case that a when going through the induction we end up
  // going into a co-mingled induction, as is the case in
  // `transitive_closure2.dr` and `transitive_closure3.dr`.
  std::unordered_map<QueryView, UseRef<VECTOR>> view_to_vec;
  std::unordered_map<QueryView, VECTOR *> view_to_cycle_input_vec;
  std::unordered_map<QueryView, VECTOR *> view_to_cycle_induction_vec;

  // List of append to vector regions inside this induction.
  std::unordered_map<QueryView, UseList<REGION>> view_to_init_appends;

  PROC *cycle_proc{nullptr};
  PROC *output_proc{nullptr};

  enum State {
    kAccumulatingInputRegions,
    kAccumulatingCycleRegions,
    kBuildingOutputRegions
  } state = kAccumulatingInputRegions;
};

using INDUCTION = Node<ProgramInductionRegion>;

class ProgramImpl : public User {
 public:
  ~ProgramImpl(void);

  inline explicit ProgramImpl(Query query_)
      : User(this),
        query(query_),
        query_checkers(this),
        procedure_regions(this),
        series_regions(this),
        parallel_regions(this),
        induction_regions(this),
        operation_regions(this),
        tables(this),
        global_vars(this),
        const_vars(this),
        zero(const_vars.Create(next_id++, VariableRole::kConstantZero)),
        one(const_vars.Create(next_id++, VariableRole::kConstantOne)),
        false_(const_vars.Create(next_id++, VariableRole::kConstantFalse)),
        true_(const_vars.Create(next_id++, VariableRole::kConstantTrue)) {}

  void Optimize(void);

  // The data flow representation from which this was created.
  const Query query;

  // Globally numbers things like procedures, variables, vectors, etc.
  unsigned next_id{0u};

  // List of query entry points.
  std::vector<ProgramQuery> queries;
  UseList<REGION> query_checkers;

  DefList<PROC> procedure_regions;
  DefList<SERIES> series_regions;
  DefList<PARALLEL> parallel_regions;
  DefList<INDUCTION> induction_regions;
  DefList<OP> operation_regions;
  DefList<TABLE> tables;

  // List of variables associated with globals (e.g. reference counts).
  DefList<VAR> global_vars;

  // List of variables associated with constants.
  DefList<VAR> const_vars;

  VAR * const zero;
  VAR * const one;
  VAR * const false_;
  VAR * const true_;

  // Maps constants to their global variables.
  std::unordered_map<QueryConstant, VAR *> const_to_var;

  // Maps query conditions to the reference counts associated with them.
  std::unordered_map<QueryCondition, VAR *> cond_ref_counts;

  // Maps views whose outputs are all constants or constant references to
  // condition variables that tracker whether or not we need to actually re-
  // execute the successors.
  std::unordered_map<QueryView, VAR *> const_view_to_var;

  // We build up "data models" of views that can share the same backing storage.
  std::vector<std::unique_ptr<DataModel>> models;
  std::unordered_map<QueryView, DataModel *> view_to_model;
};

}  // namespace hyde<|MERGE_RESOLUTION|>--- conflicted
+++ resolved
@@ -811,41 +811,6 @@
 
 // Represents a positive or negative existence check.
 template <>
-<<<<<<< HEAD
-class Node<ProgramExistenceCheckRegion> final
-    : public Node<ProgramOperationRegion> {
- public:
-  virtual ~Node(void);
-
-  inline Node(Node<ProgramRegion> *parent_, ProgramOperation op_)
-      : Node<ProgramOperationRegion>(parent_, op_),
-        cond_vars(this) {}
-
-  void Accept(ProgramVisitor &visitor) override;
-
-  uint64_t Hash(uint32_t depth) const override;
-  bool IsNoOp(void) const noexcept override;
-
-  // Returns `true` if `this` and `that` are structurally equivalent (after
-  // variable renaming).
-  bool Equals(EqualitySet &eq, Node<ProgramRegion> *that,
-              uint32_t depth) const noexcept override;
-
-  const bool MergeEqual(ProgramImpl *prog,
-                        std::vector<Node<ProgramRegion> *> &merges) override;
-
-  Node<ProgramExistenceCheckRegion> *AsExistenceCheck(void) noexcept override;
-
-  // Variables associated with these existence checks.
-  UseList<VAR> cond_vars;
-};
-
-using EXISTS = Node<ProgramExistenceCheckRegion>;
-
-// Represents a positive or negative existence check.
-template <>
-=======
->>>>>>> fb1e2aeb
 class Node<ProgramExistenceAssertionRegion> final
     : public Node<ProgramOperationRegion> {
  public:
