// Copyright 2020, Trail of Bits. All rights reserved.

#include <iostream>

#include "Program.h"

namespace hyde {
namespace {

// TODO(pag): Find all ending returns in the children of the par, and if there
//            are any, check that they all match, and if so, create a sequence
//            that moves the `return <X>` to after the parallel, and also
//            assert(false).
static bool OptimizeImpl(ProgramImpl *prog, PARALLEL *par) {
  if (!par->IsUsed() || !par->parent) {
    return false;

  // This is a parallel region with only one child, so we can elevate the
  // child to replace the parent.
  } else if (par->regions.Size() == 1u) {
    const auto only_region = par->regions[0u];
    assert(only_region->parent == par);
    par->regions.Clear();
    par->ReplaceAllUsesWith(only_region);
    return true;

  // This parallel node's parent is also a parallel node.
  } else if (auto parent_par = par->parent->AsParallel();
             parent_par && !par->regions.Empty()) {

    for (auto child_region : par->regions) {
      assert(child_region->parent == par);
      child_region->parent = parent_par;
      parent_par->AddRegion(child_region);
    }

    par->regions.Clear();
    return true;
  }

  // Erase any empty or no-op child regions.
  auto changed = false;
  auto has_ends_with_return = false;
  par->regions.RemoveIf(
      [&changed, &has_ends_with_return](REGION *child_region) {
        if (child_region->EndsWithReturn()) {
          has_ends_with_return = true;
        }

        if (child_region->IsNoOp()) {
          child_region->parent = nullptr;
          changed = true;
          return true;
        } else {
          return false;
        }
      });

  if (changed) {
    OptimizeImpl(prog, par);
    return true;
  }

  assert(!has_ends_with_return);

  //  // One or more of the children of the parallel regions ends with a return.
  //  // That's a bit problematic.
  //  if (has_ends_with_return) {
  //    auto seq = prog->series_regions.Create(par->parent);
  //    par->ReplaceAllUsesWith(seq);
  //    par->parent = seq;
  //    seq->AddRegion(par);
  //  }

  // The PARALLEL node is "canonical" as far as we can tell, so check to see
  // if any of its child regions might be mergeable.

  // Group together all children of this parallel region; we'll use this
  // grouping to identify merge candidates, as well as strip-mining candidates.
  std::unordered_map<uint64_t, std::vector<REGION *>> grouped_regions;
  for (auto region : par->regions) {
    assert(region->parent == par);
    grouped_regions[region->Hash(0)].push_back(region);
  }

  // Go remove duplicate child regions. Note: we remove the regions from the
  // `par` node below by looking for regions whose parents are `nullptr`.
  //
  // NOTE(pag): This is is basically an application of common subexpression
  //            elimination.
  EqualitySet eq;
  for (const auto &hash_to_regions : grouped_regions) {
    const auto &similar_regions = hash_to_regions.second;
    const auto num_similar_regions = similar_regions.size();
    for (auto i = 1u; i < num_similar_regions; ++i) {
      REGION *region1 = similar_regions[i - 1u];
      if (!region1->parent) {
        continue;  // Already removed;
      }

      for (auto j = i; j < num_similar_regions; ++j) {
        REGION *region2 = similar_regions[j];
        if (!region2->parent) {
          continue;  // Already removed.
        }

        eq.Clear();
        if (region1->Equals(eq, region2, UINT32_MAX)) {
          assert(region1 != region2);
          region2->parent = nullptr;
          changed = true;
        }
      }
    }
  }

  // Go try to merge similar child regions. Note: we remove the regions from the
  // `par` node below by looking for regions whose parents are `nullptr`.
  //
  // This looks for child regions that are superficially the same, so that the
  // grand-children of two similar child regions can be merged under a single
  // child region.
  std::vector<REGION *> merge_candidates;
  for (const auto &hash_to_regions : grouped_regions) {
    const auto &similar_regions = hash_to_regions.second;
    const auto num_similar_regions = similar_regions.size();
    for (auto i = 1u; i < num_similar_regions; ++i) {
      REGION *region1 = similar_regions[i - 1u];
      if (!region1->parent) {
        continue;  // Already removed;
      }

      merge_candidates.clear();

      for (auto j = i; j < num_similar_regions; ++j) {
        REGION *region2 = similar_regions[j];
        if (!region2->parent) {
          continue;  // Already removed.
        }

        eq.Clear();
        if (region1->Equals(eq, region2, 0)) {
          assert(region1 != region2);
          merge_candidates.push_back(region2);
        }
      }

      // NOTE(pag): This clear the `parent` pointer of each region in
      //            `merge_candidates`.
      if (!merge_candidates.empty() &&
          region1->MergeEqual(prog, merge_candidates)) {
        changed = true;
      }
    }
  }

  if (changed) {

    // Remove any redundant or strip-minded regions in bulk.
    const auto old_num_children = par->regions.Size();
    par->regions.RemoveIf([=](REGION *r) { return !r->parent; });
    assert(old_num_children > par->regions.Size());
    OptimizeImpl(prog, par);
    (void) old_num_children;
    return true;
  }

  return false;
}

// Optimize induction regions.
// * Clear out empty output regions of inductions.
// * Optimize nested loop inductions.
//
// TODO(pag): Check if the fixpoint loop region ends in a return. If so, bail
//            out.
static bool OptimizeImpl(ProgramImpl *prog, INDUCTION *induction) {
  if (!induction->IsUsed() || !induction->parent) {
    return false;
  }

  auto changed = false;

  // Cleae out empty init regions of inductions.
  if (induction->init_region && induction->init_region->IsNoOp()) {
    induction->init_region->parent = nullptr;
    induction->init_region.Clear();
    changed = true;
  }

  // Clear out empty output regions of inductions.
  if (induction->output_region && induction->output_region->IsNoOp()) {
    induction->output_region->parent = nullptr;
    induction->output_region.Clear();
    changed = true;
  }

  return changed;

  //
  //  auto parent_region = induction->parent;
  //  if (!parent_region) {
  //    return changed;
  //  }
  //
  //  auto parent_induction = parent_region->AsInduction();
  //  if (!parent_induction) {
  //    return changed;
  //  }
  //
  //  // Optimize nested inductions.
  //
  //  // Form like
  //  // induction
  //  //   init
  //  //    induction
  //  if (induction == parent_induction->init_region.get()) {
  //
  //    // Fixup vectors
  //    for (auto def : induction->vectors) {
  //      changed = true;
  //      parent_induction->vectors.AddUse(def);
  //    }
  //    induction->vectors.Clear();
  //
  //    // Fixup output region
  //    if (auto output_region = induction->output_region.get(); output_region) {
  //      assert(!output_region->IsNoOp());  // Handled above.
  //      induction->output_region.Clear();
  //      output_region->parent = parent_induction;
  //      if (auto parent_output_region = parent_induction->output_region.get();
  //          parent_output_region) {
  //        output_region->ExecuteBefore(prog, parent_output_region);
  //      } else {
  //        parent_induction->output_region.Emplace(parent_induction,
  //                                                output_region);
  //      }
  //    }
  //
  //    // Fixup init region
  //    auto init_region = induction->init_region.get();
  //    induction->init_region.Clear();
  //    init_region->parent = parent_induction;
  //    parent_induction->init_region.Emplace(parent_induction, init_region);
  //
  //    // Fixup cyclic region
  //    auto cyclic_region = induction->cyclic_region.get();
  //    induction->cyclic_region.Clear();
  //    cyclic_region->parent = parent_induction;
  //    if (auto parent_cyclic_region = parent_induction->cyclic_region.get();
  //        parent_cyclic_region) {
  //      cyclic_region->ExecuteBefore(prog, parent_cyclic_region);
  //    } else {
  //      parent_induction->cyclic_region.Emplace(parent_induction, cyclic_region);
  //    }
  //
  //    induction->parent = nullptr;
  //
  //    changed = true;
  //
  //  // Form like
  //  // induction:
  //  // init:
  //  //   init-code-0
  //  // fixpoint-loop:
  //  //   induction:
  //  //     init:
  //  //       init-code-1
  //  //     fixpoint-loop:
  //  //       code-2
  //  //   code-3
  //  } else if (induction == parent_induction->cyclic_region.get()) {
  //
  //    // TODO(ekilmer)
  //  }
  //
  //  return changed;
}

static bool OptimizeImpl(SERIES *series) {
  if (!series->IsUsed() || !series->parent) {
    return false;

  // This is a series region with only one child, so we can elevate the
  // child to replace the parent.
  } else if (series->regions.Size() == 1u) {
    const auto only_region = series->regions[0u];
    assert(only_region->parent == series);
    series->regions.Clear();
    series->ReplaceAllUsesWith(only_region);
    return true;

  // This series node's parent is also a series node.
  } else if (auto parent_series = series->parent->AsSeries();
             parent_series && !series->regions.Empty()) {
    UseList<REGION> new_siblings(parent_series);
    auto found = false;

    for (auto sibling_region : parent_series->regions) {
      assert(sibling_region->parent == parent_series);
      if (sibling_region == series) {
        for (auto child_region : series->regions) {
          assert(child_region->parent == series);
          new_siblings.AddUse(child_region);
          child_region->parent = parent_series;
          found = true;
        }
      } else {
        new_siblings.AddUse(sibling_region);
      }
    }

    assert(found);
    (void) found;

    series->regions.Clear();
    series->parent = nullptr;
    parent_series->regions.Swap(new_siblings);
    return true;

  // Erase any empty child regions.
  } else {

    auto has_unneeded = false;
    auto seen_return = false;
    REGION *seen_indirect_return = nullptr;

    for (auto region : series->regions) {
      assert(region->parent == series);

      // There's a region following a `RETURN` in a series. This is unreachable.
      if (seen_return) {
        assert(region->AsOperation() && region->AsOperation()->AsReturn() &&
               "Unreachable code in SERIES region");
        has_unneeded = true;
        break;

      } else if (auto op = region->AsOperation(); op && op->AsReturn()) {
        assert(!seen_return);
        if (seen_indirect_return) {
          has_unneeded = true;
        }
        seen_return = true;

      } else if (seen_indirect_return) {
        assert(false);
        seen_indirect_return->comment += "????? INDIRECT RETURN HERE?????";
        has_unneeded = true;
        break;

      // This region is a No-op, it's not needed.
      } else if (region->IsNoOp()) {
        has_unneeded = true;
        break;

      } else if (region->EndsWithReturn()) {
        seen_indirect_return = region;
        if (auto op = region->AsOperation(); op && op->AsReturn()) {
          seen_return = true;
        }
      }
    }

    // Remove no-op regions, and unreachable regions.
    if (!has_unneeded) {
      return false;
    }

    UseList<REGION> new_regions(series);
    for (auto region : series->regions) {
      assert(region->parent == series);
      if (region->IsNoOp()) {
        region->parent = nullptr;

      } else if (region->EndsWithReturn()) {
        new_regions.AddUse(region);
        break;

      } else {
        new_regions.AddUse(region);
      }
    }

    series->regions.Swap(new_regions);
    return true;
  }
}

// Down-propagate all bindings.
static bool OptimizeImpl(LET *let) {
  if (!let->IsUsed() || !let->parent) {
    return false;
  }

  bool changed = false;

  for (auto i = 0u, max_i = let->defined_vars.Size(); i < max_i; ++i) {
    changed = true;
    const auto var_def = let->defined_vars[i];
    const auto var_use = let->used_vars[i];
    var_def->ReplaceAllUsesWith(var_use);
  }

  let->defined_vars.Clear();
  let->used_vars.Clear();

  if (const auto body = let->body.get(); body) {
    changed = true;
    let->body.Clear();
    let->ReplaceAllUsesWith(body);
  }

  return changed;
}

// Propagate comparisons upwards, trying to join towers of comparisons into
// single tuple group comparisons.
static bool OptimizeImpl(TUPLECMP *cmp) {
  if (!cmp->IsUsed() || !cmp->parent) {
    return false;
  }

  assert(cmp->cmp_op != ComparisonOperator::kNotEqual);

  bool changed = false;

  if (auto true_body = cmp->body.get()) {
    assert(true_body->parent == cmp);
    if (true_body->IsNoOp()) {
      cmp->body->parent = nullptr;
      cmp->body.Clear();
      changed = true;
    }
  }

  if (auto false_body = cmp->false_body.get()) {
    assert(false_body->parent == cmp);
    if (false_body->IsNoOp()) {
      cmp->false_body->parent = nullptr;
      cmp->false_body.Clear();
      changed = true;
    }
  }

  auto max_i = cmp->lhs_vars.Size();

  //  if (auto parent_op = cmp->parent->AsOperation();
  //      max_i && parent_op &&
  //      cmp->cmp_op == ComparisonOperator::kEqual &&
  //      !cmp->false_body) {
  //
  //    if (auto parent_cmp = parent_op->AsTupleCompare();
  //        parent_cmp && parent_cmp->cmp_op == ComparisonOperator::kEqual &&
  //        !parent_cmp->false_body) {
  //
  //      for (auto i = 0u; i < max_i; ++i) {
  //        parent_cmp->lhs_vars.AddUse(cmp->lhs_vars[i]);
  //        parent_cmp->rhs_vars.AddUse(cmp->rhs_vars[i]);
  //        changed = true;
  //      }
  //
  //      cmp->lhs_vars.Clear();
  //      cmp->rhs_vars.Clear();
  //      max_i = 0u;
  //    }
  //  }

  // This compare has no variables being compared, so replace it with its
  // body.
  if (!max_i) {
    if (cmp->cmp_op == ComparisonOperator::kEqual) {

      if (const auto false_body = cmp->false_body.get(); false_body) {
        false_body->parent = nullptr;
        cmp->false_body.Clear();
        changed = true;
      }

      if (const auto body = cmp->body.get(); body) {
        cmp->body.Clear();
        cmp->ReplaceAllUsesWith(body);
        changed = true;
      }

    } else {
      assert(false);  // This is weird....

      if (const auto body = cmp->body.get(); body) {
        body->parent = nullptr;
        cmp->body.Clear();
        changed = true;
      }

      if (const auto false_body = cmp->false_body.get(); false_body) {
        cmp->false_body.Clear();
        cmp->ReplaceAllUsesWith(false_body);
        changed = true;
      }
    }

    return changed;
  }

  auto has_equal = false;
  auto has_unequal = false;

  std::vector<bool> equal(max_i);

  for (auto i = 0u; i < max_i; ++i) {

    VAR *const lhs = cmp->lhs_vars[i];
    VAR *const rhs = cmp->rhs_vars[i];

    if (lhs == rhs) {
      equal[i] = true;
      has_equal = true;
      continue;
    }

    // In a top-down context, we don't want to check if any variables look
    // equal by way of looking at constants, because those constants were
    // propagated up through the data flow graph, and thus cannot be trusted
    // in a top-down direction, where the data is flowing down. E.g.
    //
    //                  UNION
    //                 /     \              .
    //             TUPLE   COMPARE
    //                        |
    //                     CONSTANT
    //
    // So in this case, a top down check of COMPARE may observe that the input/
    // output columns of the COMPARE are constants, but from the top-down
    // perspective of the UNION, the data that it's asking for checking could come
    // from either of the TUPLE or the COMPARE.
    if (cmp->containing_procedure->kind == ProcedureKind::kTupleFinder) {
      continue;
    }

    DataVariable lhs_var(lhs);
    DataVariable rhs_var(rhs);
    if (!lhs_var.IsConstant() || !rhs_var.IsConstant()) {
      continue;
    }

    const auto lhs_const = lhs_var.Value();
    const auto rhs_const = rhs_var.Value();
    if (!lhs_const || !rhs_const) {
      continue;
    }

    auto lhs_is_tag = lhs_const->IsTag();
    auto rhs_is_tag = rhs_const->IsTag();
    if (lhs_is_tag && rhs_is_tag) {
      if (QueryTag::From(*lhs_const).Value() ==
          QueryTag::From(*rhs_const).Value()) {
        equal[i] = true;
        has_equal = true;
      } else {
        has_unequal = true;
      }

    } else if (!lhs_is_tag && !rhs_is_tag) {
      auto lhs_lit = lhs_const->Literal();
      auto rhs_lit = rhs_const->Literal();
      if (!lhs_lit || !rhs_lit) {
        continue;
      }

      if (lhs_lit->Literal() == rhs_lit->Literal()) {
        equal[i] = true;
        has_equal = true;

      } else if (lhs_lit->IsConstant() && rhs_lit->IsConstant()) {
        auto foreign_lhs = ParsedForeignConstant::From(*lhs_lit);
        auto foreign_rhs = ParsedForeignConstant::From(*rhs_lit);

        if (foreign_lhs == foreign_rhs) {
          equal[i] = true;
          has_equal = true;

        } else if (foreign_lhs.IsUnique() || foreign_rhs.IsUnique()) {
          has_unequal = true;
        }
      }
    }
  }

  if (has_unequal && cmp->cmp_op == ComparisonOperator::kEqual) {
    cmp->lhs_vars.Clear();
    cmp->rhs_vars.Clear();

    if (const auto body = cmp->body.get(); body) {
      body->parent = nullptr;
      cmp->body.Clear();
    }

    if (auto false_body = cmp->false_body.get(); false_body) {
      cmp->false_body.Clear();
      cmp->ReplaceAllUsesWith(false_body);
    }

    return true;
  }

  if (has_equal) {
    changed = true;

    // This comparison had some redundant comparisons, swap in the less
    // redundant ones.
    UseList<VAR> new_lhs_vars(cmp);
    UseList<VAR> new_rhs_vars(cmp);
    for (auto i = 0u; i < max_i; ++i) {
      if (!equal[i]) {
        new_lhs_vars.AddUse(cmp->lhs_vars[i]);
        new_rhs_vars.AddUse(cmp->rhs_vars[i]);
      }
    }

    max_i = new_lhs_vars.Size();
    cmp->lhs_vars.Swap(new_lhs_vars);
    cmp->rhs_vars.Swap(new_rhs_vars);

    // This comparison is trivially true or false, replace it with one of its
    // bodies.
    if (!max_i) {
      OptimizeImpl(cmp);
      return true;
    }
  }

  // Arrange things to have constant comparisons on the left-hand side.

  if (max_i == 1u && cmp->cmp_op == ComparisonOperator::kEqual) {
    assert(cmp->lhs_vars.Size() == 1u);

    VAR *lhs = cmp->lhs_vars[0];
    VAR *rhs = cmp->rhs_vars[0];

    auto orig_lhs = lhs;

    if (lhs->id < rhs->id) {
      cmp->lhs_vars.Clear();
      cmp->rhs_vars.Clear();
      cmp->lhs_vars.AddUse(rhs);
      cmp->rhs_vars.AddUse(lhs);
      std::swap(lhs, rhs);
    }

    if (!DataVariable(lhs).IsConstant() && DataVariable(rhs).IsConstant()) {
      cmp->lhs_vars.Clear();
      cmp->rhs_vars.Clear();
      cmp->lhs_vars.AddUse(rhs);
      cmp->rhs_vars.AddUse(lhs);
      std::swap(lhs, rhs);
    }

    if (orig_lhs != lhs) {
      changed = true;
    }
  }

  return changed;
}

// Try to eliminate unnecessary function calls. This is pretty common when
// generating bottom-up deleters.
static bool OptimizeImpl(ProgramImpl *impl, CALL *call) {
  auto changed = false;

  if (auto true_body = call->body.get()) {
    assert(true_body->parent == call);

    if (true_body->IsNoOp()) {
      true_body->parent = nullptr;
      call->body.Clear();
      changed = true;
    }
  }

  if (auto false_body = call->false_body.get()) {
    assert(false_body->parent == call);

    if (false_body->IsNoOp()) {
      false_body->parent = nullptr;
      call->false_body.Clear();
      changed = true;
    }
  }

  if (call->body && call->false_body) {
    assert(call->body.get() != call->false_body.get());
  }

  return changed;
}

// Try to eliminate unnecessary function calls. This is pretty common when
// generating bottom-up deleters.
static bool OptimizeImpl(ProgramImpl *impl, GENERATOR *gen) {

  auto changed = false;

  if (auto some_body = gen->body.get()) {
    assert(some_body->parent == gen);

    if (some_body->IsNoOp()) {
      some_body->parent = nullptr;
      gen->body.Clear();
      changed = true;
    }
  }
  if (auto empty_body = gen->empty_body.get()) {
    assert(empty_body->parent == gen);

    if (empty_body->IsNoOp()) {
      empty_body->parent = nullptr;
      gen->empty_body.Clear();
      changed = true;
    }
  }

  if (gen->body && gen->empty_body) {
    assert(gen->body.get() != gen->empty_body.get());
  }

  return changed;
}


// Try to eliminate unnecessary children of a transition state regions.
static bool OptimizeImpl(ProgramImpl *impl, CHANGESTATE *transition) {
  auto changed = false;

  if (auto done_body = transition->body.get()) {
    assert(done_body->parent == transition);

    if (done_body->IsNoOp()) {
      done_body->parent = nullptr;
      transition->body.Clear();
      changed = true;
    }
  }

  if (auto failed_body = transition->failed_body.get()) {
    assert(failed_body->parent == transition);

    if (failed_body->IsNoOp()) {
      failed_body->parent = nullptr;
      transition->failed_body.Clear();
      changed = true;
    }
  }

  if (transition->body && transition->failed_body) {
    assert(transition->body.get() != transition->failed_body.get());
  }

  return changed;
}

// Try to eliminate unnecessary children of a check state region.
static bool OptimizeImpl(ProgramImpl *impl, CHECKSTATE *check) {
  auto changed = false;

  if (auto present_body = check->body.get()) {
    assert(present_body->parent == check);

    if (present_body->IsNoOp()) {
      present_body->parent = nullptr;
      check->body.Clear();
      changed = true;
    }
  }

  if (auto unknown_body = check->unknown_body.get()) {
    assert(unknown_body->parent == check);

    if (unknown_body->IsNoOp()) {
      unknown_body->parent = nullptr;
      check->unknown_body.Clear();
      changed = true;
    }
  }

  if (auto absent_body = check->absent_body.get()) {
    assert(absent_body->parent == check);

    if (absent_body->IsNoOp()) {
      absent_body->parent = nullptr;
      check->absent_body.Clear();
      changed = true;
    }
  }

  // Dead code eliminate the check state.
  if (!check->body && !check->unknown_body && !check->absent_body) {
    auto let = impl->operation_regions.CreateDerived<LET>(check->parent);
    check->ReplaceAllUsesWith(let);
    check->parent = nullptr;
    changed = true;
  }

  return changed;
}

// Perform dead argument elimination.
static bool OptimizeImpl(PROC *proc) {
  if (auto body = proc->body.get()) {
    assert(body->parent == proc);
<<<<<<< HEAD
=======
    (void) body;
>>>>>>> 376634d0
  }
  return false;
}

}  // namespace

void ProgramImpl::Optimize(void) {

  // A bunch of the optimizations check `region->IsNoOp()`, which looks down
  // to their children, or move children nodes into parent nodes. Thus, we want
  // to start deep and "bubble up" removal of no-ops and other things.
  auto depth_cmp =
      +[](REGION *a, REGION *b) { return a->CachedDepth() > b->CachedDepth(); };

  // Iteratively remove unused regions.
  auto remove_unused = [this](void) {
    for (size_t changed = 1; changed;) {
      changed = 0;
      changed |= parallel_regions.RemoveUnused();
      changed |= series_regions.RemoveUnused();
      changed |= operation_regions.RemoveUnused();
      changed |= procedure_regions.RemoveIf([](PROC *proc) {
        switch (proc->kind) {
          case ProcedureKind::kInitializer:
          case ProcedureKind::kEntryDataFlowFunc:
          case ProcedureKind::kPrimaryDataFlowFunc:
          case ProcedureKind::kMessageHandler: return false;
          default: return !proc->has_raw_use && !proc->IsUsed();
        }
      });
    }
  };

  for (auto changed = true; changed;) {
    changed = false;

    parallel_regions.Sort(depth_cmp);

    // NOTE(pag): Optimizing parallel regions may create more parallel regions
    //            via `MergeEquals`.
    for (auto i = 0ull; i < parallel_regions.Size(); ++i) {
      const auto par = parallel_regions[i];
      if (!par->IsUsed() || !par->Ancestor()->parent) {
        continue;
      }
      changed = OptimizeImpl(this, par) | changed;
    }

    induction_regions.Sort(depth_cmp);
    for (auto induction : induction_regions) {
      if (!induction->IsUsed() || !induction->Ancestor()->parent) {
        continue;
      }
      changed = OptimizeImpl(this, induction) | changed;
    }

    series_regions.Sort(depth_cmp);
    for (auto series : series_regions) {
      if (!series->IsUsed() || !series->Ancestor()->parent) {
        continue;
      }
      changed = OptimizeImpl(series) | changed;
    }

    operation_regions.Sort(depth_cmp);
    for (auto i = 0u; i < operation_regions.Size(); ++i) {
      const auto op = operation_regions[i];
      if (!op->IsUsed() || !op->Ancestor()->parent) {
        continue;
      }

      // We try to aggressively eliminate LET bindings by down-propagating
      // variable assignments.
      if (auto let = op->AsLetBinding(); let) {
        changed = OptimizeImpl(let) | changed;

      } else if (auto tuple_cmp = op->AsTupleCompare(); tuple_cmp) {
        changed = OptimizeImpl(tuple_cmp) | changed;

      } else if (auto call = op->AsCall(); call) {
        changed = OptimizeImpl(this, call) | changed;

      } else if (auto gen = op->AsGenerate(); gen) {
        changed = OptimizeImpl(this, gen) | changed;

      } else if (auto check = op->AsCheckState(); check) {
        changed = OptimizeImpl(this, check) | changed;

      } else if (auto transition = op->AsTransitionState(); transition) {
        changed = OptimizeImpl(this, transition) | changed;

      // All other operations check to see if they are no-ops and if so
      // remove the bodies.
      } else if (op->body) {
        assert(op->body->parent == op);
        if (op->body->IsNoOp()) {

          //          op->body->comment = "NOP? " + op->body->comment;

          op->body->parent = nullptr;
          op->body.Clear();
          changed = true;
        }
      }
    }

    for (auto proc : procedure_regions) {
      changed = OptimizeImpl(proc) | changed;
    }

    remove_unused();
  }

  // Go find possibly similar procedures.
  std::unordered_map<uint64_t, std::vector<PROC *>> similar_procs;
  for (auto proc : procedure_regions) {
    switch (proc->kind) {
      case ProcedureKind::kInitializer:
      case ProcedureKind::kEntryDataFlowFunc:
      case ProcedureKind::kPrimaryDataFlowFunc:
      case ProcedureKind::kMessageHandler: continue;
      default:
        if (proc->IsUsed() || proc->has_raw_use) {
          const auto hash = proc->Hash(UINT32_MAX);
          similar_procs[hash].emplace_back(proc);
        }
        break;
    }
  }

  std::unordered_map<PROC *, PROC *> raw_use_change;

  // Go through an compare procedures for equality and replace any unused ones.
  EqualitySet eq;
  for (auto &hash_to_procs : similar_procs) {
    auto &procs = hash_to_procs.second;

    std::vector<bool> dead(procs.size());
    for (size_t i = 0u, max_i = procs.size(); i < max_i; ++i) {
      if (dead[i]) {
        continue;
      }
      PROC *&i_proc = procs[i];

      eq.Clear();
      raw_use_change.clear();
      for (auto j = i + 1u; j < max_i; ++j) {
        if (dead[j]) {
          continue;
        }

        PROC *&j_proc = procs[j];

        if (i_proc->Equals(eq, j_proc, UINT32_MAX)) {

          if (j_proc->has_raw_use) {
            raw_use_change.emplace(j_proc, i_proc);
            i_proc->has_raw_use = true;
            j_proc->has_raw_use = false;
          }

          j_proc->ReplaceAllUsesWith(i_proc);
          dead[j] = true;

        } else {
          eq.Clear();
        }
      }

      if (raw_use_change.empty()) {
        continue;
      }

      // Rewrite the raw uses, which should be isolated to being checkers
      // and forcing functions in queries.
      for (auto &query : queries) {
        if (query.tuple_checker) {
          auto &ref_to_proc = query.tuple_checker->impl;
          if (auto new_proc_it = raw_use_change.find(ref_to_proc);
              new_proc_it != raw_use_change.end()) {
            ref_to_proc = new_proc_it->second;
          }
        }

        if (query.forcing_function) {
          auto &ref_to_proc = query.forcing_function->impl;
          if (auto new_proc_it = raw_use_change.find(ref_to_proc);
              new_proc_it != raw_use_change.end()) {
            ref_to_proc = new_proc_it->second;
          }
        }
      }
    }
  }

  remove_unused();
}

}  // namespace hyde<|MERGE_RESOLUTION|>--- conflicted
+++ resolved
@@ -807,10 +807,7 @@
 static bool OptimizeImpl(PROC *proc) {
   if (auto body = proc->body.get()) {
     assert(body->parent == proc);
-<<<<<<< HEAD
-=======
     (void) body;
->>>>>>> 376634d0
   }
   return false;
 }
