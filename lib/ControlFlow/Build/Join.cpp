--- conflicted
+++ resolved
@@ -41,9 +41,10 @@
 
 }  // namespace
 
-ContinueJoinWorkItem::ContinueJoinWorkItem(
-    Context &context, QueryView view_, VECTOR *input_pivot_vec_, VECTOR *swap_pivot_vec_,
-    INDUCTION *induction_)
+ContinueJoinWorkItem::ContinueJoinWorkItem(Context &context, QueryView view_,
+                                           VECTOR *input_pivot_vec_,
+                                           VECTOR *swap_pivot_vec_,
+                                           INDUCTION *induction_)
     : WorkItem(context, ContinueJoinOrder(view_)),
       view(view_),
       input_pivot_vec(input_pivot_vec_),
@@ -69,8 +70,8 @@
   if (NeedsInductionCycleVector(view)) {
     assert(inserts.empty());
     assert(induction != nullptr);
-    PARALLEL * const par = induction->fixpoint_add_cycles[view];
-    LET * const let = par->parent->AsOperation()->AsLetBinding();
+    PARALLEL *const par = induction->fixpoint_add_cycles[view];
+    LET *const let = par->parent->AsOperation()->AsLetBinding();
     assert(let != nullptr);
 
     // This is the trick!
@@ -316,8 +317,8 @@
       // TODO(pag): Consider using a finder function if we're not in an
       //            induction?
 
-//      const auto [check, parent_out] = CallTopDownChecker(
-//          impl, context, parent, view, view_cols, pred_view, nullptr);
+      //      const auto [check, parent_out] = CallTopDownChecker(
+      //          impl, context, parent, view, view_cols, pred_view, nullptr);
 
       OP *parent_out = nullptr;
       CHECKSTATE *const check = BuildTopDownCheckerStateCheck(
@@ -342,76 +343,14 @@
     }
   }
 
-<<<<<<< HEAD
-  BuildEagerInsertionRegions(impl, view, context, parent, view.Successors(),
-                             nullptr);
-}
-
-}  // namespace
-
-// Build an eager region for a join.
-void BuildEagerJoinRegion(ProgramImpl *impl, QueryView pred_view,
-                          QueryJoin view, Context &context, OP *parent,
-                          TABLE *last_table) {
-
-  DataModel *const pred_model =
-      impl->view_to_model[pred_view]->FindAs<DataModel>();
-  TABLE *const pred_table = pred_model->table;
-
-  // First, check if we should push this tuple through the JOIN. If it's
-  // not resident in the view tagged for the `QueryJoin` then we know it's
-  // never been seen before.
-  if (pred_table != last_table) {
-
-    parent =
-        BuildInsertCheck(impl, pred_view, context, parent, pred_table,
-                         pred_view.CanProduceDeletions(), pred_view.Columns());
-    last_table = pred_table;
-  }
-
-  auto &action =
-      context
-          .view_to_work_item[{parent->containing_procedure, view.UniqueId()}];
-  if (!action) {
-    action = new ContinueJoinWorkItem(context, view);
-    context.work_list.emplace_back(action);
-  }
-
-  dynamic_cast<ContinueJoinWorkItem *>(action)->inserts.push_back(parent);
-}
-
-// Build a top-down checker on a join.
-void BuildTopDownJoinChecker(ProgramImpl *impl, Context &context, PROC *proc,
-                             QueryJoin join_view,
-                             std::vector<QueryColumn> &view_cols,
-                             TABLE *already_checked) {
-
-  QueryView view(join_view);
-  const auto model = impl->view_to_model[view]->FindAs<DataModel>();
-
-  // Append the pivots to our pivot vector.
-  auto pivot_vec =
-      proc->VectorFor(impl, VectorKind::kJoinPivots, join_view.PivotColumns());
-
-  SERIES *const seq = impl->series_regions.Create(proc);
-  proc->body.Emplace(proc, seq);
-
-  // Append a tuple to a pivot vector.
-  auto add_to_pivot_vec = [&](REGION *parent) -> REGION * {
-    const auto append = impl->operation_regions.CreateDerived<VECTORAPPEND>(
-        parent, ProgramOperation::kAppendJoinPivotsToVector);
-    for (auto col : join_view.PivotColumns()) {
-      const auto var = parent->VariableFor(impl, col);
-      append->tuple_vars.AddUse(var);
-=======
   // Add a tuple to the output vector. We don't need to compute a worker ID
   // because we know we're dealing with only worker-specific data in this
   // cycle.
   if (needs_inductive_output_vec) {
     PARALLEL *par = impl->parallel_regions.Create(parent);
     parent->body.Emplace(parent, par);
-    par->AddRegion(AppendToInductionOutputVectors(
-        impl, view, context, induction, par));
+    par->AddRegion(
+        AppendToInductionOutputVectors(impl, view, context, induction, par));
 
     parent = impl->operation_regions.CreateDerived<LET>(par);
     par->AddRegion(parent);
@@ -434,34 +373,14 @@
     parent->body.Emplace(parent, let_in_fixpoint_region);
 
     // Fill in the assignments!
-    assert(let_in_fixpoint_region->defined_vars.Size() == view.Columns().size());
+    assert(let_in_fixpoint_region->defined_vars.Size() ==
+           view.Columns().size());
     assert(let_in_fixpoint_region->used_vars.Empty());
     for (auto col : view.Columns()) {
       let_in_fixpoint_region->used_vars.AddUse(parent->VariableFor(impl, col));
->>>>>>> e48f3893
     }
     assert(!let_in_fixpoint_region->used_vars.Empty());
 
-<<<<<<< HEAD
-    // NOTE(pag): `BuildMaybeScanPartial` will mutate its input column list,
-    //            and this would be fine if we did everything in the scope of
-    //            the scan; however, we're just collecting pivots in the scan
-    //            and want to depend on `view_cols` representing the inputs
-    //            to the function later, so we'll make a copy here so that
-    //            the original is preserved.
-    auto view_cols_copy = view_cols;
-
-    seq->AddRegion(BuildMaybeScanPartial(impl, view, view_cols_copy,
-                                         model->table, seq,
-                                         [&](REGION *parent, bool) -> REGION * {
-                                           return add_to_pivot_vec(parent);
-                                         }));
-
-  // Worst-case, but really not so bad. The JOIN itself doesn't have a data
-  // model. We don't yet have all the pivots. We know, however, that all
-  // predecessors of a JOIN have a model, so we can depend upon them.
-=======
->>>>>>> e48f3893
   } else {
     BuildEagerInsertionRegions(impl, view, context, parent, view.Successors(),
                                last_table);
@@ -480,7 +399,7 @@
   auto [insert, pred_table, last_table] =
       InTryInsert(impl, context, pred_view, parent_, last_table_);
 
-  OP * const parent = insert;
+  OP *const parent = insert;
 
   INDUCTION *induction = nullptr;
   if (view.InductionGroupId().has_value()) {
@@ -493,13 +412,13 @@
   // collude with an INDUCTION to make this work. In practice, this turns out
   // to get really crazy.
   if (NeedsInductionCycleVector(view)) {
-    VECTOR * const pivot_vec = induction->view_to_add_vec[view];
-    VECTOR * const swap_vec = induction->view_to_swap_vec[view];
+    VECTOR *const pivot_vec = induction->view_to_add_vec[view];
+    VECTOR *const swap_vec = induction->view_to_swap_vec[view];
     assert(pivot_vec && swap_vec);
     (void) pivot_vec;
     (void) swap_vec;
-    AppendToInductionInputVectors(
-        impl, view, view, context, parent, induction, true);
+    AppendToInductionInputVectors(impl, view, view, context, parent, induction,
+                                  true);
 
   // Yay, it's just a "simple" join, i.e. it's entirely contained outside
   // of an inductive region, or it's entirely contained inside of an inductive
@@ -519,24 +438,14 @@
     }
 
     if (!join_action) {
-      PROC * const proc = parent->containing_procedure;
-      VECTOR * const pivot_vec = proc->VectorFor(
-          impl, VectorKind::kJoinPivots, join.PivotColumns());
-
-<<<<<<< HEAD
-    par->AddRegion(one_is_bad);
-    COMMENT(one_is_bad_call->comment = __FILE__ ": BuildTopDownJoinChecker";)
-
-    const auto ret_false =
-        BuildStateCheckCaseReturnFalse(impl, one_is_bad_call);
-    one_is_bad_call->false_body.Emplace(one_is_bad_call, ret_false);
-  }
-=======
+      PROC *const proc = parent->containing_procedure;
+      VECTOR *const pivot_vec =
+          proc->VectorFor(impl, VectorKind::kJoinPivots, join.PivotColumns());
+
       join_action = new ContinueJoinWorkItem(context, view, pivot_vec,
                                              pivot_vec, induction);
       context.work_list.emplace_back(join_action);
     }
->>>>>>> e48f3893
 
     join_action->inserts.push_back(parent);
   }
@@ -561,6 +470,7 @@
   // induction, and some are out of the induction.
   if (view.InductionGroupId().has_value()) {
     (void) GetOrInitInduction(impl, view, context, marked);
+
     //CreateBottomUpInductiveJoinRemover(impl, context, from_view, view, marked);
     //return;
   }
@@ -675,9 +585,10 @@
 }
 
 // Build a top-down checker on a join.
-REGION *BuildTopDownJoinChecker(
-    ProgramImpl *impl, Context &context, REGION *proc, QueryJoin join_view,
-    std::vector<QueryColumn> &view_cols, TABLE *already_checked) {
+REGION *BuildTopDownJoinChecker(ProgramImpl *impl, Context &context,
+                                REGION *proc, QueryJoin join_view,
+                                std::vector<QueryColumn> &view_cols,
+                                TABLE *already_checked) {
 
   QueryView view(join_view);
 
@@ -691,7 +602,8 @@
   std::unordered_map<QueryView, std::vector<std::pair<QueryColumn, VAR *>>>
       pred_col_vars;
 
-  std::unordered_map<QueryView, std::vector<std::pair<QueryColumn, QueryColumn>>>
+  std::unordered_map<QueryView,
+                     std::vector<std::pair<QueryColumn, QueryColumn>>>
       pivot_map;
 
   join_view.ForEachUse([&](QueryColumn in_col, InputColumnRole role,
@@ -736,7 +648,7 @@
     pred_vars.emplace_back(in_col, out_col_var);
   });
 
-  SERIES * const seq = impl->series_regions.Create(proc);
+  SERIES *const seq = impl->series_regions.Create(proc);
 
   // Map in the variables.
   for (const auto &[pred_view, col_vars] : pred_col_vars) {
@@ -749,7 +661,7 @@
   // case, what we can do is call down to each of our predecessors, and if any
   // of them return false, then we bail out, otherwise we return true.
   if (num_found_cols == out_vars.size()) {
-    PARALLEL * const par = impl->parallel_regions.Create(seq);
+    PARALLEL *const par = impl->parallel_regions.Create(seq);
     seq->AddRegion(par);
 
     // Call each predecessor in parallel. If any of them return `false`, then
@@ -757,8 +669,8 @@
     for (auto pred_view : join_view.JoinedViews()) {
       par->AddRegion(CallTopDownChecker(
           impl, context, par, view, view_cols, pred_view, already_checked,
-          [] (REGION *) -> REGION * { return nullptr; },
-          [=] (REGION *parent_if_false) -> REGION * {
+          [](REGION *) -> REGION * { return nullptr; },
+          [=](REGION *parent_if_false) -> REGION * {
             return BuildStateCheckCaseReturnFalse(impl, parent_if_false);
           }));
     }
@@ -771,7 +683,7 @@
 
   // We're going to replay this join top-down. That means building up a
   // pivot vector.
-  VECTOR * const pivot_vec = proc->containing_procedure->VectorFor(
+  VECTOR *const pivot_vec = proc->containing_procedure->VectorFor(
       impl, VectorKind::kJoinPivots, join_view.PivotColumns());
 
   // Make sure all the pivots in our pivot map are sorted in terms of the
@@ -779,8 +691,8 @@
   // whatever the order is that we get from `ForEachUse` above.
   for (auto &[pred_view, pivot_out_in] : pivot_map) {
     std::sort(pivot_out_in.begin(), pivot_out_in.end(),
-              [] (std::pair<QueryColumn, QueryColumn> a,
-                  std::pair<QueryColumn, QueryColumn> b) {
+              [](std::pair<QueryColumn, QueryColumn> a,
+                 std::pair<QueryColumn, QueryColumn> b) {
                 return *(a.first.Index()) < *(b.first.Index());
               });
   }
@@ -819,10 +731,8 @@
 
     // Sort the scores so that it's easy to pull out the best scoring view.
     std::sort(pred_view_scores.begin(), pred_view_scores.end(),
-              [] (std::pair<double, QueryView> a,
-                  std::pair<double, QueryView> b) {
-                return a.first < b.first;
-              });
+              [](std::pair<double, QueryView> a,
+                 std::pair<double, QueryView> b) { return a.first < b.first; });
 
     // Make sure we event have a best scoring view.
     assert(!pred_view_scores.empty());
@@ -843,7 +753,6 @@
     const auto built_scan = BuildMaybeScanPartial(
         impl, best_pred_view, pred_cols, pred_table, seq,
         [&](REGION *parent, bool) -> REGION * {
-
           const auto append =
               impl->operation_regions.CreateDerived<VECTORAPPEND>(
                   parent, ProgramOperation::kAppendJoinPivotsToVector);
@@ -864,7 +773,7 @@
   // join.
 
   // Sort and unique the pivot vector before doing our JOIN.
-  VECTORUNIQUE * const unique =
+  VECTORUNIQUE *const unique =
       impl->operation_regions.CreateDerived<VECTORUNIQUE>(
           seq, ProgramOperation::kSortAndUniquePivotVector);
   seq->AddRegion(unique);
@@ -872,11 +781,11 @@
 
   // TODO(pag): Only do the join if we *don't* have all columns available.
   //            Otherwise we can just loop over the vector.
-  TABLEJOIN * const join = BuildJoin(impl, join_view, pivot_vec, seq);
+  TABLEJOIN *const join = BuildJoin(impl, join_view, pivot_vec, seq);
 
   // Make sure all inputs are checked for equality. This is basically to
   // make sure that we're in the right tuple.
-  TUPLECMP * const cmp = impl->operation_regions.CreateDerived<TUPLECMP>(
+  TUPLECMP *const cmp = impl->operation_regions.CreateDerived<TUPLECMP>(
       join, ComparisonOperator::kEqual);
   join->body.Emplace(join, cmp);
   for (const auto &[pred_view, col_vars] : pred_col_vars) {
@@ -895,12 +804,13 @@
 
   // If the recursive call returns true, then return true, otherwise, go to
   // the next iteration of the join.
-  cmp->body.Emplace(cmp, CallTopDownChecker(
-      impl, context, cmp, view, all_cols, view, already_checked,
-      [=] (REGION *parent_if_true) -> REGION * {
-        return BuildStateCheckCaseReturnTrue(impl, parent_if_true);
-      },
-      [] (REGION *parent_if_false) -> REGION * { return nullptr; }));
+  cmp->body.Emplace(
+      cmp, CallTopDownChecker(
+               impl, context, cmp, view, all_cols, view, already_checked,
+               [=](REGION *parent_if_true) -> REGION * {
+                 return BuildStateCheckCaseReturnTrue(impl, parent_if_true);
+               },
+               [](REGION *parent_if_false) -> REGION * { return nullptr; }));
 
 
   // If we fell through to the end, then none of the iterations of the join
