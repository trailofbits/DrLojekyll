--- conflicted
+++ resolved
@@ -35,16 +35,9 @@
 // until `Run` is invoked.
 class WorkItem {
  public:
-<<<<<<< HEAD
-  static constexpr unsigned kOrderShift = 0u;
-  static constexpr unsigned kConitnueJoinOrder = 0u;
+  static constexpr unsigned kContinueJoinOrder = 0u;
   static constexpr unsigned kContinueInductionOrder = 1u << 30;  // (~0u) >> 2u;
   static constexpr unsigned kFinalizeInductionOrder = 2u << 30;  // (~0u) >> 1u;
-=======
-  static constexpr unsigned kContinueJoinOrder = 0u;
-  static constexpr unsigned kContinueInductionOrder = 1u << 30; // (~0u) >> 2u;
-  static constexpr unsigned kFinalizeInductionOrder = 2u << 30; // (~0u) >> 1u;
->>>>>>> e48f3893
 
   virtual ~WorkItem(void);
   virtual void Run(ProgramImpl *program, Context &context) = 0;
@@ -264,18 +257,16 @@
 template <typename ForEachTuple>
 static bool BuildMaybeScanPartial(ProgramImpl *impl, QueryView view,
                                   std::vector<QueryColumn> &view_cols,
-                                  TABLE *table, SERIES *seq,
-                                  ForEachTuple cb) {
+                                  TABLE *table, SERIES *seq, ForEachTuple cb) {
 
   // Sort and unique out the relevant columns.
-  std::sort(
-      view_cols.begin(), view_cols.end(),
-      [](QueryColumn a, QueryColumn b) {
-        assert(!a.IsConstant());
-        assert(!b.IsConstant());
-        assert(QueryView::Containing(a) == QueryView::Containing(b));
-        return *(a.Index()) < *(b.Index());
-      });
+  std::sort(view_cols.begin(), view_cols.end(),
+            [](QueryColumn a, QueryColumn b) {
+              assert(!a.IsConstant());
+              assert(!b.IsConstant());
+              assert(QueryView::Containing(a) == QueryView::Containing(b));
+              return *(a.Index()) < *(b.Index());
+            });
 
   auto it = std::unique(view_cols.begin(), view_cols.end());
   view_cols.erase(it, view_cols.end());
@@ -459,19 +450,8 @@
 // Build a top-down checker on a tuple. This possibly widens the tuple, i.e.
 // recovering "lost" columns, and possibly re-orders arguments before calling
 // down to the tuple's predecessor's checker.
-<<<<<<< HEAD
-void BuildTopDownTupleChecker(ProgramImpl *impl, Context &context, PROC *proc,
-                              QueryTuple tuple,
-                              std::vector<QueryColumn> &available_cols,
-                              TABLE *already_checked);
-
-// Build a top-down checker on a negation.
-void BuildTopDownNegationChecker(ProgramImpl *impl, Context &context,
-                                 PROC *proc, QueryNegate negate,
-=======
 REGION *BuildTopDownTupleChecker(ProgramImpl *impl, Context &context,
                                  REGION *proc, QueryTuple tuple,
->>>>>>> e48f3893
                                  std::vector<QueryColumn> &available_cols,
                                  TABLE *already_checked);
 
@@ -528,8 +508,7 @@
 
 // Filter out only the available columns that are part of the view we care
 // about.
-std::vector<std::pair<QueryColumn, QueryColumn>>
-FilterAvailableColumns(
+std::vector<std::pair<QueryColumn, QueryColumn>> FilterAvailableColumns(
     QueryView view,
     const std::unordered_map<unsigned, QueryColumn> &wanted_to_avail);
 
@@ -553,17 +532,10 @@
 }
 
 // Gets or creates a top down checker function.
-<<<<<<< HEAD
-PROC *GetOrCreateTopDownChecker(ProgramImpl *impl, Context &context,
-                                QueryView view,
-                                const std::vector<QueryColumn> &available_cols,
-                                TABLE *already_checked);
-=======
 PROC *GetOrCreateTopDownChecker(
     ProgramImpl *impl, Context &context, QueryView view,
     const std::vector<std::pair<QueryColumn, QueryColumn>> &wanted_to_avail,
     TABLE *already_checked);
->>>>>>> e48f3893
 
 // We want to call the checker for `view`, but we only have the columns
 // `succ_cols` available for use.
@@ -577,10 +549,11 @@
 // `true`. If we have a persistent table then update the tuple's state in that
 // table.
 template <typename CB1, typename CB2>
-OP *CallTopDownChecker(
-    ProgramImpl *impl, Context &context, REGION *parent, QueryView view,
-    const std::vector<QueryColumn> &view_cols, QueryView pred_view,
-    TABLE *already_checked, CB1 if_true, CB2 if_false) {
+OP *CallTopDownChecker(ProgramImpl *impl, Context &context, REGION *parent,
+                       QueryView view,
+                       const std::vector<QueryColumn> &view_cols,
+                       QueryView pred_view, TABLE *already_checked, CB1 if_true,
+                       CB2 if_false) {
 
   const auto [check, check_call] = CallTopDownChecker(
       impl, context, parent, view, view_cols, pred_view, already_checked);
@@ -611,26 +584,20 @@
 // NOTE(pag): If the table associated with `view` is also associated with an
 //            induction, then we defer insertion until we get into that
 //            induction.
-std::tuple<OP *, TABLE *, TABLE *> InTryInsert(
-    ProgramImpl *impl, Context &context, QueryView view, OP *parent,
-    TABLE *already_added);
+std::tuple<OP *, TABLE *, TABLE *>
+InTryInsert(ProgramImpl *impl, Context &context, QueryView view, OP *parent,
+            TABLE *already_added);
 
 // Possibly add a check to into `parent` to transition the tuple with the table
 // associated with `view` to be in an unknown state. Returns the table of `view`
 // and the updated `already_removed`.
-<<<<<<< HEAD
-std::tuple<OP *, TABLE *, TABLE *> InTryMarkUnknown(ProgramImpl *impl,
-                                                    QueryView view, OP *parent,
-                                                    TABLE *already_removed);
-=======
 //
 // NOTE(pag): If the table associated with `view` is also associated with an
 //            induction, then we defer removal until we get into that
 //            induction.
-std::tuple<OP *, TABLE *, TABLE *> InTryMarkUnknown(
-    ProgramImpl *impl, Context &context, QueryView view, OP *parent,
-    TABLE *already_removed);
->>>>>>> e48f3893
+std::tuple<OP *, TABLE *, TABLE *>
+InTryMarkUnknown(ProgramImpl *impl, Context &context, QueryView view,
+                 OP *parent, TABLE *already_removed);
 
 // Build a bottom-up tuple remover, which marks tuples as being in the
 // UNKNOWN state (for later top-down checking).
@@ -677,208 +644,52 @@
 // sake of supporting differential updates / verification.
 bool MayNeedToBePersistedDifferential(QueryView view);
 
-<<<<<<< HEAD
-// Decides whether or not `view` can depend on `pred_view` for persistence
-// of its data.
-bool CanDeferPersistingToPredecessor(ProgramImpl *impl, Context &context,
-                                     QueryView view, QueryView pred_view);
-
-// Build a check for inserting into a view.
-template <typename Columns>
-OP *BuildInsertCheck(ProgramImpl *impl, QueryView view, Context &context,
-                     OP *parent, TABLE *table, bool differential,
-                     Columns &&columns) {
-
-  //  // If we can receive deletions, then we need to call a functor that will
-  //  // tell us if this tuple doesn't actually exist.
-  //  if (differential) {
-  //    const auto [check, check_call] = CallTopDownChecker(
-  //        impl, context, parent, view, view);
-  //    COMMENT( check_call->comment = __FILE__ ": BuildInsertCheck"; )
-  //    parent->body.Emplace(parent, check);
-  //    parent = check_call;
-  //    parent_body_ref = &(check_call->false_body);
-  //  }
-
-  // If we succeed at this transition, then the tuple was not previously
-  // present. This is the case regardless of if we're in a normal or
-  // differential context. This condition is what decides "should we add more".
-  const auto insert = impl->operation_regions.CreateDerived<CHANGESTATE>(
-      parent, TupleState::kAbsentOrUnknown, TupleState::kPresent);
-  insert->table.Emplace(insert, table);
-
-  for (auto col : columns) {
-    const auto var = parent->VariableFor(impl, col);
-    insert->col_values.AddUse(var);
-  }
-
-  parent->body.Emplace(parent, insert);
-
-  return insert;
-
-  //  // In a differential case, we want to go and actually "tell" the predecessors
-  //  // about this, and make sure the thing was found.
-  //  if (differential) {
-  //
-  //    std::vector<QueryColumn> view_cols;
-  //    for (auto succ_view_col : view.Columns()) {
-  //      view_cols.push_back(succ_view_col);
-  //    }
-  //
-  //    // Nest our children within the `true` body of the finder function.
-  //    const auto [check, call] = CallTopDownChecker(
-  //        impl, context, insert, view, view_cols, view, table);
-  //    insert->body.Emplace(insert, check);
-  //    return call;
-  //
-  //  } else {
-  //    return insert;
-  //  }
-}
-
-=======
 // Build and dispatch to the bottom-up remover regions for `view`. The idea
 // is that we've just removed data from `view`, and now want to tell the
 // successors of this.
-void BuildEagerRemovalRegionsImpl(
-    ProgramImpl *impl, QueryView view, Context &context, OP *parent_,
-    const std::vector<QueryView> &successors, TABLE *already_removed_);
->>>>>>> e48f3893
+void BuildEagerRemovalRegionsImpl(ProgramImpl *impl, QueryView view,
+                                  Context &context, OP *parent_,
+                                  const std::vector<QueryView> &successors,
+                                  TABLE *already_removed_);
 
 // Build and dispatch to the bottom-up remover regions for `view`. The idea
 // is that we've just removed data from `view`, and now want to tell the
 // successors of this.
 template <typename List>
-static void BuildEagerRemovalRegions(
-    ProgramImpl *impl, QueryView view, Context &context, OP *parent,
-    List &&successors_, TABLE *already_removed) {
-
-<<<<<<< HEAD
-  // The caller didn't already do a state transition, so we can do it. We might
-  // have a situation like this:
-  //
-  //               JOIN
-  //              /    \         .
-  //        TUPLE1      TUPLE2
-  //              \    /
-  //              TUPLE3
-  //
-  // Where TUPLE1 and TUPLE2 take their data from the TUPLE3, then feed into
-  // the JOIN. In this case, the JOIN requires that TUPLE1 and TUPLE2 be
-  // persisted. If they use all of the columns of TUPLE3, then TUPLE1 and TUPLE2
-  // will share the same model as TUPLE3. When we remove from TUPLE3, we don't
-  // want to do separate `TryMarkUnknown` steps for each of TUPLE1 and TUPLE2
-  // because otherwise whichever executed first would prevent the other from
-  // actually doing the marking.
-  auto [parent, table, already_removed] =
-      InTryMarkUnknown(impl, view, parent_, already_removed_);
-
-  // All successors execute in parallel.
-  const auto par = impl->parallel_regions.Create(parent);
-  parent->body.Emplace(parent, par);
-
-  for (auto succ_view : successors) {
-
-    // New style: use iterative method for removal.
-    if (IRFormat::kIterative == impl->format) {
-      const auto let = impl->operation_regions.CreateDerived<LET>(par);
-      par->AddRegion(let);
-
-      BuildEagerRemovalRegion(impl, view, succ_view, context, let,
-                              already_removed);
-
-    // Old style: Use recursive push method for removal. This creates lots of
-    // tuple remover procedures.
-    } else {
-      const auto remover_proc = GetOrCreateBottomUpRemover(
-          impl, context, view, succ_view, already_removed);
-      const auto call = impl->operation_regions.CreateDerived<CALL>(
-          impl->next_id++, par, remover_proc);
-
-      auto i = 0u;
-      for (auto col : view.Columns()) {
-        const auto var = parent->VariableFor(impl, col);
-        assert(var != nullptr);
-        call->arg_vars.AddUse(var);
-
-        const auto param = remover_proc->input_vars[i++];
-        assert(var->Type() == param->Type());
-        (void) param;
-      }
-
-      par->AddRegion(call);
-    }
-=======
+static void BuildEagerRemovalRegions(ProgramImpl *impl, QueryView view,
+                                     Context &context, OP *parent,
+                                     List &&successors_,
+                                     TABLE *already_removed) {
+
   std::vector<QueryView> successors;
   for (auto succ_view : successors_) {
     successors.push_back(succ_view);
->>>>>>> e48f3893
-  }
-
-  BuildEagerRemovalRegionsImpl(impl, view, context, parent,
-                               successors, already_removed);
+  }
+
+  BuildEagerRemovalRegionsImpl(impl, view, context, parent, successors,
+                               already_removed);
 }
 
 // Add in all of the successors of a view inside of `parent`, which is
 // usually some kind of loop. The successors execute in parallel.
-<<<<<<< HEAD
-template <typename List>
-void BuildEagerInsertionRegions(ProgramImpl *impl, QueryView view,
-                                Context &context, OP *parent, List &&successors,
-                                TABLE *last_table) {
-  for (auto col : view.Columns()) {
-    (void) parent->VariableFor(impl, col);
-  }
-
-  DataModel *const model = impl->view_to_model[view]->FindAs<DataModel>();
-  TABLE *const table = model->table;
-
-  if (table) {
-    if (last_table != table) {
-
-      // NOTE(pag): Negations "pre-insert" their data into their tables, so
-      //            we don't want to double-insert here. Similar happens for
-      //            maps.
-      assert(!view.IsNegate());
-      assert(!view.IsMap());
-
-      const auto insert = impl->operation_regions.CreateDerived<CHANGESTATE>(
-          parent, TupleState::kAbsentOrUnknown, TupleState::kPresent);
-
-      COMMENT(insert->comment = __FILE__ ": BuildEagerInsertionRegions";)
-
-      for (auto col : view.Columns()) {
-        const auto var = parent->VariableFor(impl, col);
-        insert->col_values.AddUse(var);
-      }
-
-      insert->table.Emplace(insert, table);
-      parent->body.Emplace(parent, insert);
-      parent = insert;
-      last_table = table;
-    }
-  } else {
-    last_table = nullptr;
-  }
-=======
-void BuildEagerInsertionRegionsImpl(
-    ProgramImpl *impl, QueryView view, Context &context, OP *parent_,
-    const std::vector<QueryView> &successors, TABLE *last_table_);
->>>>>>> e48f3893
+void BuildEagerInsertionRegionsImpl(ProgramImpl *impl, QueryView view,
+                                    Context &context, OP *parent_,
+                                    const std::vector<QueryView> &successors,
+                                    TABLE *last_table_);
 
 // Add in all of the successors of a view inside of `parent`, which is
 // usually some kind of loop. The successors execute in parallel.
 template <typename List>
-static void BuildEagerInsertionRegions(
-    ProgramImpl *impl, QueryView view, Context &context, OP *parent_,
-    List &&successors_, TABLE *last_table) {
+static void BuildEagerInsertionRegions(ProgramImpl *impl, QueryView view,
+                                       Context &context, OP *parent_,
+                                       List &&successors_, TABLE *last_table) {
   std::vector<QueryView> successors;
   for (auto succ_view : successors_) {
     successors.push_back(succ_view);
   }
 
-  BuildEagerInsertionRegionsImpl(
-      impl, view, context, parent_, successors, last_table);
+  BuildEagerInsertionRegionsImpl(impl, view, context, parent_, successors,
+                                 last_table);
 }
 
 }  // namespace hyde