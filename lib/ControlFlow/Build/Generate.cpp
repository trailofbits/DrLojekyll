// Copyright 2020, Trail of Bits. All rights reserved.

#include "Build.h"

namespace hyde {
namespace {

static GENERATOR *CreateGeneratorCall(ProgramImpl *impl, QueryMap view,
                                      ParsedFunctor functor, Context &context,
                                      REGION *parent, bool bottom_up) {
  std::vector<QueryColumn> input_cols;
  std::vector<QueryColumn> output_cols;

  auto gen = impl->operation_regions.CreateDerived<GENERATOR>(parent, functor,
                                                              impl->next_id++);
  auto i = 0u;

  // Deal with the functor inputs and outputs.
  for (auto j = 0u, num_cols = functor.Arity(); i < num_cols; ++i) {
    const auto out_col = view.NthColumn(i);

    // Outputs correspond to `free`-attributed parameters.
    if (functor.NthParameter(i).Binding() == ParameterBinding::kFree) {
      const auto out_var = gen->defined_vars.Create(
          impl->next_id++, VariableRole::kFunctorOutput);
      out_var->query_column = out_col;
      gen->col_id_to_var[out_col.Id()] = out_var;

    // Inputs correspond to `bound`-attributed parameters.
    } else {
      assert(functor.NthParameter(i).Binding() == ParameterBinding::kBound);

      const auto in_col = view.NthInputColumn(j++);

      VAR *in_var = nullptr;
      if (bottom_up) {
        in_var = parent->VariableFor(impl, in_col);
        gen->col_id_to_var[out_col.Id()] = in_var;
      } else {
        in_var = parent->VariableFor(impl, out_col);
        gen->col_id_to_var[in_col.Id()] = in_var;
      }

      gen->used_vars.AddUse(in_var);
      if (!in_var->query_column) {
        in_var->query_column = in_col;
      }
      if (bottom_up && !in_var->query_const &&
          in_col.IsConstantOrConstantRef()) {
        in_var->query_const = QueryConstant::From(in_col);
      }
    }
  }

  // Deal with the copied/attached columns, which emulate lexical scope. Here
  // we turn them back into actual lexical scope :-D
  for (auto j = 0u, num_cols = view.Columns().size(); i < num_cols; ++i, ++j) {
    auto out_col = view.NthCopiedColumn(j);
    auto in_col = view.NthInputCopiedColumn(j);
    VAR *in_var = nullptr;

    if (bottom_up) {
      in_var = parent->VariableFor(impl, in_col);
      gen->col_id_to_var[out_col.Id()] = in_var;
    } else {
      in_var = parent->VariableFor(impl, out_col);
      gen->col_id_to_var[in_col.Id()] = in_var;
    }

    if (!in_var->query_column) {
      in_var->query_column = in_col;
    }
    if (in_col.IsConstantOrConstantRef() && !in_var->query_const) {
      in_var->query_const = QueryConstant::From(in_col);
    }
  }

  return gen;
}

}  // namespace

// Build an eager region for a `QueryMap`.
<<<<<<< HEAD
void BuildEagerGenerateRegion(ProgramImpl *impl, QueryMap map, Context &context,
                              OP *parent) {
=======
void BuildEagerGenerateRegion(ProgramImpl *impl, QueryView pred_view,
                              QueryMap map, Context &context, OP *parent_,
                              TABLE *last_table_) {
>>>>>>> e48f3893
  const QueryView view(map);

  const auto functor = map.Functor();
  assert(functor.IsPure());

  auto [parent, pred_table, _] =
      InTryInsert(impl, context, pred_view, parent_, last_table_);

  // TODO(pag): Think about requiring persistence of the predecessor, so that
  //            we always have the inputs persisted.

  const auto gen =
      CreateGeneratorCall(impl, map, functor, context, parent, true);
  parent->body.Emplace(parent, gen);

  // If we're dealing with a negated generator, then make sure that children
  // end up in the `empty_body`.
  if (!map.IsPositive()) {
    parent = impl->operation_regions.CreateDerived<LET>(gen);
    gen->empty_body.Emplace(gen, parent);

  // In the positive case, child nodes will put themselves into `parent->body`.
  } else {
    parent = gen;
  }

<<<<<<< HEAD
  // If we can receive deletions, and if we're in a path where we haven't
  // actually inserted into a view, then we need to go and do a differential
  // insert/update/check.
  DataModel *const model = impl->view_to_model[view]->FindAs<DataModel>();
  TABLE *const table = model->table;
  if (table) {
    parent = BuildInsertCheck(impl, view, context, parent, table,
                              view.CanReceiveDeletions(), view.Columns());
  }

  BuildEagerInsertionRegions(impl, view, context, parent, view.Successors(),
                             table);
=======
  // NOTE(pag): A generator will never share the data model of its predecessor,
  //            otherwise it would be too accepting.
  BuildEagerInsertionRegions(
      impl, view, context, parent, view.Successors(), nullptr);
>>>>>>> e48f3893
}

// Build a bottom-up remover for generator calls.
void CreateBottomUpGenerateRemover(ProgramImpl *impl, Context &context,
                                   QueryMap map, ParsedFunctor functor,
<<<<<<< HEAD
                                   OP *root, TABLE *already_checked) {
  QueryView view(map);
  const auto gen = CreateGeneratorCall(impl, map, functor, context, root, true);
  root->body.Emplace(root, gen);

  auto parent = impl->parallel_regions.Create(gen);

  // If this is a positive use then children go on the positive side; otherwise
  // they go in the 'empty' side.
  if (map.IsPositive()) {
    gen->body.Emplace(gen, parent);
  } else {
    gen->empty_body.Emplace(gen, parent);
  }
=======
                                   OP *parent, TABLE *already_checked) {
  const QueryView view(map);
  LET *let = nullptr;
>>>>>>> e48f3893

  // If we do have a data model, then scan for the outputs and remove them
  // that way.
  //
  // TODO(pag): Have some sort of smarter decision, e.g. allowing people to
  //            mark functors as cheap or expensive (choose one).
  const auto model = impl->view_to_model[view]->FindAs<DataModel>();
  if (model->table) {

    const auto seq = impl->series_regions.Create(parent);
    parent->body.Emplace(parent, seq);

    // NOTE(pag): MAPs never share their data models with their predecessors.
    assert(model->table != already_checked);

    // We have input columns but we need to translate them to output columns
    // for the sake of the `BuildMaybeScanPartial`.
    std::vector<QueryColumn> view_cols;
    map.ForEachUse([&](QueryColumn in_col, InputColumnRole role,
                       std::optional<QueryColumn> out_col) {
                     if (InputColumnRole::kFunctorInput == role) {
                       const auto in_var = parent->VariableFor(impl, in_col);
                       parent->col_id_to_var[out_col->Id()] = in_var;
                       view_cols.push_back(*out_col);
                     }
                   });

    // Scan over the index.
    (void) BuildMaybeScanPartial(
        impl, view, view_cols, model->table, seq,
        [&](REGION *in_scan, bool) -> REGION * {
          assert(!let);
          let = impl->operation_regions.CreateDerived<LET>(in_scan);
          return let;
        });

  // If we don't have a data model then repeat the call to the generator.
  } else {
    const auto gen = CreateGeneratorCall(
        impl, map, functor, context, parent, true);
    parent->body.Emplace(parent, gen);

    // If this is a positive use then children go on the positive side;
    // otherwise they go in the 'empty' side.
    let = impl->operation_regions.CreateDerived<LET>(gen);
    if (map.IsPositive()) {
      gen->body.Emplace(gen, let);
    } else {
      gen->empty_body.Emplace(gen, let);
    }
  }

  // NOTE(pag): We'll let `BuildEagerRemovalRegions` mark the removal
  //            for us.
  BuildEagerRemovalRegions(impl, view, context, let, view.Successors(),
                           nullptr  /* already_removed */);
}

// Build a top-down checker on a map / generator.
REGION *BuildTopDownGeneratorChecker(ProgramImpl *impl, Context &context,
                                     REGION *proc, QueryMap map,
                                     std::vector<QueryColumn> &view_cols,
                                     TABLE *already_checked) {
  const auto functor = map.Functor();
  assert(functor.IsPure());

  const QueryView view(map);

  // So, we have a tuple of data, we know it was part of this model, but this
  // model may be shared with another table. Our goal is this:
  //
  // First, figure out if this is a plausible tuple for this node. This means
  // invoking the functor, and checking if the outputs of the functor match
  // what we have in `view_cols`.
  //
  // If the outputs match, then we have a plausible tuple, and we then want to
  // take the inputs and copied columns and call down to our predecessor and
  // ask our predecessor if the plausible data was indeed provided.


  // Save the variables associated with the view; the var/id mapping may get
  // clobbered by `CreateGeneratorCall`.
  std::vector<VAR *> view_vars;
  for (auto col : view_cols) {
    view_vars.push_back(proc->VariableFor(impl, col));
  }

  const auto gen = CreateGeneratorCall(
      impl, map, functor, context, proc, false  /* bottom_up */);

<<<<<<< HEAD
    TABLE *table_to_update = model->table;

    // Maps are conditional, i.e. they might admit fewer tuples through
    // than they are fed, so they never share the data model with their
    // predecessors.
    assert(model->table != pred_model->table);

    auto call_pred = [&](PARALLEL *par) {
      const auto check = ReturnTrueWithUpdateIfPredecessorCallSucceeds(
          impl, context, par, view, view_cols, table_to_update, pred_view,
          already_checked);
      COMMENT(check->comment =
                  __FILE__ ": BuildTopDownGeneratorChecker::call_pred";)
      par->AddRegion(check);
    };

    auto if_unknown = [&](ProgramImpl *, REGION *parent) -> REGION * {
      return BuildTopDownTryMarkAbsent(impl, model->table, parent, view_cols,
                                       call_pred);
    };

    series->AddRegion(BuildMaybeScanPartial(
        impl, view, view_cols, model->table, series,
        [&](REGION *parent, bool in_loop) -> REGION * {
          if (already_checked != model->table) {
            auto continue_or_return = in_loop ? BuildStateCheckCaseNothing
                                              : BuildStateCheckCaseReturnFalse;

            already_checked = model->table;
            if (view.CanProduceDeletions()) {
              return BuildTopDownCheckerStateCheck(
                  impl, parent, model->table, view_cols,
                  BuildStateCheckCaseReturnTrue, continue_or_return,
                  if_unknown);
            } else {
              return BuildTopDownCheckerStateCheck(
                  impl, parent, model->table, view_cols,
                  BuildStateCheckCaseReturnTrue, continue_or_return,
                  continue_or_return);
            }

          } else {
            table_to_update = nullptr;

            return ReturnTrueWithUpdateIfPredecessorCallSucceeds(
                impl, context, parent, view, view_cols, nullptr, pred_view,
                already_checked);
          }
        }));

  // The predecessor has a table; this is good because we can scan it, and
  // then re-check the condition with the found variables.
  } else if (pred_model->table) {

    std::vector<QueryColumn> pred_view_cols;

    // Get a list of output columns of the predecessor that we have.
    gen.ForEachUse(
        [&](QueryColumn in_col, InputColumnRole, std::optional<QueryColumn>) {
          if (in_col.IsConstantOrConstantRef()) {
            pred_view_cols.push_back(in_col);

          } else if (QueryView::Containing(in_col) == pred_view &&
                     proc->col_id_to_var.count(in_col.Id())) {
            pred_view_cols.push_back(in_col);
          }
        });
=======
  // If nothing is generated, then it wasn't plausible!
  gen->empty_body.Emplace(gen, BuildStateCheckCaseReturnFalse(impl, gen));
>>>>>>> e48f3893

  OP *parent = gen;

<<<<<<< HEAD
    series->AddRegion(BuildMaybeScanPartial(
        impl, pred_view, pred_view_cols, pred_model->table, series,
        [&](REGION *parent, bool) -> REGION * {
          const auto call = CreateGeneratorCall(impl, gen, gen.Functor(),
                                                context, parent, false);
          const auto child = ReturnTrueWithUpdateIfPredecessorCallSucceeds(
              impl, context, call, view, view_cols, nullptr, pred_view,
              nullptr);

          // Figure out where to place the child nodes inside the generator.
          if (gen.IsPositive()) {
            call->body.Emplace(call, child);
          } else {
            call->empty_body.Emplace(call, child);
          }

          return call;
        }));

  // This generator doesn't have persistent backing, nor does its predecessor,
  // so we have to call down to its predecessor. If we've already done the
  // check and the predecessor call returns `true` then we can return `true`.
  // Otherwise we have bigger problems :-(
  } else {
  handle_worst_case:
=======
  // Outputs correspond to `free`-attributed parameters, and this functor
  // has at least one `free`-attributed parameter, which therefore must be
  // compared against what we have in `view_vars`.
  if (!functor.IsFilter()) {
    const auto cmp = impl->operation_regions.CreateDerived<TUPLECMP>(
        gen, ComparisonOperator::kEqual);
    gen->body.Emplace(gen, cmp);
>>>>>>> e48f3893

    // Deal with the comparison failing.
    switch (functor.Range()) {

      // If we can get more outputs from this generator, then keep generating
      // until we fall through the procedure. Higher level code will inject
      // a terminating `return-false` for us.
      case FunctorRange::kOneOrMore:
      case FunctorRange::kZeroOrMore:
        break;

      // Emit a `return-false` if the comparison failed and we can never get
      // more than one set of outputs from this generator.
      case FunctorRange::kZeroOrOne:
      case FunctorRange::kOneToOne:
        cmp->false_body.Emplace(gen, BuildStateCheckCaseReturnFalse(impl, gen));
        break;
    }

    // `free`-attributed parameters are the outputs of the functor.
    for (auto i = 0u; i < functor.Arity(); ++i) {
      if (functor.NthParameter(i).Binding() == ParameterBinding::kFree) {
        cmp->lhs_vars.AddUse(view_vars[i]);
        cmp->rhs_vars.AddUse(gen->VariableFor(impl, map.NthColumn(i)));
      }
    }

<<<<<<< HEAD
      const auto call =
          CreateGeneratorCall(impl, gen, gen.Functor(), context, series, false);
      series->AddRegion(call);

      const auto child = ReturnTrueWithUpdateIfPredecessorCallSucceeds(
          impl, context, call, view, view_cols, nullptr, pred_view, nullptr);
=======
    parent = cmp;
  }
>>>>>>> e48f3893

  // We now have a plausible tuple. Go call the checker for our predecessor.
  // In the case that the predecessor checker returns false, we know that we
  // can return false because we've already checked that the output of the
  // functor matches our arguments.
  const QueryView pred_view = view.Predecessors()[0];
  parent->body.Emplace(
      parent,
      CallTopDownChecker(
          impl, context, parent, view, view_cols, pred_view, already_checked,
          [=] (REGION *parent_if_true) -> REGION * {
            return BuildStateCheckCaseReturnTrue(impl, parent_if_true);
          },
          [=] (REGION *parent_if_false) -> REGION * {
            return BuildStateCheckCaseReturnFalse(impl, parent_if_false);
          }));

<<<<<<< HEAD
    // The issue here is that our codegen model of top-down checking treats
    // predecessors as black boxes. We really need to recover the columns from
    // the predecessor that are used for comparison, so that we can apply the
    // check to them, but we don't (yet) have a way of doing this. This is
    // also kind of a problem for
    } else {

      //      view.SetTableId(9999999);
      assert(false &&
             "TODO(pag): Handle worst case of top-down generator checker");
      auto ret = BuildStateCheckCaseReturnFalse(impl, series);
      ret->comment = "?!?! WORST CASE top-down generator checker";
      series->AddRegion(ret);
    }
  }
=======
  return gen;
>>>>>>> e48f3893
}


}  // namespace hyde<|MERGE_RESOLUTION|>--- conflicted
+++ resolved
@@ -81,14 +81,9 @@
 }  // namespace
 
 // Build an eager region for a `QueryMap`.
-<<<<<<< HEAD
-void BuildEagerGenerateRegion(ProgramImpl *impl, QueryMap map, Context &context,
-                              OP *parent) {
-=======
 void BuildEagerGenerateRegion(ProgramImpl *impl, QueryView pred_view,
                               QueryMap map, Context &context, OP *parent_,
                               TABLE *last_table_) {
->>>>>>> e48f3893
   const QueryView view(map);
 
   const auto functor = map.Functor();
@@ -115,50 +110,18 @@
     parent = gen;
   }
 
-<<<<<<< HEAD
-  // If we can receive deletions, and if we're in a path where we haven't
-  // actually inserted into a view, then we need to go and do a differential
-  // insert/update/check.
-  DataModel *const model = impl->view_to_model[view]->FindAs<DataModel>();
-  TABLE *const table = model->table;
-  if (table) {
-    parent = BuildInsertCheck(impl, view, context, parent, table,
-                              view.CanReceiveDeletions(), view.Columns());
-  }
-
-  BuildEagerInsertionRegions(impl, view, context, parent, view.Successors(),
-                             table);
-=======
   // NOTE(pag): A generator will never share the data model of its predecessor,
   //            otherwise it would be too accepting.
-  BuildEagerInsertionRegions(
-      impl, view, context, parent, view.Successors(), nullptr);
->>>>>>> e48f3893
+  BuildEagerInsertionRegions(impl, view, context, parent, view.Successors(),
+                             nullptr);
 }
 
 // Build a bottom-up remover for generator calls.
 void CreateBottomUpGenerateRemover(ProgramImpl *impl, Context &context,
                                    QueryMap map, ParsedFunctor functor,
-<<<<<<< HEAD
-                                   OP *root, TABLE *already_checked) {
-  QueryView view(map);
-  const auto gen = CreateGeneratorCall(impl, map, functor, context, root, true);
-  root->body.Emplace(root, gen);
-
-  auto parent = impl->parallel_regions.Create(gen);
-
-  // If this is a positive use then children go on the positive side; otherwise
-  // they go in the 'empty' side.
-  if (map.IsPositive()) {
-    gen->body.Emplace(gen, parent);
-  } else {
-    gen->empty_body.Emplace(gen, parent);
-  }
-=======
                                    OP *parent, TABLE *already_checked) {
   const QueryView view(map);
   LET *let = nullptr;
->>>>>>> e48f3893
 
   // If we do have a data model, then scan for the outputs and remove them
   // that way.
@@ -179,12 +142,12 @@
     std::vector<QueryColumn> view_cols;
     map.ForEachUse([&](QueryColumn in_col, InputColumnRole role,
                        std::optional<QueryColumn> out_col) {
-                     if (InputColumnRole::kFunctorInput == role) {
-                       const auto in_var = parent->VariableFor(impl, in_col);
-                       parent->col_id_to_var[out_col->Id()] = in_var;
-                       view_cols.push_back(*out_col);
-                     }
-                   });
+      if (InputColumnRole::kFunctorInput == role) {
+        const auto in_var = parent->VariableFor(impl, in_col);
+        parent->col_id_to_var[out_col->Id()] = in_var;
+        view_cols.push_back(*out_col);
+      }
+    });
 
     // Scan over the index.
     (void) BuildMaybeScanPartial(
@@ -197,8 +160,8 @@
 
   // If we don't have a data model then repeat the call to the generator.
   } else {
-    const auto gen = CreateGeneratorCall(
-        impl, map, functor, context, parent, true);
+    const auto gen =
+        CreateGeneratorCall(impl, map, functor, context, parent, true);
     parent->body.Emplace(parent, gen);
 
     // If this is a positive use then children go on the positive side;
@@ -214,7 +177,7 @@
   // NOTE(pag): We'll let `BuildEagerRemovalRegions` mark the removal
   //            for us.
   BuildEagerRemovalRegions(impl, view, context, let, view.Successors(),
-                           nullptr  /* already_removed */);
+                           nullptr /* already_removed */);
 }
 
 // Build a top-down checker on a map / generator.
@@ -246,111 +209,14 @@
     view_vars.push_back(proc->VariableFor(impl, col));
   }
 
-  const auto gen = CreateGeneratorCall(
-      impl, map, functor, context, proc, false  /* bottom_up */);
-
-<<<<<<< HEAD
-    TABLE *table_to_update = model->table;
-
-    // Maps are conditional, i.e. they might admit fewer tuples through
-    // than they are fed, so they never share the data model with their
-    // predecessors.
-    assert(model->table != pred_model->table);
-
-    auto call_pred = [&](PARALLEL *par) {
-      const auto check = ReturnTrueWithUpdateIfPredecessorCallSucceeds(
-          impl, context, par, view, view_cols, table_to_update, pred_view,
-          already_checked);
-      COMMENT(check->comment =
-                  __FILE__ ": BuildTopDownGeneratorChecker::call_pred";)
-      par->AddRegion(check);
-    };
-
-    auto if_unknown = [&](ProgramImpl *, REGION *parent) -> REGION * {
-      return BuildTopDownTryMarkAbsent(impl, model->table, parent, view_cols,
-                                       call_pred);
-    };
-
-    series->AddRegion(BuildMaybeScanPartial(
-        impl, view, view_cols, model->table, series,
-        [&](REGION *parent, bool in_loop) -> REGION * {
-          if (already_checked != model->table) {
-            auto continue_or_return = in_loop ? BuildStateCheckCaseNothing
-                                              : BuildStateCheckCaseReturnFalse;
-
-            already_checked = model->table;
-            if (view.CanProduceDeletions()) {
-              return BuildTopDownCheckerStateCheck(
-                  impl, parent, model->table, view_cols,
-                  BuildStateCheckCaseReturnTrue, continue_or_return,
-                  if_unknown);
-            } else {
-              return BuildTopDownCheckerStateCheck(
-                  impl, parent, model->table, view_cols,
-                  BuildStateCheckCaseReturnTrue, continue_or_return,
-                  continue_or_return);
-            }
-
-          } else {
-            table_to_update = nullptr;
-
-            return ReturnTrueWithUpdateIfPredecessorCallSucceeds(
-                impl, context, parent, view, view_cols, nullptr, pred_view,
-                already_checked);
-          }
-        }));
-
-  // The predecessor has a table; this is good because we can scan it, and
-  // then re-check the condition with the found variables.
-  } else if (pred_model->table) {
-
-    std::vector<QueryColumn> pred_view_cols;
-
-    // Get a list of output columns of the predecessor that we have.
-    gen.ForEachUse(
-        [&](QueryColumn in_col, InputColumnRole, std::optional<QueryColumn>) {
-          if (in_col.IsConstantOrConstantRef()) {
-            pred_view_cols.push_back(in_col);
-
-          } else if (QueryView::Containing(in_col) == pred_view &&
-                     proc->col_id_to_var.count(in_col.Id())) {
-            pred_view_cols.push_back(in_col);
-          }
-        });
-=======
+  const auto gen = CreateGeneratorCall(impl, map, functor, context, proc,
+                                       false /* bottom_up */);
+
   // If nothing is generated, then it wasn't plausible!
   gen->empty_body.Emplace(gen, BuildStateCheckCaseReturnFalse(impl, gen));
->>>>>>> e48f3893
 
   OP *parent = gen;
 
-<<<<<<< HEAD
-    series->AddRegion(BuildMaybeScanPartial(
-        impl, pred_view, pred_view_cols, pred_model->table, series,
-        [&](REGION *parent, bool) -> REGION * {
-          const auto call = CreateGeneratorCall(impl, gen, gen.Functor(),
-                                                context, parent, false);
-          const auto child = ReturnTrueWithUpdateIfPredecessorCallSucceeds(
-              impl, context, call, view, view_cols, nullptr, pred_view,
-              nullptr);
-
-          // Figure out where to place the child nodes inside the generator.
-          if (gen.IsPositive()) {
-            call->body.Emplace(call, child);
-          } else {
-            call->empty_body.Emplace(call, child);
-          }
-
-          return call;
-        }));
-
-  // This generator doesn't have persistent backing, nor does its predecessor,
-  // so we have to call down to its predecessor. If we've already done the
-  // check and the predecessor call returns `true` then we can return `true`.
-  // Otherwise we have bigger problems :-(
-  } else {
-  handle_worst_case:
-=======
   // Outputs correspond to `free`-attributed parameters, and this functor
   // has at least one `free`-attributed parameter, which therefore must be
   // compared against what we have in `view_vars`.
@@ -358,7 +224,6 @@
     const auto cmp = impl->operation_regions.CreateDerived<TUPLECMP>(
         gen, ComparisonOperator::kEqual);
     gen->body.Emplace(gen, cmp);
->>>>>>> e48f3893
 
     // Deal with the comparison failing.
     switch (functor.Range()) {
@@ -367,8 +232,7 @@
       // until we fall through the procedure. Higher level code will inject
       // a terminating `return-false` for us.
       case FunctorRange::kOneOrMore:
-      case FunctorRange::kZeroOrMore:
-        break;
+      case FunctorRange::kZeroOrMore: break;
 
       // Emit a `return-false` if the comparison failed and we can never get
       // more than one set of outputs from this generator.
@@ -386,17 +250,8 @@
       }
     }
 
-<<<<<<< HEAD
-      const auto call =
-          CreateGeneratorCall(impl, gen, gen.Functor(), context, series, false);
-      series->AddRegion(call);
-
-      const auto child = ReturnTrueWithUpdateIfPredecessorCallSucceeds(
-          impl, context, call, view, view_cols, nullptr, pred_view, nullptr);
-=======
     parent = cmp;
   }
->>>>>>> e48f3893
 
   // We now have a plausible tuple. Go call the checker for our predecessor.
   // In the case that the predecessor checker returns false, we know that we
@@ -407,32 +262,14 @@
       parent,
       CallTopDownChecker(
           impl, context, parent, view, view_cols, pred_view, already_checked,
-          [=] (REGION *parent_if_true) -> REGION * {
+          [=](REGION *parent_if_true) -> REGION * {
             return BuildStateCheckCaseReturnTrue(impl, parent_if_true);
           },
-          [=] (REGION *parent_if_false) -> REGION * {
+          [=](REGION *parent_if_false) -> REGION * {
             return BuildStateCheckCaseReturnFalse(impl, parent_if_false);
           }));
 
-<<<<<<< HEAD
-    // The issue here is that our codegen model of top-down checking treats
-    // predecessors as black boxes. We really need to recover the columns from
-    // the predecessor that are used for comparison, so that we can apply the
-    // check to them, but we don't (yet) have a way of doing this. This is
-    // also kind of a problem for
-    } else {
-
-      //      view.SetTableId(9999999);
-      assert(false &&
-             "TODO(pag): Handle worst case of top-down generator checker");
-      auto ret = BuildStateCheckCaseReturnFalse(impl, series);
-      ret->comment = "?!?! WORST CASE top-down generator checker";
-      series->AddRegion(ret);
-    }
-  }
-=======
   return gen;
->>>>>>> e48f3893
 }
 
 
