--- conflicted
+++ resolved
@@ -3,43 +3,6 @@
 #include "Induction.h"
 
 namespace hyde {
-<<<<<<< HEAD
-namespace {
-
-template <typename T>
-static OP *CheckInNegatedView(ProgramImpl *impl, QueryNegate negate,
-                              Context &context, REGION *parent,
-                              bool call_return_value, T with_check_absent) {
-  const auto let = impl->operation_regions.CreateDerived<LET>(parent);
-
-  std::vector<QueryColumn> view_cols;
-
-  const auto negated_view = negate.NegatedView();
-  unsigned col_index = 0u;
-
-  for (auto col : negated_view.Columns()) {
-    const QueryColumn in_col = negate.InputColumns()[col_index++];
-    auto out_var =
-        let->defined_vars.Create(impl->next_id++, VariableRole::kLetBinding);
-    out_var->query_column = col;
-    if (in_col.IsConstantOrConstantRef()) {
-      out_var->query_const = QueryConstant::From(in_col);
-    }
-
-    const auto in_var = let->VariableFor(impl, in_col);
-    let->used_vars.AddUse(in_var);
-
-    // NOTE(pag): We *don't* want to use `emplace` here because multiple
-    //            nodes in a "tower" might all check back on the same negated
-    //            view, and we want each check to be associated with logically
-    //            different variables.
-    let->col_id_to_var[col.Id()] = out_var;
-    let->col_id_to_var[in_col.Id()] = out_var;
-
-    view_cols.push_back(col);
-  }
-=======
->>>>>>> e48f3893
 
 // Build an eager region for testing the absence of some data in another view.
 void BuildEagerNegateRegion(ProgramImpl *impl, QueryView pred_view,
@@ -63,16 +26,16 @@
   for (QueryColumn out_col : negate.NegatedColumns()) {
     const auto i = *(out_col.Index());
     const auto neg_col = negated_view.NthColumn(i);
-    VAR * out_col_var = parent->VariableFor(impl, out_col);
+    VAR *out_col_var = parent->VariableFor(impl, out_col);
     assert(out_col_var != nullptr);
     parent->col_id_to_var[neg_col.Id()] = out_col_var;
     negated_view_cols.push_back(neg_col);
   }
 
   // Call the top-down checker for the negated view.
-  const auto [neg_check, neg_check_call] = CallTopDownChecker(
-      impl, context, parent, negated_view, negated_view_cols,
-      negated_view, nullptr);
+  const auto [neg_check, neg_check_call] =
+      CallTopDownChecker(impl, context, parent, negated_view, negated_view_cols,
+                         negated_view, nullptr);
   parent->body.Emplace(parent, neg_check);
 
   // If the data isn't there, then keep going.
@@ -88,19 +51,17 @@
   // If this is an inductive negation, then we might defer processing its
   // outputs until we get into a successor.
   if (negate_view.InductionGroupId().has_value()) {
-    INDUCTION * const induction = GetOrInitInduction(
-        impl, negate_view, context, succ_parent);
+    INDUCTION *const induction =
+        GetOrInitInduction(impl, negate_view, context, succ_parent);
     if (NeedsInductionCycleVector(negate_view)) {
-      AppendToInductionInputVectors(
-          impl, negate_view, negate_view, context, succ_parent,
-          induction, true);
+      AppendToInductionInputVectors(impl, negate_view, negate_view, context,
+                                    succ_parent, induction, true);
       return;
     }
   }
 
-  BuildEagerInsertionRegions(
-      impl, negate_view, context, succ_parent, negate_view.Successors(),
-      last_table);
+  BuildEagerInsertionRegions(impl, negate_view, context, succ_parent,
+                             negate_view.Successors(), last_table);
 }
 
 void CreateBottomUpNegationRemover(ProgramImpl *impl, Context &context,
@@ -112,14 +73,14 @@
   //            data must be present in both sides of the negation, similar to
   //            what is needed for it being required in both sides of a JOIN.
   auto pred_view = view.Predecessors()[0];
-  auto [parent, pred_table_, _] = InTryMarkUnknown(
-        impl, context, pred_view, parent_, already_removed_);
+  auto [parent, pred_table_, _] =
+      InTryMarkUnknown(impl, context, pred_view, parent_, already_removed_);
 
   // NOTE(pag): A negation can never share the same data model as its
   //            predecessor, as it might not pass through all of its
   //            predecessor's data.
-  auto [succ_parent, table, already_removed] = InTryMarkUnknown(
-      impl, context, view, parent, nullptr);
+  auto [succ_parent, table, already_removed] =
+      InTryMarkUnknown(impl, context, view, parent, nullptr);
 
   // Normally, the above `InTryMarkUnknown` shouldn't do anything, but we have
   // it there for completeness. The reason why is because the data modelling
@@ -130,11 +91,11 @@
   // If this is an inductive negation, then we might defer processing its
   // outputs until we get into a sucessor.
   if (view.InductionGroupId().has_value()) {
-    INDUCTION * const induction = GetOrInitInduction(
-        impl, view, context, succ_parent);
+    INDUCTION *const induction =
+        GetOrInitInduction(impl, view, context, succ_parent);
     if (NeedsInductionCycleVector(view)) {
-      AppendToInductionInputVectors(
-          impl, view, view, context, succ_parent, induction, false);
+      AppendToInductionInputVectors(impl, view, view, context, succ_parent,
+                                    induction, false);
       return;
     }
   }
@@ -143,150 +104,20 @@
   //            checking the negated view was even necessary.
   //
 
-<<<<<<< HEAD
-  DataModel *const model = impl->view_to_model[view]->FindAs<DataModel>();
-  TABLE *const table = model->table;
-
-  auto seq = impl->series_regions.Create(parent);
-  parent->body.Emplace(parent, seq);
-
-  // Prevents race conditions and ensures data is in our index.
-  const auto race_check =
-      BuildChangeState(impl, table, seq, negate.Columns(), TupleState::kAbsent,
-                       TupleState::kUnknown);
-  COMMENT(race_check->comment = "Eager insert before negation to prevent race";)
-  seq->AddRegion(race_check);
-
-  // Okay, if we're inside of some kind of check that our predecessor has the
-  // data and so now we need to make sure that the negated view doesn't have
-  // the data.
-  seq->AddRegion(CheckInNegatedView(
-      impl, negate, context, seq, false /* return value of procedure */,
-      [&](OP *if_absent) {
-        // If the negated view doesn't have the data then we can add to our
-        // view. Force `differential = false` because it'd be redundant, even
-        // though this view is specifically differential.
-        const auto insert = BuildInsertCheck(impl, view, context, if_absent,
-                                             table, false, view.Columns());
-
-        BuildEagerInsertionRegions(impl, view, context, insert,
-                                   view.Successors(), table);
-
-        return insert;
-      }));
-=======
-  BuildEagerRemovalRegions(impl, view, context, succ_parent,
-                           view.Successors(), already_removed);
->>>>>>> e48f3893
+  BuildEagerRemovalRegions(impl, view, context, succ_parent, view.Successors(),
+                           already_removed);
 }
 
 // Build a top-down checker on a negation.
-REGION *BuildTopDownNegationChecker(
-    ProgramImpl *impl, Context &context, REGION *proc, QueryNegate negate,
-    std::vector<QueryColumn> &view_cols, TABLE *already_checked) {
+REGION *BuildTopDownNegationChecker(ProgramImpl *impl, Context &context,
+                                    REGION *proc, QueryNegate negate,
+                                    std::vector<QueryColumn> &view_cols,
+                                    TABLE *already_checked) {
 
   const QueryView view(negate);
   const QueryView negated_view = negate.NegatedView();
   const auto pred_views = view.Predecessors();
   assert(pred_views.size() == 1u);
-<<<<<<< HEAD
-  const auto pred_view = pred_views[0];
-  const auto model = impl->view_to_model[view]->FindAs<DataModel>();
-  assert(model->table != nullptr);
-
-  // We've found the tuple in the outputs of `view`, so we don't need to
-  // call the successor. We also haven't done the state checking in the parent,
-  // so it's up to us to transition the state. However, we do need to go and
-  // double check in the negated view.
-  auto do_check_on_true_not_checked = [&](ProgramImpl *, REGION *if_present) {
-    auto seq = impl->series_regions.Create(if_present);
-
-    // If the tuple isn't present in the negated view then we can return true.
-    seq->AddRegion(CheckInNegatedView(
-        impl, negate, context, seq, false /* return value of check */,
-        [=](REGION *if_absent) {
-          return BuildStateCheckCaseReturnTrue(impl, if_absent);
-        }));
-
-    // If we're down here, then the tuple is present in the negated view, and
-    // we need to mark the tuple as absent. Note that we can't return false from
-    // here because otherwise we might break out of a partial tuple scan too
-    // early.
-
-    // TODO(pag): Should we call the bottom-up remover here? Calling the bottom-
-    //            up remover here would be problematic. But reaching this state
-    //            suggests some other problem.
-
-    seq->AddRegion(BuildChangeState(impl, model->table, seq, view_cols,
-                                    TupleState::kPresent, TupleState::kAbsent));
-
-    return seq;
-  };
-
-  // We've found that the tuple is marked as unknown in the outputs of the
-  // view, and we haven't done any state checking in the parent. We need to
-  // see if the tuple is present in our predecessor, as well as being absent
-  // in the negated view.
-  auto do_check_on_unknown_not_checked = [&](ProgramImpl *,
-                                             REGION *if_unknown) {
-    return BuildTopDownTryMarkAbsent(
-        impl, model->table, if_unknown, view.Columns(), [&](PARALLEL *par) {
-          par->AddRegion(CheckInNegatedView(
-              impl, negate, context, par, /* expected return value */ false,
-              [&](REGION *if_absent) {
-                return ReturnTrueWithUpdateIfPredecessorCallSucceeds(
-                    impl, context, if_absent, view, view_cols, nullptr,
-                    pred_view, already_checked);
-              }));
-        });
-  };
-
-  auto do_check_on_unknown_checked = [&](REGION *if_unknown) {
-    return CheckInNegatedView(
-        impl, negate, context, if_unknown, false /* return value of check */,
-        [&](REGION *if_absent) {
-          return ReturnTrueWithUpdateIfPredecessorCallSucceeds(
-              impl, context, if_absent, view, view_cols, model->table,
-              pred_view, already_checked);
-        });
-  };
-
-  proc->body.Emplace(
-      proc, BuildMaybeScanPartial(
-                impl, view, view_cols, model->table, proc,
-                [&](REGION *in_scan, bool in_loop) -> REGION * {
-                  negate.ForEachUse([&](QueryColumn in_col, InputColumnRole,
-                                        std::optional<QueryColumn> out_col) {
-                    if (out_col) {
-                      assert(in_col.Type() == out_col->Type());
-                      in_scan->col_id_to_var[in_col.Id()] =
-                          in_scan->VariableFor(impl, *out_col);
-                    }
-                  });
-
-                  assert(view.CanProduceDeletions());
-
-                  if (already_checked != model->table) {
-                    already_checked = model->table;
-
-                    auto continue_or_return =
-                        in_loop ? BuildStateCheckCaseNothing
-                                : BuildStateCheckCaseReturnFalse;
-
-                    return BuildTopDownCheckerStateCheck(
-                        impl, in_scan, model->table, view.Columns(),
-                        do_check_on_true_not_checked, continue_or_return,
-                        do_check_on_unknown_not_checked);
-
-                  // If we're here then it means our caller has found a candidate tuple
-                  // in the output of `view` and is responsible for state transitions.
-                  // It also means that the state must be `unknown`.
-                  } else {
-                    return do_check_on_unknown_checked(in_scan);
-                  }
-                }));
-}
-=======
   const QueryView pred_view = pred_views[0];
 
   // Negations aren't guaranteed to be persisted, but their inputs (on both
@@ -302,12 +133,12 @@
     // Map outputs to the inputs we have, and build up a list of inputs we
     // have in `pred_view_cols` so that we can do a table scan of `pred_view`.
     std::vector<QueryColumn> pred_view_cols;
-    negate.ForEachUse([&] (QueryColumn in_col, InputColumnRole role,
-                           std::optional<QueryColumn> out_col) {
+    negate.ForEachUse([&](QueryColumn in_col, InputColumnRole role,
+                          std::optional<QueryColumn> out_col) {
       if (out_col && InputColumnRole::kCopied == role &&
           std::find(view_cols.begin(), view_cols.end(), *out_col) !=
               view_cols.end()) {
-        VAR * const out_var = proc->VariableFor(impl, *out_col);
+        VAR *const out_var = proc->VariableFor(impl, *out_col);
         assert(out_var != nullptr);
 
         proc->col_id_to_var[in_col.Id()] = out_var;
@@ -327,19 +158,18 @@
       view_cols.push_back(col);
     }
 
-    SERIES * const seq = impl->series_regions.Create(proc);
+    SERIES *const seq = impl->series_regions.Create(proc);
     BuildMaybeScanPartial(
         impl, pred_view, pred_view_cols, pred_table, seq,
         [&](REGION *in_scan, bool in_loop) -> REGION * {
-
           assert(in_loop);
 
           // Make sure to make the variables for the negation's output columns
           // available to our recursive call.
-          negate.ForEachUse([&] (QueryColumn in_col, InputColumnRole role,
-                                 std::optional<QueryColumn> out_col) {
+          negate.ForEachUse([&](QueryColumn in_col, InputColumnRole role,
+                                std::optional<QueryColumn> out_col) {
             if (out_col && InputColumnRole::kCopied == role) {
-              VAR * const in_var = in_scan->VariableFor(impl, in_col);
+              VAR *const in_var = in_scan->VariableFor(impl, in_col);
               in_scan->col_id_to_var[out_col->Id()] = in_var;
             }
           });
@@ -371,7 +201,7 @@
     const auto i = *(out_col.Index());
     const auto in_col = negate.NthInputColumn(i);
     const auto neg_col = negated_view.NthColumn(i);
-    VAR * out_col_var = check_call->VariableFor(impl, out_col);
+    VAR *out_col_var = check_call->VariableFor(impl, out_col);
     assert(out_col_var != nullptr);
     check_call->col_id_to_var[in_col.Id()] = out_col_var;
     check_call->col_id_to_var[neg_col.Id()] = out_col_var;
@@ -380,137 +210,20 @@
   }
 
   // If it's there, then we need to make sure it's not in the negated view.
-  const auto [neg_check, neg_check_call] = CallTopDownChecker(
-      impl, context, check_call, negated_view, negated_view_cols,
-      negated_view, nullptr);
+  const auto [neg_check, neg_check_call] =
+      CallTopDownChecker(impl, context, check_call, negated_view,
+                         negated_view_cols, negated_view, nullptr);
 
   check_call->body.Emplace(check_call, neg_check);
->>>>>>> e48f3893
 
   // If it's in `view` and in `negated_view`, then return false.
   neg_check_call->body.Emplace(
-      neg_check_call,
-      BuildStateCheckCaseReturnFalse(impl, neg_check_call));
+      neg_check_call, BuildStateCheckCaseReturnFalse(impl, neg_check_call));
 
   // If it's in `view` but not in `negated_view`, then return true.
   neg_check_call->false_body.Emplace(
-      neg_check_call,
-      BuildStateCheckCaseReturnTrue(impl, neg_check_call));
-
-<<<<<<< HEAD
-  auto [parent, table, already_removed] =
-      InTryMarkUnknown(impl, view, parent_, already_removed_);
-
-  BuildEagerRemovalRegions(impl, view, context, parent, view.Successors(),
-                           already_removed);
-
-  //  // Call the successors.
-  //  auto handle_sucesssors = [&] (PARALLEL *par) {
-  //    const auto let = impl->operation_regions.CreateDerived<LET>(par);
-  //    par->AddRegion(let);
-  //
-  //    BuildEagerRemovalRegions(impl, view, context, let, view.Successors(),
-  //                             table);
-  //  };
-  //
-  //  SERIES *seq = impl->series_regions.Create(parent);
-  //  parent->body.Emplace(parent, seq);
-  //
-  //  // The state is now unknown. Check the negated view. If the tuple is present
-  //  // then change our state to absent and keep going.
-  //
-  //  const auto negate = QueryNegate::From(view);
-  //
-  //  auto &check_negated_view_proc = context.negation_checker_procs[view];
-  //  if (!check_negated_view_proc) {
-  //    check_negated_view_proc = CreateCheckInNegatedViewProc(
-  //        impl, context, negate);
-  //  }
-  //
-  //  seq->AddRegion(CheckInNegatedView(
-  //      impl, negate, context, seq, true  /* checker return value */,
-  //      [&] (REGION *if_present) {
-  //        auto seq = impl->series_regions.Create(if_present);
-  //        auto change = BuildChangeState(
-  //            impl, table, seq, view.Columns(),
-  //            TupleState::kUnknown, TupleState::kAbsent);
-  //        seq->AddRegion(change);
-  //
-  //        auto par = impl->parallel_regions.Create(change);
-  //        change->body.Emplace(change, par);
-  //
-  //        handle_sucesssors(par);
-  //
-  //        // Return early after marking the successors.
-  //        seq->AddRegion(BuildStateCheckCaseReturnFalse(impl, seq));
-  //
-  //        return seq;
-  //      }));
-  //
-  //  // If we're down here then it means that the tuple's data is not in
-  //  // the negated view (otherwise the above code would have returned false).
-  //  // We will double check that indeed the data is in our view (now that we're
-  //  // in an unknown state).
-  //  const auto pred_view = view.Predecessors()[0];
-  //
-  //  std::vector<QueryColumn> pred_cols;
-  //  for (auto col : negate.InputColumns()) {
-  //    pred_cols.push_back(col);
-  //  }
-  //  for (auto col : negate.InputCopiedColumns()) {
-  //    pred_cols.push_back(col);
-  //  }
-  //
-  //  // NOTE(pag): Passing `nullptr` because a negation can't share the data
-  //  //            model of its predecessor, because it represents a subset of
-  //  //            that data.
-  //  const auto checker_proc = GetOrCreateTopDownChecker(
-  //      impl, context, pred_view, pred_cols, nullptr);
-  //
-  //  // Now call the checker procedure for our predecessor. If it returns `true`
-  //  // then it means that the columns are available in our predecessor, the
-  //  // columns are not in the negated view, and thus we have proved the presence
-  //  // of this tuple and can stop.
-  //  const auto check = impl->operation_regions.CreateDerived<CALL>(
-  //      impl->next_id++, seq, checker_proc);
-  //
-  //  COMMENT( check->comment = __FILE__ ": CreateBottomUpNegationRemover"; )
-  //
-  //  auto i = 0u;
-  //  for (auto col : pred_cols) {
-  //    const auto var = parent->VariableFor(impl, col);
-  //    assert(var != nullptr);
-  //    check->arg_vars.AddUse(var);
-  //    const auto param = checker_proc->input_vars[i++];
-  //    assert(var->Type() == param->Type());
-  //    (void) param;
-  //  }
-  //
-  //  seq->AddRegion(check);
-  //
-  //  // If we're down here then it means that we've proven that the tuple exists
-  //  // and so we want to return early.
-  //  auto seq_in_check = impl->series_regions.Create(check);
-  //  check->body.Emplace(check, seq_in_check);
-  //  auto change = BuildChangeState(
-  //      impl, table, seq_in_check, view.Columns(),
-  //      TupleState::kAbsentOrUnknown, TupleState::kPresent);
-  //  seq_in_check->AddRegion(change);
-  //  seq_in_check->AddRegion(BuildStateCheckCaseReturnFalse(impl, seq_in_check));
-  //
-  //  // If we're down here then it means the data isn't present in the negated
-  //  // view, but it's also not present in our predecessor, so it's time to keep
-  //  // going.
-  //
-  //  change = BuildChangeState(
-  //      impl, table, seq, view.Columns(),
-  //      TupleState::kAbsentOrUnknown, TupleState::kAbsent);
-  //  seq->AddRegion(change);
-  //
-  //  auto par = impl->parallel_regions.Create(change);
-  //  change->body.Emplace(change, par);
-  //  handle_sucesssors(par);
-=======
+      neg_check_call, BuildStateCheckCaseReturnTrue(impl, neg_check_call));
+
   // If it's not in `view`, then it doesn't matter if it is or isn't in
   // `negated_view`, because we only care about stuff that has previously
   // flowed through the data flow.
@@ -518,7 +231,6 @@
       check_call, BuildStateCheckCaseReturnFalse(impl, check_call));
 
   return check;
->>>>>>> e48f3893
 }
 
 }  // namespace hyde