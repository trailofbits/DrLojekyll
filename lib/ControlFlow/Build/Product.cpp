--- conflicted
+++ resolved
@@ -41,14 +41,16 @@
 
 }  // namespace
 
-ContinueProductWorkItem::ContinueProductWorkItem(
-    Context &context, QueryView view_, INDUCTION *induction_)
+ContinueProductWorkItem::ContinueProductWorkItem(Context &context,
+                                                 QueryView view_,
+                                                 INDUCTION *induction_)
     : WorkItem(context, ContinueProductOrder(view_)),
       view(view_),
       induction(induction_) {}
 
 // Find the common ancestor of all insert regions.
 REGION *ContinueProductWorkItem::FindCommonAncestorOfAppendRegions(void) const {
+
   // This is quite subtle and there is a ton of collusion with induction
   // creation going on here. Basically, if we have a PRODUCT that "straddles"
   // an inductive back-edge, i.e. some of its predecessors are on that back-
@@ -64,8 +66,8 @@
   // assignment to the PRODUCT.
   if (NeedsInductionCycleVector(view)) {
     assert(induction != nullptr);
-    PARALLEL * const par = induction->fixpoint_add_cycles[view];
-    LET * const let = par->parent->AsOperation()->AsLetBinding();
+    PARALLEL *const par = induction->fixpoint_add_cycles[view];
+    LET *const let = par->parent->AsOperation()->AsLetBinding();
     assert(let != nullptr);
 
     // This is the trick!
@@ -141,16 +143,9 @@
   // We're now either looping over pivots in a pivot vector, or there was only
   // one entrypoint to the `QueryJoin` that was followed pre-work item, and
   // so we're in the body of an `insert`.
-<<<<<<< HEAD
   const auto product = impl->operation_regions.CreateDerived<TABLEPRODUCT>(
       seq, join_view, impl->next_id++);
-  product->ExecuteAfter(impl, seq);
-=======
-  const auto product =
-      impl->operation_regions.CreateDerived<TABLEPRODUCT>(
-          seq, join_view, impl->next_id++);
   seq->AddRegion(product);
->>>>>>> e48f3893
 
   // Clear out the input vectors that might have been filled up before the
   // cross-product.
@@ -211,13 +206,8 @@
       const auto [index_is_good, index_is_good_call] = CallTopDownChecker(
           impl, context, parent, view, view_cols, pred_view, nullptr);
 
-<<<<<<< HEAD
       COMMENT(index_is_good_call->comment =
-                  __FILE__ ": ContinueJoinWorkItem::Run";)
-=======
-      COMMENT( index_is_good_call->comment =
-          __FILE__ ": ContinueProductWorkItem::Run"; )
->>>>>>> e48f3893
+                  __FILE__ ": ContinueProductWorkItem::Run";)
 
       parent->body.Emplace(parent, index_is_good);
       parent = index_is_good_call;
@@ -230,8 +220,8 @@
   if (needs_inductive_output_vec) {
     PARALLEL *par = impl->parallel_regions.Create(parent);
     parent->body.Emplace(parent, par);
-    par->AddRegion(AppendToInductionOutputVectors(
-        impl, view, context, induction, par));
+    par->AddRegion(
+        AppendToInductionOutputVectors(impl, view, context, induction, par));
 
     parent = impl->operation_regions.CreateDerived<LET>(par);
     par->AddRegion(parent);
@@ -255,7 +245,8 @@
 
 
     // Fill in the assignments!
-    assert(let_in_fixpoint_region->defined_vars.Size() == view.Columns().size());
+    assert(let_in_fixpoint_region->defined_vars.Size() ==
+           view.Columns().size());
     assert(let_in_fixpoint_region->used_vars.Empty());
     for (auto col : view.Columns()) {
       let_in_fixpoint_region->used_vars.AddUse(parent->VariableFor(impl, col));
@@ -270,23 +261,13 @@
 
 // Build an eager cross-product for a join.
 void BuildEagerProductRegion(ProgramImpl *impl, QueryView pred_view,
-                             QueryJoin product_view, Context &context,
-                             OP *root, TABLE *last_table_) {
+                             QueryJoin product_view, Context &context, OP *root,
+                             TABLE *last_table_) {
   const QueryView view(product_view);
 
   // First, check if we should push this tuple through the PRODUCT. If it's
   // not resident in the view tagged for the `QueryJoin` then we know it's
   // never been seen before.
-<<<<<<< HEAD
-  DataModel *const pred_model =
-      impl->view_to_model[pred_view]->FindAs<DataModel>();
-  TABLE *const pred_table = pred_model->table;
-  if (pred_table != last_table) {
-    parent =
-        BuildInsertCheck(impl, pred_view, context, parent, pred_table,
-                         pred_view.CanProduceDeletions(), pred_view.Columns());
-    last_table = pred_table;
-=======
   //
   // NOTE(pag): What's interesting about JOINs is that we force the data of
   //            our *predecessors* into tables, so that we can always complete
@@ -295,11 +276,10 @@
       InTryInsert(impl, context, pred_view, root, last_table_);
 
   OP *parent = parent_;
-  TABLE * const pred_table = pred_table_;
+  TABLE *const pred_table = pred_table_;
   INDUCTION *induction = nullptr;
   if (view.InductionGroupId().has_value()) {
     induction = GetOrInitInduction(impl, view, context, parent);
->>>>>>> e48f3893
   }
 
   // Nothing really to do, this cross-product just needs to pass its data
@@ -323,13 +303,14 @@
 
   auto &product_action = context.view_to_product_action[view];
 
-  auto make_append = [&] (void) {
-    PROC * const proc = parent->containing_procedure;
+  auto make_append = [&](void) {
+    PROC *const proc = parent->containing_procedure;
     VECTOR *&vec = product_action->product_vector[pred_table];
     bool is_new_vec = false;
     if (!vec) {
       is_new_vec = true;
-      vec = proc->VectorFor(impl, VectorKind::kProductInput, pred_view.Columns());
+      vec =
+          proc->VectorFor(impl, VectorKind::kProductInput, pred_view.Columns());
     }
 
     // Append this tuple to the product input vector.
@@ -360,8 +341,8 @@
   // collude with an INDUCTION to make this work. In practice, this turns out
   // to get really crazy.
   if (NeedsInductionCycleVector(view)) {
-    VECTOR * const inductive_vec = induction->view_to_add_vec[pred_view];
-    VECTOR * const swap_vec = induction->view_to_swap_vec[pred_view];
+    VECTOR *const inductive_vec = induction->view_to_add_vec[pred_view];
+    VECTOR *const swap_vec = induction->view_to_swap_vec[pred_view];
 
     // `pred_view` is a non-inductive predecessor of this PRODUCT.
     if (inductive_vec == swap_vec) {
@@ -371,8 +352,8 @@
 
     // `pred_view` is an inductive predecessor of this PRODUCT.
     } else {
-      AppendToInductionInputVectors(
-          impl, pred_view, view, context, parent, induction, true);
+      AppendToInductionInputVectors(impl, pred_view, view, context, parent,
+                                    induction, true);
     }
 
   // This is a "simple" PRODUCT, i.e. all predecessor views are either all
