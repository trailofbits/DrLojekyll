// Copyright 2020, Trail of Bits. All rights reserved.

#include "Build.h"

namespace hyde {
namespace {

// Build an eager region for performing a comparison.
TUPLECMP *CreateCompareRegion(ProgramImpl *impl, QueryCompare view,
                              Context &context, REGION *parent) {
  auto cmp =
      impl->operation_regions.CreateDerived<TUPLECMP>(parent, view.Operator());

  auto lhs_var = parent->VariableFor(impl, view.InputLHS());
  auto rhs_var = parent->VariableFor(impl, view.InputRHS());

  const auto is_eq = view.Operator() == ComparisonOperator::kEqual;
  if (is_eq && lhs_var->id > rhs_var->id) {
    std::swap(lhs_var, rhs_var);
  }

  cmp->lhs_vars.AddUse(lhs_var);
  cmp->rhs_vars.AddUse(rhs_var);

  if (is_eq) {
    cmp->col_id_to_var[view.InputLHS().Id()] = lhs_var;
    cmp->col_id_to_var[view.InputRHS().Id()] = lhs_var;
    cmp->col_id_to_var[view.LHS().Id()] = lhs_var;

  } else {
    cmp->col_id_to_var[view.LHS().Id()] = lhs_var;
    cmp->col_id_to_var[view.RHS().Id()] = rhs_var;
  }

  return cmp;
}

}  // namespace

// Build an eager region for performing a comparison.
void BuildEagerCompareRegions(ProgramImpl *impl, QueryCompare cmp,
                              Context &context, OP *parent) {
  const QueryView view(cmp);
  const auto check = CreateCompareRegion(impl, cmp, context, parent);
  parent->body.Emplace(parent, check);
<<<<<<< HEAD
  parent = check;

  // If we can receive deletions, and if we're in a path where we haven't
  // actually inserted into a view, then we need to go and do a differential
  // insert/update/check.
  DataModel *const model = impl->view_to_model[view]->FindAs<DataModel>();
  TABLE *const table = model->table;
  if (table) {
    parent = BuildInsertCheck(impl, view, context, parent, table,
                              view.CanReceiveDeletions(), view.Columns());
  }
=======
>>>>>>> e48f3893

  // NOTE(pag): A compare will never share the data model of its predecessor,
  //            otherwise it would be too accepting.
  BuildEagerInsertionRegions(impl, view, context, check, view.Successors(),
                             nullptr);
}

// Build a top-down checker on a compare.
REGION *BuildTopDownCompareChecker(
    ProgramImpl *impl, Context &context, REGION *parent, QueryCompare cmp,
    std::vector<QueryColumn> &view_cols, TABLE *already_checked) {

  const QueryView view(cmp);
<<<<<<< HEAD
  const QueryView pred_view = view.Predecessors()[0];
  const auto model = impl->view_to_model[view]->FindAs<DataModel>();
  const auto pred_model = impl->view_to_model[pred_view]->FindAs<DataModel>();

  // Assign the input column IDs to variables for whatever we have. This should
  // match `view_cols` by virtue of the procedure's input variables.
  cmp.ForEachUse([=](QueryColumn in_col, InputColumnRole role,
                     std::optional<QueryColumn> out_col) {
    if (in_col.IsConstantOrConstantRef()) {
      proc->VariableFor(impl, in_col);
    }
    if (out_col) {
      if (const auto out_var_it = proc->col_id_to_var.find(out_col->Id());
          out_var_it != proc->col_id_to_var.end() && out_var_it->second) {
        proc->col_id_to_var[in_col.Id()] = out_var_it->second;
      }
    }
  });

  auto series = impl->series_regions.Create(proc);
  proc->body.Emplace(proc, series);

  // If we can, do the check right away.
  bool done_check = false;
  const auto lhs_var_it = proc->col_id_to_var.find(cmp.InputLHS().Id());
  const auto rhs_var_it = proc->col_id_to_var.find(cmp.InputRHS().Id());
  if (lhs_var_it != proc->col_id_to_var.end() &&
      rhs_var_it != proc->col_id_to_var.end() && lhs_var_it->second &&
      rhs_var_it->second) {

    if (cmp.Operator() != ComparisonOperator::kEqual) {
      auto check = CreateCompareRegion(impl, cmp, context, series);
      series->AddRegion(check);

      // Create a new parent for all checks.
      series = impl->series_regions.Create(check);
      check->body.Emplace(check, series);
      done_check = true;

    // TODO(pag): I think this is reasonable. Basically, we're saying: if we
    //            have the output column for the equality, then we've assigned
    //            the input vars to the equality comparison to the output var,
    //            and so any scans/recursive calls will take in both values, and
    //            if they return `true` then great.
    } else {
      done_check = true;
=======

  TUPLECMP * check = impl->operation_regions.CreateDerived<TUPLECMP>(
      parent, cmp.Operator());
  REGION * const ret = check;

  // If the comparison failed then return false.
  check->false_body.Emplace(check, BuildStateCheckCaseReturnFalse(impl, check));

  // It could be that we're comparing two constants, and that this comparison
  // is impossible. Similarly, it could be that what is flowing down is not
  // one of the things being compared!
  if (cmp.Operator() == ComparisonOperator::kEqual) {

    if (cmp.InputLHS().IsConstantOrConstantRef() &&
        cmp.InputRHS().IsConstantOrConstantRef()) {
      check->lhs_vars.AddUse(parent->VariableFor(impl, cmp.InputLHS()));
      check->rhs_vars.AddUse(parent->VariableFor(impl, cmp.InputRHS()));
>>>>>>> e48f3893
    }

  // Make sure the two values coming down are actually different.
  } else {
    check->lhs_vars.AddUse(parent->VariableFor(impl, cmp.LHS()));
    check->rhs_vars.AddUse(parent->VariableFor(impl, cmp.RHS()));
  }

  // If either of the inputs to the comparison are constant, then it's possible
  // that it's an impossible comparison, but we need to make sure that not
  // only are we flowing down corrected, but that we're flowing up correctly.
  if (cmp.InputLHS().IsConstantOrConstantRef() ||
      cmp.InputRHS().IsConstantOrConstantRef()) {

    TUPLECMP * const inner_check =
        impl->operation_regions.CreateDerived<TUPLECMP>(
            check, ComparisonOperator::kEqual);

    check->body.Emplace(check, inner_check);

    // If the comparison failed then return false.
    inner_check->false_body.Emplace(
        inner_check, BuildStateCheckCaseReturnFalse(impl, inner_check));

<<<<<<< HEAD
    TABLE *table_to_update = model->table;

    // Compares are conditional, i.e. they might admit fewer tuples through
    // than they are fed, so they never share the data model with their
    // predecessors.
    assert(model->table != pred_model->table);

    auto assign_ins_to_outs = [=](REGION *region) {
      cmp.ForEachUse([=](QueryColumn in_col, InputColumnRole role,
                         std::optional<QueryColumn> out_col) {
        if (out_col) {
          const auto out_var = region->VariableFor(impl, *out_col);
          assert(out_var != nullptr);
          region->col_id_to_var[in_col.Id()] = out_var;
        }
      });
    };

    auto call_pred = [&](PARALLEL *parent) {
      const auto check = ReturnTrueWithUpdateIfPredecessorCallSucceeds(
          impl, context, parent, view, view_cols, table_to_update, pred_view,
          already_checked);
      COMMENT(check->comment =
                  __FILE__ ": BuildTopDownCompareChecker::call_pred";)
      parent->AddRegion(check);
    };

    auto if_unknown = [&](ProgramImpl *, REGION *parent) -> REGION * {
      if (done_check) {
        return BuildTopDownTryMarkAbsent(impl, model->table, parent,
                                         view.Columns(), call_pred);

      } else {
        assign_ins_to_outs(parent);
        auto check = CreateCompareRegion(impl, cmp, context, parent);
        check->body.Emplace(
            check, BuildTopDownTryMarkAbsent(impl, model->table, check,
                                             view.Columns(), call_pred));
        return check;
      }
    };

    series->AddRegion(BuildMaybeScanPartial(
        impl, view, view_cols, model->table, series,
        [&](REGION *parent, bool in_loop) -> REGION * {
          if (already_checked != model->table) {
            auto continue_or_return = in_loop ? BuildStateCheckCaseNothing
                                              : BuildStateCheckCaseReturnFalse;

            already_checked = model->table;
            if (view.CanProduceDeletions()) {
              return BuildTopDownCheckerStateCheck(
                  impl, parent, model->table, view.Columns(),
                  BuildStateCheckCaseReturnTrue, continue_or_return,
                  if_unknown);
            } else {
              return BuildTopDownCheckerStateCheck(
                  impl, parent, model->table, view.Columns(),
                  BuildStateCheckCaseReturnTrue, continue_or_return,
                  continue_or_return);
            }

          } else {

            // If the model passed in matches the compare's model then it
            // means we should have all of the columns of the comparison
            // and thus would have done the check.
            assert(done_check);

            table_to_update = nullptr;

            return ReturnTrueWithUpdateIfPredecessorCallSucceeds(
                impl, context, parent, view, view_cols, nullptr, pred_view,
                already_checked);
          }
        }));

  // The predecessor has a table; this is good because we can scan it, and
  // then re-check the condition with the found variables.
  } else if (pred_model->table) {

    std::vector<QueryColumn> pred_view_cols;

    // Get a list of output columns of the predecessor that we have.
    cmp.ForEachUse(
        [&](QueryColumn in_col, InputColumnRole, std::optional<QueryColumn>) {
          // NOTE(pag): Can't use `IsConstant` as that won't be associated with
          //            the input view.
          if (in_col.IsConstantRef()) {
            pred_view_cols.push_back(in_col);

          } else if (QueryView::Containing(in_col) == pred_view &&
                     proc->col_id_to_var.count(in_col.Id())) {
            pred_view_cols.push_back(in_col);
          }
        });

    // This sucks; we don't really have any of the predecessor columns
    // available :-/
    if (pred_view_cols.empty()) {
      goto handle_worst_case;
    }

    series->AddRegion(BuildMaybeScanPartial(
        impl, pred_view, pred_view_cols, pred_model->table, series,
        [&](REGION *parent, bool) -> REGION * {
          if (done_check) {
            return ReturnTrueWithUpdateIfPredecessorCallSucceeds(
                impl, context, parent, view, view_cols, nullptr, pred_view,
                nullptr);

          } else {
            auto check = CreateCompareRegion(impl, cmp, context, parent);
            check->body.Emplace(
                check, ReturnTrueWithUpdateIfPredecessorCallSucceeds(
                           impl, context, check, view, view_cols, nullptr,
                           pred_view, nullptr));
            return check;
          }
        }));

  // This compare doesn't have persistent backing, nor does its predecessor,
  // so we have to call down to its predecessor. If we've already done the
  // check and the predecessor call returns `true` then we can return `true`.
  // Otherwise we have bigger problems :-(
  } else {
  handle_worst_case:

    // If we've done the check already then we'll trust things if the
    // recursive call to the predecessor returns true.
    if (done_check) {
      series->AddRegion(ReturnTrueWithUpdateIfPredecessorCallSucceeds(
          impl, context, series, view, view_cols, nullptr, pred_view, nullptr));

    // The issue here is that our codegen model of top-down checking treats
    // predecessors as black boxes. We really need to recover the columns from
    // the predecessor that are used for comparison, so that we can apply the
    // check to them, but we don't (yet) have a way of doing this.
    //
    // TODO(pag): Think about if returning `true` here is valid or not.
    //            presumably if we get to here, then it means we've "left"
    //            differential code.
    //
    // TODO(pag): Consider special casing the `eq` case and if we have one of
    //            the comparators, or if one of the comparators is a constant,
    //            then send both down.
    } else {
      assert(false &&
             "TODO(pag): Handle worst case of top-down compare checker");
      assert(!view.CanReceiveDeletions());
      assert(!view.CanProduceDeletions());
      series->AddRegion(BuildStateCheckCaseReturnFalse(impl, series));
=======
    if (cmp.InputLHS().IsConstantOrConstantRef()) {
      inner_check->lhs_vars.AddUse(parent->VariableFor(impl, cmp.LHS()));
      inner_check->rhs_vars.AddUse(parent->VariableFor(impl, cmp.InputLHS()));
    }

    if (cmp.InputRHS().IsConstantOrConstantRef()) {
      inner_check->lhs_vars.AddUse(parent->VariableFor(impl, cmp.RHS()));
      inner_check->rhs_vars.AddUse(parent->VariableFor(impl, cmp.InputRHS()));
>>>>>>> e48f3893
    }

    check = inner_check;
  }

  // Okay, by this point we have a plausible tuple. Our baseline comparison
  // passes, and its time to call our predecessor.
  const QueryView pred_view = view.Predecessors()[0];
  check->body.Emplace(
      check,
      CallTopDownChecker(
          impl, context, check, view, view_cols, pred_view, already_checked,
          [=] (REGION *parent_if_true) -> REGION * {
            return BuildStateCheckCaseReturnTrue(impl, parent_if_true);
          },
          [=] (REGION *parent_if_false) -> REGION * {
            return BuildStateCheckCaseReturnFalse(impl, parent_if_false);
          }));

  return ret;
}

void CreateBottomUpCompareRemover(ProgramImpl *impl, Context &context,
                                  QueryView view, OP *root,
                                  TABLE *already_checked) {
  auto cmp = CreateCompareRegion(impl, QueryCompare::From(view), context, root);
  root->body.Emplace(root, cmp);

  auto parent = impl->parallel_regions.Create(cmp);
  cmp->body.Emplace(cmp, parent);

  const auto model = impl->view_to_model[view]->FindAs<DataModel>();
  if (model->table) {

    // The caller didn't already do a state transition, so we can do it.
    if (already_checked != model->table) {
      already_checked = model->table;

      const auto orig_parent = parent;
      orig_parent->AddRegion(BuildBottomUpTryMarkUnknown(
          impl, model->table, parent, view.Columns(),
          [&](PARALLEL *par) { parent = par; }));
    }
  } else {
    already_checked = nullptr;
  }

  auto let = impl->operation_regions.CreateDerived<LET>(parent);
  parent->AddRegion(let);

  BuildEagerRemovalRegions(impl, view, context, let, view.Successors(),
                           already_checked);
}

}  // namespace hyde<|MERGE_RESOLUTION|>--- conflicted
+++ resolved
@@ -43,20 +43,6 @@
   const QueryView view(cmp);
   const auto check = CreateCompareRegion(impl, cmp, context, parent);
   parent->body.Emplace(parent, check);
-<<<<<<< HEAD
-  parent = check;
-
-  // If we can receive deletions, and if we're in a path where we haven't
-  // actually inserted into a view, then we need to go and do a differential
-  // insert/update/check.
-  DataModel *const model = impl->view_to_model[view]->FindAs<DataModel>();
-  TABLE *const table = model->table;
-  if (table) {
-    parent = BuildInsertCheck(impl, view, context, parent, table,
-                              view.CanReceiveDeletions(), view.Columns());
-  }
-=======
->>>>>>> e48f3893
 
   // NOTE(pag): A compare will never share the data model of its predecessor,
   //            otherwise it would be too accepting.
@@ -65,63 +51,16 @@
 }
 
 // Build a top-down checker on a compare.
-REGION *BuildTopDownCompareChecker(
-    ProgramImpl *impl, Context &context, REGION *parent, QueryCompare cmp,
-    std::vector<QueryColumn> &view_cols, TABLE *already_checked) {
+REGION *BuildTopDownCompareChecker(ProgramImpl *impl, Context &context,
+                                   REGION *parent, QueryCompare cmp,
+                                   std::vector<QueryColumn> &view_cols,
+                                   TABLE *already_checked) {
 
   const QueryView view(cmp);
-<<<<<<< HEAD
-  const QueryView pred_view = view.Predecessors()[0];
-  const auto model = impl->view_to_model[view]->FindAs<DataModel>();
-  const auto pred_model = impl->view_to_model[pred_view]->FindAs<DataModel>();
 
-  // Assign the input column IDs to variables for whatever we have. This should
-  // match `view_cols` by virtue of the procedure's input variables.
-  cmp.ForEachUse([=](QueryColumn in_col, InputColumnRole role,
-                     std::optional<QueryColumn> out_col) {
-    if (in_col.IsConstantOrConstantRef()) {
-      proc->VariableFor(impl, in_col);
-    }
-    if (out_col) {
-      if (const auto out_var_it = proc->col_id_to_var.find(out_col->Id());
-          out_var_it != proc->col_id_to_var.end() && out_var_it->second) {
-        proc->col_id_to_var[in_col.Id()] = out_var_it->second;
-      }
-    }
-  });
-
-  auto series = impl->series_regions.Create(proc);
-  proc->body.Emplace(proc, series);
-
-  // If we can, do the check right away.
-  bool done_check = false;
-  const auto lhs_var_it = proc->col_id_to_var.find(cmp.InputLHS().Id());
-  const auto rhs_var_it = proc->col_id_to_var.find(cmp.InputRHS().Id());
-  if (lhs_var_it != proc->col_id_to_var.end() &&
-      rhs_var_it != proc->col_id_to_var.end() && lhs_var_it->second &&
-      rhs_var_it->second) {
-
-    if (cmp.Operator() != ComparisonOperator::kEqual) {
-      auto check = CreateCompareRegion(impl, cmp, context, series);
-      series->AddRegion(check);
-
-      // Create a new parent for all checks.
-      series = impl->series_regions.Create(check);
-      check->body.Emplace(check, series);
-      done_check = true;
-
-    // TODO(pag): I think this is reasonable. Basically, we're saying: if we
-    //            have the output column for the equality, then we've assigned
-    //            the input vars to the equality comparison to the output var,
-    //            and so any scans/recursive calls will take in both values, and
-    //            if they return `true` then great.
-    } else {
-      done_check = true;
-=======
-
-  TUPLECMP * check = impl->operation_regions.CreateDerived<TUPLECMP>(
-      parent, cmp.Operator());
-  REGION * const ret = check;
+  TUPLECMP *check =
+      impl->operation_regions.CreateDerived<TUPLECMP>(parent, cmp.Operator());
+  REGION *const ret = check;
 
   // If the comparison failed then return false.
   check->false_body.Emplace(check, BuildStateCheckCaseReturnFalse(impl, check));
@@ -135,7 +74,6 @@
         cmp.InputRHS().IsConstantOrConstantRef()) {
       check->lhs_vars.AddUse(parent->VariableFor(impl, cmp.InputLHS()));
       check->rhs_vars.AddUse(parent->VariableFor(impl, cmp.InputRHS()));
->>>>>>> e48f3893
     }
 
   // Make sure the two values coming down are actually different.
@@ -150,7 +88,7 @@
   if (cmp.InputLHS().IsConstantOrConstantRef() ||
       cmp.InputRHS().IsConstantOrConstantRef()) {
 
-    TUPLECMP * const inner_check =
+    TUPLECMP *const inner_check =
         impl->operation_regions.CreateDerived<TUPLECMP>(
             check, ComparisonOperator::kEqual);
 
@@ -160,160 +98,6 @@
     inner_check->false_body.Emplace(
         inner_check, BuildStateCheckCaseReturnFalse(impl, inner_check));
 
-<<<<<<< HEAD
-    TABLE *table_to_update = model->table;
-
-    // Compares are conditional, i.e. they might admit fewer tuples through
-    // than they are fed, so they never share the data model with their
-    // predecessors.
-    assert(model->table != pred_model->table);
-
-    auto assign_ins_to_outs = [=](REGION *region) {
-      cmp.ForEachUse([=](QueryColumn in_col, InputColumnRole role,
-                         std::optional<QueryColumn> out_col) {
-        if (out_col) {
-          const auto out_var = region->VariableFor(impl, *out_col);
-          assert(out_var != nullptr);
-          region->col_id_to_var[in_col.Id()] = out_var;
-        }
-      });
-    };
-
-    auto call_pred = [&](PARALLEL *parent) {
-      const auto check = ReturnTrueWithUpdateIfPredecessorCallSucceeds(
-          impl, context, parent, view, view_cols, table_to_update, pred_view,
-          already_checked);
-      COMMENT(check->comment =
-                  __FILE__ ": BuildTopDownCompareChecker::call_pred";)
-      parent->AddRegion(check);
-    };
-
-    auto if_unknown = [&](ProgramImpl *, REGION *parent) -> REGION * {
-      if (done_check) {
-        return BuildTopDownTryMarkAbsent(impl, model->table, parent,
-                                         view.Columns(), call_pred);
-
-      } else {
-        assign_ins_to_outs(parent);
-        auto check = CreateCompareRegion(impl, cmp, context, parent);
-        check->body.Emplace(
-            check, BuildTopDownTryMarkAbsent(impl, model->table, check,
-                                             view.Columns(), call_pred));
-        return check;
-      }
-    };
-
-    series->AddRegion(BuildMaybeScanPartial(
-        impl, view, view_cols, model->table, series,
-        [&](REGION *parent, bool in_loop) -> REGION * {
-          if (already_checked != model->table) {
-            auto continue_or_return = in_loop ? BuildStateCheckCaseNothing
-                                              : BuildStateCheckCaseReturnFalse;
-
-            already_checked = model->table;
-            if (view.CanProduceDeletions()) {
-              return BuildTopDownCheckerStateCheck(
-                  impl, parent, model->table, view.Columns(),
-                  BuildStateCheckCaseReturnTrue, continue_or_return,
-                  if_unknown);
-            } else {
-              return BuildTopDownCheckerStateCheck(
-                  impl, parent, model->table, view.Columns(),
-                  BuildStateCheckCaseReturnTrue, continue_or_return,
-                  continue_or_return);
-            }
-
-          } else {
-
-            // If the model passed in matches the compare's model then it
-            // means we should have all of the columns of the comparison
-            // and thus would have done the check.
-            assert(done_check);
-
-            table_to_update = nullptr;
-
-            return ReturnTrueWithUpdateIfPredecessorCallSucceeds(
-                impl, context, parent, view, view_cols, nullptr, pred_view,
-                already_checked);
-          }
-        }));
-
-  // The predecessor has a table; this is good because we can scan it, and
-  // then re-check the condition with the found variables.
-  } else if (pred_model->table) {
-
-    std::vector<QueryColumn> pred_view_cols;
-
-    // Get a list of output columns of the predecessor that we have.
-    cmp.ForEachUse(
-        [&](QueryColumn in_col, InputColumnRole, std::optional<QueryColumn>) {
-          // NOTE(pag): Can't use `IsConstant` as that won't be associated with
-          //            the input view.
-          if (in_col.IsConstantRef()) {
-            pred_view_cols.push_back(in_col);
-
-          } else if (QueryView::Containing(in_col) == pred_view &&
-                     proc->col_id_to_var.count(in_col.Id())) {
-            pred_view_cols.push_back(in_col);
-          }
-        });
-
-    // This sucks; we don't really have any of the predecessor columns
-    // available :-/
-    if (pred_view_cols.empty()) {
-      goto handle_worst_case;
-    }
-
-    series->AddRegion(BuildMaybeScanPartial(
-        impl, pred_view, pred_view_cols, pred_model->table, series,
-        [&](REGION *parent, bool) -> REGION * {
-          if (done_check) {
-            return ReturnTrueWithUpdateIfPredecessorCallSucceeds(
-                impl, context, parent, view, view_cols, nullptr, pred_view,
-                nullptr);
-
-          } else {
-            auto check = CreateCompareRegion(impl, cmp, context, parent);
-            check->body.Emplace(
-                check, ReturnTrueWithUpdateIfPredecessorCallSucceeds(
-                           impl, context, check, view, view_cols, nullptr,
-                           pred_view, nullptr));
-            return check;
-          }
-        }));
-
-  // This compare doesn't have persistent backing, nor does its predecessor,
-  // so we have to call down to its predecessor. If we've already done the
-  // check and the predecessor call returns `true` then we can return `true`.
-  // Otherwise we have bigger problems :-(
-  } else {
-  handle_worst_case:
-
-    // If we've done the check already then we'll trust things if the
-    // recursive call to the predecessor returns true.
-    if (done_check) {
-      series->AddRegion(ReturnTrueWithUpdateIfPredecessorCallSucceeds(
-          impl, context, series, view, view_cols, nullptr, pred_view, nullptr));
-
-    // The issue here is that our codegen model of top-down checking treats
-    // predecessors as black boxes. We really need to recover the columns from
-    // the predecessor that are used for comparison, so that we can apply the
-    // check to them, but we don't (yet) have a way of doing this.
-    //
-    // TODO(pag): Think about if returning `true` here is valid or not.
-    //            presumably if we get to here, then it means we've "left"
-    //            differential code.
-    //
-    // TODO(pag): Consider special casing the `eq` case and if we have one of
-    //            the comparators, or if one of the comparators is a constant,
-    //            then send both down.
-    } else {
-      assert(false &&
-             "TODO(pag): Handle worst case of top-down compare checker");
-      assert(!view.CanReceiveDeletions());
-      assert(!view.CanProduceDeletions());
-      series->AddRegion(BuildStateCheckCaseReturnFalse(impl, series));
-=======
     if (cmp.InputLHS().IsConstantOrConstantRef()) {
       inner_check->lhs_vars.AddUse(parent->VariableFor(impl, cmp.LHS()));
       inner_check->rhs_vars.AddUse(parent->VariableFor(impl, cmp.InputLHS()));
@@ -322,7 +106,6 @@
     if (cmp.InputRHS().IsConstantOrConstantRef()) {
       inner_check->lhs_vars.AddUse(parent->VariableFor(impl, cmp.RHS()));
       inner_check->rhs_vars.AddUse(parent->VariableFor(impl, cmp.InputRHS()));
->>>>>>> e48f3893
     }
 
     check = inner_check;
@@ -335,10 +118,10 @@
       check,
       CallTopDownChecker(
           impl, context, check, view, view_cols, pred_view, already_checked,
-          [=] (REGION *parent_if_true) -> REGION * {
+          [=](REGION *parent_if_true) -> REGION * {
             return BuildStateCheckCaseReturnTrue(impl, parent_if_true);
           },
-          [=] (REGION *parent_if_false) -> REGION * {
+          [=](REGION *parent_if_false) -> REGION * {
             return BuildStateCheckCaseReturnFalse(impl, parent_if_false);
           }));
 
