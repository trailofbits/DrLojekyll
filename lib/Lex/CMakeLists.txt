--- conflicted
+++ resolved
@@ -16,22 +16,6 @@
     "Token.cpp"
 )
 
-<<<<<<< HEAD
-target_link_libraries(lex
-    PUBLIC
-        settings
-        display
-)
-
-install(
-  TARGETS lex
-  RUNTIME
-    DESTINATION "bin"
-  LIBRARY
-    DESTINATION "lib/drlojekyll"
-  ARCHIVE
-    DESTINATION "lib/drlojekyll"
-=======
 set(Lex_PRIV_DEPS
     settings
 )
@@ -46,5 +30,4 @@
   PUBLIC_HEADERS ${Lex_PUBLIC_H}
   DEPENDENCIES ${Lex_DEPS}
   PRIVATE_DEPS ${Lex_PRIV_DEPS}
->>>>>>> d9912530
 )