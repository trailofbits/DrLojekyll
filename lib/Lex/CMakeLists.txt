# Copyright 2020, Trail of Bits, Inc. All rights reserved.

<<<<<<< HEAD
set(Lex_PUBLIC_H
=======
add_library(lex STATIC
>>>>>>> 63fd4970
    "${PROJECT_SOURCE_DIR}/include/drlojekyll/Lex/Format.h"
    "${PROJECT_SOURCE_DIR}/include/drlojekyll/Lex/Lexer.h"
    "${PROJECT_SOURCE_DIR}/include/drlojekyll/Lex/StringPool.h"
    "${PROJECT_SOURCE_DIR}/include/drlojekyll/Lex/Token.h"
<<<<<<< HEAD
)

set(Lex_SRCS
=======

>>>>>>> 63fd4970
    "Token.h"

    "Format.cpp"
    "Lexer.cpp"
    "StringPool.cpp"
    "Token.cpp"
)

<<<<<<< HEAD
set(Lex_PRIV_DEPS
    settings
)

set(Lex_DEPS
    Display
)

define_static_library(Lex
  CURDIR ${CMAKE_CURRENT_SOURCE_DIR}
  SOURCES ${Lex_SRCS}
  PUBLIC_HEADERS ${Lex_PUBLIC_H}
  DEPENDENCIES ${Lex_DEPS}
  PRIVATE_DEPS ${Lex_PRIV_DEPS}
=======
target_link_libraries(lex
    PUBLIC
        settings
        display
>>>>>>> 63fd4970
)<|MERGE_RESOLUTION|>--- conflicted
+++ resolved
@@ -1,21 +1,13 @@
 # Copyright 2020, Trail of Bits, Inc. All rights reserved.
 
-<<<<<<< HEAD
 set(Lex_PUBLIC_H
-=======
-add_library(lex STATIC
->>>>>>> 63fd4970
     "${PROJECT_SOURCE_DIR}/include/drlojekyll/Lex/Format.h"
     "${PROJECT_SOURCE_DIR}/include/drlojekyll/Lex/Lexer.h"
     "${PROJECT_SOURCE_DIR}/include/drlojekyll/Lex/StringPool.h"
     "${PROJECT_SOURCE_DIR}/include/drlojekyll/Lex/Token.h"
-<<<<<<< HEAD
 )
 
 set(Lex_SRCS
-=======
-
->>>>>>> 63fd4970
     "Token.h"
 
     "Format.cpp"
@@ -24,7 +16,6 @@
     "Token.cpp"
 )
 
-<<<<<<< HEAD
 set(Lex_PRIV_DEPS
     settings
 )
@@ -39,10 +30,4 @@
   PUBLIC_HEADERS ${Lex_PUBLIC_H}
   DEPENDENCIES ${Lex_DEPS}
   PRIVATE_DEPS ${Lex_PRIV_DEPS}
-=======
-target_link_libraries(lex
-    PUBLIC
-        settings
-        display
->>>>>>> 63fd4970
 )