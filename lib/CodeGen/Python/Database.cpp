// Copyright 2020, Trail of Bits. All rights reserved.

#include <drlojekyll/CodeGen/CodeGen.h>
#include <drlojekyll/Parse/ModuleIterator.h>

#include <algorithm>
#include <sstream>
#include <unordered_set>
#include <vector>

#include "Python/Util.h"

namespace hyde {
namespace python {
namespace {

static OutputStream &Functor(OutputStream &os, const ParsedFunctor func) {
  return os << "self._functors." << func.Name() << '_'
            << ParsedDeclaration(func).BindingPattern();
}

static OutputStream &Table(OutputStream &os, const DataTable table) {
  return os << "self.table_" << table.Id();
}

static OutputStream &TableIndex(OutputStream &os, const DataIndex index) {
  return os << "self.index_" << index.Id();
}

static OutputStream &Vector(OutputStream &os, const DataVector vec) {
  return os << "vec_" << vec.Id();
}

static OutputStream &VectorIndex(OutputStream &os, const DataVector vec) {
  return os << "vec_index" << vec.Id();
}

// Declare a set to hold the table.
static void DefineTable(OutputStream &os, ParsedModule module,
                        DataTable table) {
  os << os.Indent() << Table(os, table) << ": DefaultDict[";
  auto sep = "";
  const auto cols = table.Columns();
  if (cols.size() == 1u) {
    os << TypeName(module, cols[0].Type());

  } else {
    os << "Tuple[";
    for (auto col : cols) {
      os << sep << TypeName(module, col.Type());
      sep = ", ";
    }
    os << "]";
  }

  os << ", int] = defaultdict(int)\n";

  // We represent indices as mappings to vectors so that we can concurrently
  // write to them while iterating over them (via an index and length check).
  for (auto index : table.Indices()) {
    os << os.Indent() << TableIndex(os, index);
    const auto key_cols = index.KeyColumns();
    const auto val_cols = index.ValueColumns();

    // The index can be implemented with the keys in the table's `defaultdict`.
    // In this case, the index lookup will be an `if ... in ...`.
    if (key_cols.size() == cols.size()) {
      assert(val_cols.empty());
      os << " = " << Table(os, table) << "\n";
      continue;
    }
    assert(!val_cols.empty());

    auto key_prefix = "Tuple[";
    auto key_suffix = "]";
    if (key_cols.size() == 1u) {
      key_prefix = "";
      key_suffix = "";
    }

    auto val_prefix = "Tuple[";
    auto val_suffix = "]";
    if (val_cols.size() == 1u) {
      val_prefix = "";
      val_suffix = "";
    }

    // If we do have value columns, then use a defaultdict mapping to a
    // list.
    os << ": DefaultDict[" << key_prefix;
    sep = "";
    for (auto col : index.KeyColumns()) {
      os << sep << TypeName(module, col.Type());
      sep = ", ";
    }
    os << key_suffix << ", List[" << val_prefix;
    sep = "";
    for (auto col : index.ValueColumns()) {
      os << sep << TypeName(module, col.Type());
      sep = ", ";
    }
    os << val_suffix << "]] = defaultdict(list)\n";
  }
  os << "\n";
}

static void DefineGlobal(OutputStream &os, ParsedModule module,
                         DataVariable global) {
  auto type = global.Type();
  os << os.Indent() << Var(os, global);
  if (global.IsConstant()) {
    os << ": Final[" << TypeName(module, type) << "] = ";
  } else {
    os << ": " << TypeName(module, type) << " = ";
  }
  os << TypeValueOrDefault(module, type, global) << "\n\n";
}

// Similar to DefineGlobal except has type-hint to enforce const-ness
static void DefineConstant(OutputStream &os, ParsedModule module,
                           DataVariable global) {
  switch (global.DefiningRole()) {
    case VariableRole::kConstantZero:
    case VariableRole::kConstantOne:
    case VariableRole::kConstantFalse:
    case VariableRole::kConstantTrue: return;
    default: break;
  }
  auto type = global.Type();
  os << os.Indent() << Var(os, global) << ": " << TypeName(module, type)
     << " = " << TypeValueOrDefault(module, type, global) << "\n";
}

// We want to enable referential transparency in the code, so that if an Nth
// value is produced by some mechanism that is equal to some prior value, then
// we replace its usage with the prior value.
static void DefineTypeRefResolver(OutputStream &os, ParsedModule module,
                                  ParsedForeignType type) {
  if (type.IsBuiltIn()) {
    return;
  }
  os << os.Indent() << "_HAS_MERGE_METHOD_" << type.Name()
     << ": Final[bool] = hasattr(" << TypeName(type) << ", 'merge_into')\n"
     << os.Indent() << "_MERGE_METHOD_" << type.Name() << ": Final[Callable[["
     << TypeName(type) << ", " << TypeName(type) << "], None]] = getattr("
     << TypeName(type) << ", 'merge_into', lambda a, b: None)\n\n"
     << os.Indent() << "def _resolve_" << type.Name()
     << "(self, obj: " << TypeName(type) << ") -> " << TypeName(type) << ":\n";

  os.PushIndent();
  os << os.Indent() << "if " << gClassName << "._HAS_MERGE_METHOD_"
     << type.Name() << ":\n";
  os.PushIndent();

  os << os.Indent() << "ref_list = self._refs[hash(obj)]\n"
     << os.Indent() << "for maybe_obj in ref_list:\n";
  os.PushIndent();

  // The proposed object is identical (referentially) to the old one.
  os << os.Indent() << "if obj is maybe_obj:\n";
  os.PushIndent();
  os << os.Indent() << "return obj\n";
  os.PopIndent();

  // The proposed object is structurally equivalent to the old one.
  os << os.Indent() << "elif obj == maybe_obj:\n";
  os.PushIndent();
  os << os.Indent() << "prior_obj: " << TypeName(type) << " = cast("
     << TypeName(type) << ", maybe_obj)\n";

  // Merge the new value `obj` into the prior value, `prior_obj`.
  os << os.Indent() << gClassName << "._MERGE_METHOD_" << type.Name()
     << "(obj, prior_obj)\n";
  os << os.Indent() << "return prior_obj\n";

  os.PopIndent();
  os.PopIndent();

  // We didn't find a prior version of the object; add our object in.
  os << os.Indent() << "ref_list.append(obj)\n";
  os.PopIndent();

  os << os.Indent() << "return obj\n\n";

  os.PopIndent();
}

class PythonCodeGenVisitor final : public ProgramVisitor {
 public:
  explicit PythonCodeGenVisitor(OutputStream &os_, ParsedModule module_)
      : os(os_),
        module(module_) {}

  void Visit(ProgramCallRegion region) override {
    os << Comment(os, region, "Program Call Region");

    auto param_index = 0u;
    const auto id = region.Id();

    const auto called_proc = region.CalledProcedure();
    const auto vec_params = called_proc.VectorParameters();
    const auto var_params = called_proc.VariableParameters();

    // Create the by-reference vector parameters, if any.
    for (auto vec : region.VectorArguments()) {
      const auto param = vec_params[param_index];
      if (param.Kind() == VectorKind::kInputOutputParameter) {
        os << os.Indent() << "param_" << region.Id() << '_' << param_index
           << " = [" << Vector(os, vec) << "]\n";
      }
      ++param_index;
    }

    const auto num_vec_params = param_index;

    // Create the by-reference variable parameters, if any.
    for (auto var : region.VariableArguments()) {
      const auto param = var_params[param_index - num_vec_params];
      if (param.DefiningRole() == VariableRole::kInputOutputParameter) {
        os << os.Indent() << "param_" << region.Id() << '_' << param_index
           << " = [" << Var(os, var) << "]\n";
      }
      ++param_index;
    }

<<<<<<< HEAD
    os << os.Indent() << "ret = self." << Procedure(os, called_proc) << "(";
=======
    os << os.Indent() << "ret_" << id << ": bool = self."
       << Procedure(os, called_proc) << "(";
>>>>>>> 7fd35c8f

    auto sep = "";
    param_index = 0u;

    // Pass in the vector parameters, or the references to the vectors.
    for (auto vec : region.VectorArguments()) {
      const auto param = vec_params[param_index];
      if (param.Kind() == VectorKind::kInputOutputParameter) {
        os << sep << "param_" << region.Id() << '_' << param_index;
      } else {
        os << sep << Vector(os, vec);
      }

      sep = ", ";
      ++param_index;
    }

    // Pass in the variable parameters, or the references to the variables.
    for (auto var : region.VariableArguments()) {
      const auto param = var_params[param_index - num_vec_params];
      if (param.DefiningRole() == VariableRole::kInputOutputParameter) {
        os << sep << "param_" << region.Id() << '_' << param_index;
      } else {
        os << sep << Var(os, var);
      }
      sep = ", ";
      ++param_index;
    }

    os << ")\n";

    param_index = 0u;

    // Pull out the updated version of the referenced vectors.
    for (auto vec : region.VectorArguments()) {
      const auto param = vec_params[param_index];
      if (param.Kind() == VectorKind::kInputOutputParameter) {
        os << os.Indent() << Vector(os, vec) << " = param_" << region.Id()
           << '_' << param_index << "[0]\n";
      }
      ++param_index;
    }

    // Pull out the updated version of the referenced variables.
    for (auto var : region.VariableArguments()) {
      const auto param = var_params[param_index - num_vec_params];
      if (param.DefiningRole() == VariableRole::kInputOutputParameter) {
        os << os.Indent() << Var(os, var) << " = param_" << region.Id() << '_'
           << param_index << "[0]\n";
      }
      ++param_index;
    }

    if (auto true_body = region.BodyIfTrue(); true_body) {
      os << os.Indent() << "if ret_" << id << ":\n";
      os.PushIndent();
      true_body->Accept(*this);
      os.PopIndent();
    }

    if (auto false_body = region.BodyIfFalse(); false_body) {
      os << os.Indent() << "if not ret_" << id << ":\n";
      os.PushIndent();
      false_body->Accept(*this);
      os.PopIndent();
    }
  }

  void Visit(ProgramReturnRegion region) override {
    os << Comment(os, region, "Program Return Region");

    auto proc = ProgramProcedure::Containing(region);
    auto param_index = 0u;

    // Update any vectors in the caller by reference.
    for (auto vec : proc.VectorParameters()) {
      if (vec.Kind() == VectorKind::kInputOutputParameter) {
        os << os.Indent() << "param_" << param_index
           << "[0] = " << Vector(os, vec) << '\n';
      }
      ++param_index;
    }

    // Update any vectors in the caller by reference.
    for (auto var : proc.VariableParameters()) {
      if (var.DefiningRole() == VariableRole::kInputOutputParameter) {
        os << os.Indent() << "param_" << param_index << "[0] = " << Var(os, var)
           << '\n';
      }
      ++param_index;
    }

    os << os.Indent() << "return " << (region.ReturnsFalse() ? "False" : "True")
       << "\n";
  }

  void Visit(ProgramExistenceAssertionRegion region) override {
    os << Comment(os, region, "Program ExistenceAssertion Region");
    const auto vars = region.ReferenceCounts();
    for (auto var : vars) {
      if (region.IsIncrement()) {
        os << os.Indent() << Var(os, var) << " += 1\n";
      } else {
        os << os.Indent() << Var(os, var) << " -= 1\n";
      }
    }

    if (auto body = region.Body(); body) {
      assert(vars.size() == 1u);
      if (region.IsIncrement()) {
        os << os.Indent() << "if " << Var(os, vars[0]) << " == 1:\n";
      } else {
        os << os.Indent() << "if " << Var(os, vars[0]) << " == 0:\n";
      }
      os.PushIndent();
      body->Accept(*this);
      os.PopIndent();
    }
  }

  void Visit(ProgramGenerateRegion region) override {
    const auto functor = region.Functor();
    const auto id = region.Id();
    os << Comment(os, region, "Program Generate Region");

    os << os.Indent() << "num_results_" << id << ": int = 0\n";

    switch (functor.Range()) {
      case FunctorRange::kZeroOrOne:
      case FunctorRange::kZeroOrMore:
        for (auto var : region.OutputVariables()) {
          os << os.Indent() << Var(os, var) << ": Optional["
             << TypeName(module, var.Type()) << "] = None\n";
        }
        break;
      default: break;
    }

    auto output_vars = region.OutputVariables();

    auto call_functor = [&](void) {
      Functor(os, functor) << "(";
      auto sep = "";
      for (auto in_var : region.InputVariables()) {
        os << sep << Var(os, in_var);
        sep = ", ";
      }
      os << ")";
    };

<<<<<<< HEAD
    auto do_body = [&](void) {
      if (!region.IsPositive()) {
        os << os.Indent() << "found = True\n";
        os.PopIndent();
        os << os.Indent() << "if not found:\n";
        os.PushIndent();
      }

      if (auto body = region.Body(); body) {
=======
    auto do_body = [&] (void) {
      os << os.Indent() << "num_results_" << id << " += 1\n";
      if (auto body = region.BodyIfResults(); body) {
>>>>>>> 7fd35c8f
        body->Accept(*this);

      // Break out of the body early if there is nothing to do, and if we've
      // already counted at least one instance of results (in the case of the
      // functor possibly producing more than one result tuples), then that
      // is sufficient information to be able to enter into the "empty" body.
      } else if (const auto range = functor.Range();
                 FunctorRange::kOneOrMore == range ||
                 FunctorRange::kZeroOrMore == range) {
        os << os.Indent() << "break\n";
      }
    };

    switch (const auto range = functor.Range()) {

      // These behave like iterators.
      case FunctorRange::kOneOrMore:
      case FunctorRange::kZeroOrMore: {
        if (output_vars.size() == 1u) {
          os << os.Indent() << "for " << Var(os, output_vars[0]) << " in ";
          call_functor();
          os << ":\n";
          os.PushIndent();
          do_body();
          os.PopIndent();

        } else {
          assert(!output_vars.empty());

          os << os.Indent() << "tmp_" << id;
          auto sep = ": Tuple[";
          for (auto out_var : output_vars) {
            os << sep << TypeName(module, out_var.Type());
            sep = ", ";
          }
<<<<<<< HEAD
          os << "]\n" << os.Indent() << "for tmp_" << region.Id() << " in ";
=======
          os << "]\n"
             << os.Indent() << "for tmp_" << id << " in ";
>>>>>>> 7fd35c8f
          call_functor();
          os << ":\n";
          os.PushIndent();
          auto out_var_index = 0u;
          for (auto out_var : output_vars) {
            os << os.Indent() << Var(os, out_var) << " = tmp_" << id
               << '[' << (out_var_index++) << "]\n";
          }
          do_body();
          os.PopIndent();
        }

        break;
      }

      // These behave like returns of tuples/values/optionals.
      case FunctorRange::kOneToOne:
      case FunctorRange::kZeroOrOne:

        // Only takes bound inputs, acts as a filter functor.
        if (output_vars.empty()) {
          assert(functor.IsFilter());

          os << os.Indent() << "if ";
          call_functor();
          os << ":\n";
          os.PushIndent();
          do_body();
          os.PopIndent();

        // Produces a single value. This returns an `Optional` value.
        } else if (output_vars.size() == 1u) {
          assert(!functor.IsFilter());

          const auto out_var = output_vars[0];
          os << os.Indent() << "tmp_" << id << ": ";
          if (range == FunctorRange::kZeroOrOne) {
            os << "Optional[";
          }
          os << TypeName(module, out_var.Type());
          if (range == FunctorRange::kZeroOrOne) {
            os << ']';
          }
          os << " = ";
          call_functor();
          os << "\n";
          if (range == FunctorRange::kZeroOrOne) {
            os << os.Indent() << "if tmp_" << id << " is not None:\n";
            os.PushIndent();
          }
          os << os.Indent() << Var(os, out_var) << " = tmp_" << region.Id()
             << '\n';
          do_body();
          if (range == FunctorRange::kZeroOrOne) {
            os.PopIndent();
          }

        // Produces a tuple of values.
        } else {
          assert(!functor.IsFilter());

          os << os.Indent() << "tmp_" << region.Id();
          auto sep = ": Optional[Tuple[";
          for (auto out_var : output_vars) {
            os << sep << TypeName(module, out_var.Type());
            sep = ", ";
          }
          os << "]] = ";
          call_functor();
          os << "\n"
             << os.Indent() << "if tmp_" << id << " is not None:\n";
          os.PushIndent();
          auto out_var_index = 0u;
          for (auto out_var : output_vars) {
            os << os.Indent() << Var(os, out_var) << " = tmp_" << id
               << '[' << (out_var_index++) << "]\n";
          }
          do_body();
          os.PopIndent();
        }
        break;
    }

    if (auto empty_body = region.BodyIfEmpty(); empty_body) {
      os << os.Indent() << "if not num_results" << id << ":\n";
      os.PushIndent();
      empty_body->Accept(*this);
      os.PopIndent();
    }
  }

  void Visit(ProgramInductionRegion region) override {
    os << Comment(os, region, "Program Induction Init Region");

    // Base case
    region.Initializer().Accept(*this);

    // Fixpoint
    os << Comment(os, region, "Induction Fixpoint Loop Region");
    os << os.Indent() << "while ";
    auto sep = "";
    for (auto vec : region.Vectors()) {
      os << sep << "len(" << Vector(os, vec) << ")";
      sep = " or ";
    }
    os << ":\n";

    os.PushIndent();
    region.FixpointLoop().Accept(*this);
    os.PopIndent();

    // Output
    if (auto output = region.Output(); output) {
      for (auto vec : region.Vectors()) {
        os << os.Indent() << VectorIndex(os, vec) << " = 0\n";
      }
      os << Comment(os, region, "Induction Output Region");
      output->Accept(*this);
    }
  }

  void Visit(ProgramLetBindingRegion region) override {
    os << Comment(os, region, "Program LetBinding Region");
    auto i = 0u;
    const auto used_vars = region.UsedVariables();
    for (auto var : region.DefinedVariables()) {
      os << os.Indent() << Var(os, var) << ": " << TypeName(module, var.Type())
         << " = " << Var(os, used_vars[i++]) << '\n';
    }

    if (auto body = region.Body(); body) {
      body->Accept(*this);
    } else {
      os << os.Indent() << "pass\n";
    }
  }

  void Visit(ProgramParallelRegion region) override {
    os << Comment(os, region, "Program Parallel Region");

    // Same as SeriesRegion
    auto any = false;
    for (auto sub_region : region.Regions()) {
      sub_region.Accept(*this);
      any = true;
    }

    if (!any) {
      os << os.Indent() << "pass\n";
    }
  }

  // Should never be reached; defined below.
  void Visit(ProgramProcedure region) override {
    assert(false);
  }

  void Visit(ProgramPublishRegion region) override {
    os << Comment(os, region, "Program Publish Region");
    auto message = region.Message();
    os << os.Indent() << "self._log." << message.Name() << '_'
       << message.Arity();

    auto sep = "(";
    for (auto var : region.VariableArguments()) {
      os << sep << Var(os, var);
      sep = ", ";
    }

    if (region.IsRemoval()) {
      os << sep << "False";
    } else {
      os << sep << "True";
    }

    os << ")\n";
  }

  void Visit(ProgramSeriesRegion region) override {
    os << Comment(os, region, "Program Series Region");

    auto any = false;
    for (auto sub_region : region.Regions()) {
      sub_region.Accept(*this);
      any = true;
    }

    if (!any) {
      os << os.Indent() << "pass\n";
    }
  }

  void Visit(ProgramVectorAppendRegion region) override {
    os << Comment(os, region, "Program VectorAppend Region");

    const auto tuple_vars = region.TupleVariables();

    // Make sure to resolve to the correct reference of the foreign object.
    switch (region.Usage()) {
      case VectorUsage::kInductionVector:
      case VectorUsage::kJoinPivots: ResolveReferences(tuple_vars); break;
      default: break;
    }

    os << os.Indent() << Vector(os, region.Vector()) << ".append(";
    if (tuple_vars.size() == 1u) {
      os << Var(os, tuple_vars[0]);

    } else {
      os << '(';
      auto sep = "";
      for (auto var : tuple_vars) {
        os << sep << Var(os, var);
        sep = ", ";
      }
      os << ')';
    }
    os << ")\n";
  }

  void Visit(ProgramVectorClearRegion region) override {
    os << Comment(os, region, "Program VectorClear Region");

    os << os.Indent() << "del " << Vector(os, region.Vector()) << "[:]\n";
    os << os.Indent() << VectorIndex(os, region.Vector()) << " = 0\n";
  }

  void Visit(ProgramVectorSwapRegion region) override {
    os << Comment(os, region, "Program VectorSwap Region");

    os << os.Indent() << Vector(os, region.LHS()) << ", "
       << Vector(os, region.RHS()) << " = " << Vector(os, region.RHS()) << ", "
       << Vector(os, region.LHS()) << '\n';
  }

  void Visit(ProgramVectorLoopRegion region) override {
    os << Comment(os, region, "Program VectorLoop Region");
    auto vec = region.Vector();
    if (region.Usage() != VectorUsage::kInductionVector) {
      os << os.Indent() << VectorIndex(os, vec) << " = 0\n";
    }
    os << os.Indent() << "while " << VectorIndex(os, vec) << " < len("
       << Vector(os, vec) << "):\n";
    os.PushIndent();
    os << os.Indent();

    const auto tuple_vars = region.TupleVariables();
    if (tuple_vars.size() == 1u) {
      os << Var(os, tuple_vars[0]);

    } else {
      auto sep = "";
      for (auto var : tuple_vars) {
        os << sep << Var(os, var);
        sep = ", ";
      }
    }
    os << " = " << Vector(os, vec) << "[" << VectorIndex(os, vec) << "]\n";

    os << os.Indent() << VectorIndex(os, vec) << " += 1\n";

    if (auto body = region.Body(); body) {
      body->Accept(*this);
    }
    os.PopIndent();
  }

  void Visit(ProgramVectorUniqueRegion region) override {
    os << Comment(os, region, "Program VectorUnique Region");

    os << os.Indent() << Vector(os, region.Vector()) << " = list(set("
       << Vector(os, region.Vector()) << "))\n";
    os << os.Indent() << VectorIndex(os, region.Vector()) << " = 0\n";
  }

  void ResolveReference(DataVariable var) {
    if (auto foreign_type = module.ForeignType(var.Type()); foreign_type) {
<<<<<<< HEAD
      if (var.DefiningRegion() &&
          !foreign_type->IsReferentiallyTransparent(Language::kPython)) {
        os << os.Indent() << Var(os, var) << " = self._resolve_"
           << foreign_type->Name() << '(' << Var(os, var) << ")\n";
=======
      if (var.DefiningRegion()) {
        if (!foreign_type->IsReferentiallyTransparent(Language::kPython)) {
          os << os.Indent() << Var(os, var)
             << " = self._resolve_" << foreign_type->Name()
             << '(' << Var(os, var) << ")\n";
        }
>>>>>>> 7fd35c8f
      } else {
        switch (var.DefiningRole()) {
          case VariableRole::kConditionRefCount:
          case VariableRole::kConstant:
          case VariableRole::kConstantZero:
          case VariableRole::kConstantOne:
          case VariableRole::kConstantFalse:
          case VariableRole::kConstantTrue: break;
          default: assert(false);
        }
      }
    }
  }

  void ResolveReferences(UsedNodeRange<DataVariable> vars) {
    for (auto var : vars) {
      ResolveReference(var);
    }
  }

  void Visit(ProgramTransitionStateRegion region) override {
    os << Comment(os, region, "Program TransitionState Region");

    const auto tuple_vars = region.TupleVariables();

    // Make sure to resolve to the correct reference of the foreign object.
    ResolveReferences(tuple_vars);

    std::stringstream tuple;
    tuple << "tuple";
    for (auto tuple_var : tuple_vars) {
      tuple << "_" << tuple_var.Id();
    }

    auto tuple_prefix = "(";
    auto tuple_suffix = ")";
    if (tuple_vars.size() == 1u) {
      tuple_prefix = "";
      tuple_suffix = "";
    }

    auto sep = "";
    auto tuple_var = tuple.str();
    os << os.Indent() << tuple_var << " = " << tuple_prefix;
    for (auto var : tuple_vars) {
      os << sep << Var(os, var);
      sep = ", ";
    }
    os << tuple_suffix << "\n"
       << os.Indent() << "prev_state = " << Table(os, region.Table()) << "["
       << tuple_var << "]\n"
       << os.Indent() << "state = prev_state & " << kStateMask << "\n"
       << os.Indent() << "present_bit = prev_state & " << kPresentBit << "\n";

    os << os.Indent() << "if ";
    switch (region.FromState()) {
      case TupleState::kAbsent:
        os << "state == " << kStateAbsent << ":\n";
        break;
      case TupleState::kPresent:
        os << "state == " << kStatePresent << ":\n";
        break;
      case TupleState::kUnknown:
        os << "state == " << kStateUnknown << ":\n";
        break;
      case TupleState::kAbsentOrUnknown:
        os << "state == " << kStateAbsent << " or state == " << kStateUnknown
           << ":\n";
        break;
    }
    os.PushIndent();
    os << os.Indent() << Table(os, region.Table()) << "[" << tuple_var
       << "] = ";

    switch (region.ToState()) {
      case TupleState::kAbsent:
        os << kStateAbsent << " | " << kPresentBit << "\n";
        break;
      case TupleState::kPresent:
        os << kStatePresent << " | " << kPresentBit << "\n";
        break;
      case TupleState::kUnknown:
        os << kStateUnknown << " | " << kPresentBit << "\n";
        break;
      case TupleState::kAbsentOrUnknown:
        os << kStateUnknown << " | " << kPresentBit << "\n";
        assert(false);  // Shouldn't be created.
        break;
    }

    // If we're transitioning to present, then add it to our indices.
    //
    // NOTE(pag): The codegen for negations depends upon transitioning from
    //            absent to unknown as a way of preventing race conditions.
    const auto indices = region.Table().Indices();
    if (region.ToState() == TupleState::kPresent ||
        region.FromState() == TupleState::kAbsent) {
      os << os.Indent() << "if not present_bit:\n";
      os.PushIndent();

      auto has_indices = false;
      for (auto index : indices) {
        const auto key_cols = index.KeyColumns();
        const auto val_cols = index.ValueColumns();

        auto key_prefix = "(";
        auto key_suffix = ")";
        auto val_prefix = "(";
        auto val_suffix = ")";

        if (key_cols.size() == 1u) {
          key_prefix = "";
          key_suffix = "";
        }

        if (val_cols.size() == 1u) {
          val_prefix = "";
          val_suffix = "";
        }

        // The index is the set of keys in the table's `defaultdict`. Thus, we
        // don't need to add anything because adding to the table will have done
        // it.
        if (tuple_vars.size() == key_cols.size()) {
          continue;
        }

        has_indices = true;
        os << os.Indent() << TableIndex(os, index);

        // The index is implemented with a `set`.
        if (val_cols.empty()) {
          os << ".add(";
          sep = "";
          if (key_cols.size() == 1u) {
            os << tuple_var;
          } else {
            os << '(';
            for (auto indexed_col : index.KeyColumns()) {
              os << sep << tuple_var << "[" << indexed_col.Index() << "]";
              sep = ", ";
            }
            os << ')';
          }

          os << ")\n";

        // The index is implemented with a `defaultdict`.
        } else {
          os << "[" << key_prefix;
          sep = "";
          for (auto indexed_col : index.KeyColumns()) {
            os << sep << tuple_var << "[" << indexed_col.Index() << "]";
            sep = ", ";
          }
          os << key_suffix << "].append(" << val_prefix;
          sep = "";
          for (auto mapped_col : index.ValueColumns()) {
            os << sep << tuple_var << "[" << mapped_col.Index() << "]";
            sep = ", ";
          }
          os << val_suffix << ")\n";
        }
      }

      if (!has_indices) {
        os << os.Indent() << "pass\n";
      }

      os.PopIndent();
    }

    if (auto body = region.Body(); body) {
      body->Accept(*this);
    }
    os.PopIndent();
  }

  void Visit(ProgramCheckStateRegion region) override {
    os << Comment(os, region, "Program CheckState Region");
    const auto table = region.Table();
    const auto vars = region.TupleVariables();
    os << os.Indent() << "state = " << Table(os, table) << "[";
    if (vars.size() == 1u) {
      os << Var(os, vars[0]);
    } else {
      auto sep = "(";
      for (auto var : vars) {
        os << sep << Var(os, var);
        sep = ", ";
      }
      os << ')';
    }
    os << "] & " << kStateMask << '\n';

    auto sep = "if ";

    if (auto absent_body = region.IfAbsent(); absent_body) {
      os << os.Indent() << sep << "state == " << kStateAbsent << ":\n";
      os.PushIndent();
      absent_body->Accept(*this);
      os.PopIndent();
      sep = "elif ";
    }

    if (auto present_body = region.IfPresent(); present_body) {
      os << os.Indent() << sep << "state == " << kStatePresent << ":\n";
      os.PushIndent();
      present_body->Accept(*this);
      os.PopIndent();
      sep = "elif ";
    }

    if (auto unknown_body = region.IfUnknown(); unknown_body) {
      os << os.Indent() << sep << "state == " << kStateUnknown << ":\n";
      os.PushIndent();
      unknown_body->Accept(*this);
      os.PopIndent();
    }
  }

  void Visit(ProgramTableJoinRegion region) override {
    const auto id = region.Id();
    os << Comment(os, region, "Program TableJoin Region");

    // Nested loop join
    auto vec = region.PivotVector();
    os << os.Indent() << "while " << VectorIndex(os, vec) << " < len("
       << Vector(os, vec) << "):\n";
    os.PushIndent();
    os << os.Indent();

    std::vector<std::string> var_names;
    auto sep = "";
    for (auto var : region.OutputPivotVariables()) {
      std::stringstream var_name;
      (void) Var(var_name, var);
      var_names.emplace_back(var_name.str());
      os << sep << var_names.back();
      sep = ", ";
    }
    os << " = " << Vector(os, vec) << "[" << VectorIndex(os, vec) << "]\n";

    os << os.Indent() << VectorIndex(os, vec) << " += 1\n";

    auto tables = region.Tables();
    for (auto i = 0u; i < tables.size(); ++i) {
      const auto table = tables[i];
      const auto index = region.Index(i);
      const auto index_keys = index.KeyColumns();
      const auto index_vals = index.ValueColumns();

      (void) table;

      auto key_prefix = "(";
      auto key_suffix = ")";
      if (index_keys.size() == 1u) {
        key_prefix = "";
        key_suffix = "";
      }

      // The index is a set of key column values/tuples.
      if (index_vals.empty()) {


        os << os.Indent() << "key_" << id << '_' << i << " = "
           << key_prefix;

        sep = "";
        for (auto index_col : index_keys) {
          auto j = 0u;
          for (auto used_col : region.IndexedColumns(i)) {
            if (used_col == index_col) {
              os << sep << var_names[j];
              sep = ", ";
            }
            ++j;
          }
        }

        os << key_suffix << "\n";

        os << os.Indent() << "if key_" << id << '_' << i
           << " in " << TableIndex(os, index);

        // The index aliases the underlying table; lets double check that the
        // state isn't `absent`.
        assert(index.KeyColumns().size() == table.Columns().size());
        os << " and (" << TableIndex(os, index) << "[key_" << id << '_' << i
           << "] & " << kStateMask << ") != " << kStateAbsent << ":\n";

        // We increase indentation here, and the corresponding `PopIndent()`
        // only comes *after* visiting the `region.Body()`.
        os.PushIndent();

      // The index is a default dict mapping key columns to a list of value
      // columns/tuples.
      } else {

        // We don't want to have to make a temporary copy of the current state
        // of the index, so instead what we do is we capture a reference to the
        // list of tuples in the index, and we also create an index variable
        // that tracks which tuple we can next look at. This allows us to
        // observe writes into the index as they happen.
        os << os.Indent() << "tuple_" << region.Id() << "_" << i
           << "_index: int = 0\n"
           << os.Indent() << "tuple_" << region.Id() << "_" << i
           << "_vec: List[";

        if (1u < index_vals.size()) {
          os << "Tuple[";
        }

        auto sep = "";
        for (auto col : index_vals) {
          os << sep << TypeName(module, col.Type());
          sep = ", ";
        }
        if (1u < index_vals.size()) {
          os << "]";
        }
        os << "] = " << TableIndex(os, index) << "[" << key_prefix;

        // This is a bit ugly, but basically: we want to index into the
        // Python representation of this index, e.g. via `index_10[(a, b)]`,
        // where `a` and `b` are pivot variables. However, the pivot vector
        // might have the tuple entries in the order `(b, a)`. To easy matching
        // between pivot variables and indexed columns, `region.IndexedColumns`
        // exposes columns in the same order as the pivot variables, which as we
        // see, might not match the order of the columns in the index. Thus we
        // need to re-order our usage of variables so that they match the
        // order expected by `index_10[...]`.
        sep = "";
        for (auto index_col : index_keys) {
          auto j = 0u;
          for (auto used_col : region.IndexedColumns(i)) {
            if (used_col == index_col) {
              os << sep << var_names[j];
              sep = ", ";
            }
            ++j;
          }
        }

        os << key_suffix << "]\n";

        os << os.Indent() << "while tuple_" << region.Id() << "_" << i
           << "_index < len(tuple_" << region.Id() << "_" << i << "_vec):\n";

        // We increase indentation here, and the corresponding `PopIndent()`
        // only comes *after* visiting the `region.Body()`.
        os.PushIndent();

        os << os.Indent() << "tuple_" << region.Id() << "_" << i << " = "
           << "tuple_" << region.Id() << "_" << i << "_vec[tuple_"
           << region.Id() << "_" << i << "_index]\n";

        os << os.Indent() << "tuple_" << region.Id() << "_" << i
           << "_index += 1\n";
      }

      auto out_vars = region.OutputVariables(i);
      if (!out_vars.empty()) {
        auto select_cols = region.SelectedColumns(i);
        assert(out_vars.size() == select_cols.size());

        auto indexed_cols = region.IndexedColumns(i);
        auto indexed_col_idx = 0u;
        auto out_var_idx = 0u;
        auto tuple_col_idx_offset = 0u;
        for (auto var : out_vars) {
          auto select_col_idx = select_cols[out_var_idx].Index();

          // Need to loop and count indexed columns before this selected
          // column and use as offset
          while (indexed_col_idx < indexed_cols.size() &&
                 select_col_idx > indexed_cols[indexed_col_idx].Index()) {
            ++tuple_col_idx_offset;
            ++indexed_col_idx;
          }

          os << os.Indent() << Var(os, var) << " = tuple_" << region.Id() << "_"
             << i;

          if (1u < out_vars.size()) {
            os << "[" << select_col_idx - tuple_col_idx_offset << "]";
          }
          os << '\n';

          ++out_var_idx;
        }
      }
    }

    if (auto body = region.Body(); body) {
      body->Accept(*this);
    } else {
      os << os.Indent() << "pass\n";
    }

    // Outdent for each nested for loop over an index.
    for (auto table : tables) {
      (void) table;
      os.PopIndent();
    }

    // Output of the loop over the pivot vector.
    os.PopIndent();
  }

  void Visit(ProgramTableProductRegion region) override {
    os << Comment(os, region, "Program TableProduct Region");

    os << os.Indent() << "vec_" << region.Id();

    auto i = 0u;
    auto sep = ": List[Tuple[";
    for (auto table : region.Tables()) {
      (void) table;
      for (auto var : region.OutputVariables(i++)) {
        os << sep << TypeName(module, var.Type());
        sep = ", ";
      }
    }

    os << "]] = []\n";

    i = 0u;

    // Products work by having tables and vectors for each proposer. We want
    // to take the product of each proposer's vector against all other tables.
    // The outer loop deals with the vectors.
    for (auto outer_table : region.Tables()) {
      const auto outer_vars = region.OutputVariables(i);
      const auto outer_vec = region.Vector(i++);
      (void) outer_table;

      os << os.Indent();
      sep = "for ";

      for (auto var : outer_vars) {
        os << sep << Var(os, var);
        sep = ", ";
      }

      os << " in " << Vector(os, outer_vec) << ":\n";
      auto indents = 1u;
      os.PushIndent();

      // The inner loop deals with the tables.
      auto j = 0u;
      for (auto inner_table : region.Tables()) {
        const auto inner_vars = region.OutputVariables(j++);

        // NOTE(pag): Both `i` and `j` are already `+1`d.
        if (i == j) {
          continue;
        }

        os << os.Indent();
        sep = "for ";
        for (auto var : inner_vars) {
          os << sep << Var(os, var);
          sep = ", ";
        }
        os << " in " << Table(os, inner_table) << ":\n";
        os.PushIndent();
        ++indents;
      }

      // Collect all product things into a vector.
      os << os.Indent() << "vec_" << region.Id();
      sep = ".append((";
      auto k = 0u;
      for (auto table : region.Tables()) {
        (void) table;
        for (auto var : region.OutputVariables(k++)) {
          os << sep << Var(os, var);
          sep = ", ";
        }
      }
      os << "))\n";

      // De-dent everything.
      for (auto outer_vec : region.Tables()) {
        os.PopIndent();
        assert(0u < indents);
        indents--;
        (void) outer_vec;
      }
    }

    os << os.Indent();
    sep = "for ";
    auto k = 0u;
    for (auto table : region.Tables()) {
      (void) table;
      for (auto var : region.OutputVariables(k++)) {
        os << sep << Var(os, var);
        sep = ", ";
      }
    }

    os << " in vec_" << region.Id() << ":\n";
    os.PushIndent();
    if (auto body = region.Body(); body) {
      body->Accept(*this);
    } else {
      os << os.Indent() << "pass\n";
    }
    os.PopIndent();
  }

  void Visit(ProgramTableScanRegion region) override {
    os << Comment(os, region, "Program TableScan Region");

    const auto input_vars = region.InputVariables();
    const auto output_cols = region.SelectedColumns();
    const auto filled_vec = region.FilledVector();

    // Make sure to resolve to the correct reference of the foreign object.
    ResolveReferences(input_vars);

    os << os.Indent() << "scan_tuple_" << filled_vec.Id() << ": ";

    if (output_cols.size() == 1u) {
      os << TypeName(module, output_cols[0].Type()) << '\n';
    } else {
      os << "Tuple[";
      auto sep = "";
      for (auto col : output_cols) {
        os << sep << TypeName(module, col.Type());
        sep = ", ";
      }
      os << "]\n";
    }

    // TODO(pag): Do we need to watch out for the index aliasing the key space
    //            of the table, and having some columns in the absent state?

    // Index scan :-D
    if (auto maybe_index = region.Index(); maybe_index) {
      const auto index = *maybe_index;

      os << os.Indent() << "scan_index_" << filled_vec.Id() << ": int = 0\n"
         << os.Indent() << "scan_tuple_" << filled_vec.Id() << "_vec: List[";

      // Types mapped by this index.
      if (output_cols.size() == 1u) {
        os << TypeName(module, output_cols[0].Type());
      } else {
        os << "Tuple[";
        auto sep = "";
        for (auto col : output_cols) {
          os << sep << TypeName(module, col.Type());
          sep = ", ";
        }
        os << "]";
      }

      os << "] = " << TableIndex(os, index) << "[";
      auto sep = "";
      for (auto var : input_vars) {
        os << sep << Var(os, var);
        sep = ", ";
      }
      os << "]\n";
      os << os.Indent() << "while scan_index_" << filled_vec.Id()
         << " < len(scan_tuple_" << filled_vec.Id() << "_vec):\n";
      os.PushIndent();

      os << os.Indent() << "scan_tuple_" << filled_vec.Id() << " = scan_tuple_"
         << filled_vec.Id() << "_vec["
         << "scan_index_" << filled_vec.Id() << "]\n"
         << os.Indent() << "scan_index_" << filled_vec.Id() << " += 1\n";

    // Full table scan.
    } else {
      assert(input_vars.empty());
      os << os.Indent() << "for scan_tuple_" << filled_vec.Id() << " in "
         << Table(os, region.Table()) << ":\n";
      os.PushIndent();
    }

    os << os.Indent() << Vector(os, filled_vec) << ".append(scan_tuple_"
       << filled_vec.Id() << ")\n";
    os.PopIndent();
  }

  void Visit(ProgramTupleCompareRegion region) override {
    os << Comment(os, region, "Program TupleCompare Region");

    const auto lhs_vars = region.LHS();
    const auto rhs_vars = region.RHS();

    if (lhs_vars.size() == 1u) {
      os << os.Indent() << "if " << Var(os, lhs_vars[0]) << ' '
         << OperatorString(region.Operator()) << ' ' << Var(os, rhs_vars[0])
         << ":\n";

    } else {
      os << os.Indent() << "if (";
      for (auto lhs : region.LHS()) {
        os << Var(os, lhs) << ", ";
      }

      os << ") " << OperatorString(region.Operator()) << " (";

      for (auto rhs : region.RHS()) {
        os << Var(os, rhs) << ", ";
      }
      os << "):\n";
    }

    os.PushIndent();
    if (auto body = region.Body(); body) {
      body->Accept(*this);
    } else {
      os << os.Indent() << "pass";
    }
    os.PopIndent();
  }

 private:
  OutputStream &os;
  const ParsedModule module;
};

static void DeclareFunctor(OutputStream &os, ParsedModule module,
                           ParsedFunctor func) {
  os << os.Indent() << "def " << func.Name() << '_'
     << ParsedDeclaration(func).BindingPattern() << "(self";

  std::stringstream return_tuple;
  auto sep_ret = "";
  auto num_ret_types = 0u;
  for (auto param : func.Parameters()) {
    if (param.Binding() == ParameterBinding::kBound) {
      os << ", " << param.Name() << ": "
         << TypeName(module, param.Type().Kind());
    } else {
      ++num_ret_types;
      return_tuple << sep_ret << TypeName(module, param.Type().Kind());
      sep_ret = ", ";
    }
  }

  os << ") -> ";

  if (func.IsFilter()) {
    assert(func.Range() == FunctorRange::kZeroOrOne);
    os << "bool";

  } else {
    auto tuple_prefix = "";
    auto tuple_suffix = "";
    if (1u < num_ret_types) {
      tuple_prefix = "Tuple[";
      tuple_suffix = "]";
    } else {
      assert(0u < num_ret_types);
    }

    switch (func.Range()) {
      case FunctorRange::kOneOrMore:
      case FunctorRange::kZeroOrMore:
        os << "Iterator[" << tuple_prefix << return_tuple.str() << tuple_suffix
           << "]";
        break;
      case FunctorRange::kOneToOne:
        os << tuple_prefix << return_tuple.str() << tuple_suffix;
        break;
      case FunctorRange::kZeroOrOne:
        os << "Optional[" << tuple_prefix << return_tuple.str() << tuple_suffix
           << "]";
    }
  }

  os << ":\n";

  os.PushIndent();
  os << os.Indent() << "return " << func.Name() << '_'
     << ParsedDeclaration(func).BindingPattern() << "(";
  sep_ret = "";
  for (auto param : func.Parameters()) {
    if (param.Binding() == ParameterBinding::kBound) {
      os << sep_ret << param.Name();
      sep_ret = ", ";
    }
  }
  os << ")  # type: ignore\n\n";
  os.PopIndent();
}


static void DeclareFunctors(OutputStream &os, Program program,
                            ParsedModule root_module) {
  os << os.Indent() << "class " << gClassName << "Functors:\n";
  os.PushIndent();

  std::unordered_set<std::string> seen;

  auto has_functors = false;
  for (auto module : ParsedModuleIterator(root_module)) {
    for (auto first_func : module.Functors()) {
      for (auto func : first_func.Redeclarations()) {
        std::stringstream ss;
        ss << func.Id() << ':' << ParsedDeclaration(func).BindingPattern();
        if (auto [it, inserted] = seen.emplace(ss.str()); inserted) {
          DeclareFunctor(os, module, func);
          has_functors = true;
          (void) it;
        }
      }
    }
  }

  if (!has_functors) {
    os << os.Indent() << "pass\n";
  }
  os.PopIndent();
}

static void DeclareMessageLogger(OutputStream &os, ParsedModule module,
                                 ParsedMessage message, const char *impl) {
  os << os.Indent() << "def " << message.Name() << "_" << message.Arity()
     << "(self";

  for (auto param : message.Parameters()) {
    os << ", " << param.Name() << ": " << TypeName(module, param.Type());
  }

  os << ", added: bool):\n";
  os.PushIndent();
  os << os.Indent() << impl << "\n\n";
  os.PopIndent();
}

static void DeclareMessageLog(OutputStream &os, Program program,
                              ParsedModule root_module) {
  os << os.Indent() << "class " << gClassName << "LogInterface(Protocol):\n";
  os.PushIndent();

  const auto messages = Messages(root_module);

  if (messages.empty()) {
    os << os.Indent() << "pass\n\n";
  } else {
    for (auto message : messages) {
      DeclareMessageLogger(os, root_module, message, "...");
    }
  }
  os.PopIndent();

  os << '\n';
  os << os.Indent() << "class " << gClassName << "Log:\n";
  os.PushIndent();

  if (messages.empty()) {
    os << os.Indent() << "pass\n\n";
  } else {
    for (auto message : messages) {
      DeclareMessageLogger(os, root_module, message, "pass");
    }
  }
  os.PopIndent();
}

static void DefineProcedure(OutputStream &os, ParsedModule module,
                            ProgramProcedure proc) {
  os << os.Indent() << "def " << Procedure(os, proc) << "(self";

  const auto vec_params = proc.VectorParameters();
  const auto var_params = proc.VariableParameters();
  auto param_index = 0u;

  // First, declare all vector parameters.
  for (auto vec : vec_params) {
    const auto is_byref = vec.Kind() == VectorKind::kInputOutputParameter;
    os << ", ";
    if (is_byref) {
      os << "param_" << param_index << ": List[";
    } else {
      os << Vector(os, vec) << ": ";
    }
    os << "List[";
    const auto &col_types = vec.ColumnTypes();
    if (1u < col_types.size()) {
      os << "Tuple[";
    }
    auto type_sep = "";
    for (auto type : col_types) {
      os << type_sep << TypeName(module, type);
      type_sep = ", ";
    }
    if (1u < col_types.size()) {
      os << ']';
    }
    if (is_byref) {
      os << ']';
    }
    os << ']';
    ++param_index;
  }

  // Then, declare all variable parameters.
  for (auto param : var_params) {
    if (param.DefiningRole() == VariableRole::kInputOutputParameter) {
      os << ", param_" << param_index << ": List["
         << TypeName(module, param.Type()) << "]";
    } else {
      os << ", " << Var(os, param) << ": " << TypeName(module, param.Type());
    }
    ++param_index;
  }

  // Every procedure has a boolean return type. A lot of the time the return
  // type is not used, but for top-down checkers (which try to prove whether or
  // not a tuple in an unknown state is either present or absent) it is used.
  os << ") -> bool:\n";

  os.PushIndent();
  os << os.Indent() << "state: int = " << kStateUnknown << '\n'
     << os.Indent() << "prev_state: int = " << kStateUnknown << '\n'
     << os.Indent() << "present_bit: int = 0\n"
     << os.Indent() << "ret: bool = False\n"
     << os.Indent() << "found: bool = False\n";

  param_index = 0u;

  // Pull out the referenced vectors.
  for (auto vec : vec_params) {
    if (vec.Kind() == VectorKind::kInputOutputParameter) {
      os << os.Indent() << Vector(os, vec) << " = param_" << param_index
         << "[0]\n";
    }
    ++param_index;
  }

  // Pull out the referenced variables.
  for (auto var : var_params) {
    if (var.DefiningRole() == VariableRole::kInputOutputParameter) {
      os << os.Indent() << Var(os, var) << " = param_" << param_index
         << "[0]\n";
    }
    ++param_index;
  }

  // Every vector, including parameter vectors, has a variable tracking the
  // current index into that vector.
  //
  // TODO(pag, ekilmer): Consider passing these as arguments... hrmm. This may
  //                     be relevant if we factor out common sub-regions into
  //                     procedures. Then there would need to be implied return
  //                     values of all of the updated index positions that would
  //                     turn the return value of the procedures from a `bool`
  //                     to a `tuple`. :-/
  for (auto vec : proc.VectorParameters()) {
    os << os.Indent() << VectorIndex(os, vec) << ": int = 0\n";
  }

  // Define the vectors that will be created and used within this procedure.
  // These vectors exist to support inductions, joins (pivot vectors), etc.
  for (auto vec : proc.DefinedVectors()) {
    os << os.Indent() << Vector(os, vec) << ": List[";

    const auto &col_types = vec.ColumnTypes();
    if (1u < col_types.size()) {
      os << "Tuple[";
    }

    auto type_sep = "";
    for (auto type : col_types) {
      os << type_sep << TypeName(module, type);
      type_sep = ", ";
    }

    if (1u < col_types.size()) {
      os << "]";
    }

    os << "] = list()\n";

    // Tracking variable for the vector.
    os << os.Indent() << VectorIndex(os, vec) << ": int = 0\n";
  }

  // Visit the body of the procedure. Procedure bodies are never empty; the
  // most trivial procedure body contains a `return False`.
  PythonCodeGenVisitor visitor(os, module);
  proc.Body().Accept(visitor);

  os.PopIndent();
  os << '\n';
}

static void DefineQueryEntryPoint(OutputStream &os, ParsedModule module,
                                  const ProgramQuery &spec) {
  const ParsedDeclaration decl(spec.query);
  os << os.Indent() << "def " << decl.Name() << '_' << decl.BindingPattern()
     << "(self";

  auto num_bound_params = 0u;
  auto num_free_params = 0u;
  const auto params = decl.Parameters();
  const auto num_params = decl.Arity();
  for (auto param : params) {
    if (param.Binding() == ParameterBinding::kBound) {
      os << ", param_" << param.Index() << ": "
         << TypeName(module, param.Type());
      ++num_bound_params;
    } else {
      ++num_free_params;
    }
  }

  assert(num_params == (num_bound_params + num_free_params));

  if (num_free_params) {
    os << ") -> Iterator[";
    if (1u < num_free_params) {
      os << "Tuple[";
    }
    auto sep = "";
    for (auto param : params) {
      if (param.Binding() != ParameterBinding::kBound) {
        os << sep << TypeName(module, param.Type());
        sep = ", ";
      }
    }
    if (1u < num_free_params) {
      os << ']';
    }
    os << "]:\n";
  } else {
    os << ") -> bool:\n";
  }
  os.PushIndent();
  os << os.Indent() << "state: int = 0\n";

  if (spec.forcing_function) {
    os << os.Indent() << "self." << Procedure(os, *(spec.forcing_function))
       << '(';
    auto sep = "";
    for (auto param : params) {
      if (param.Binding() == ParameterBinding::kBound) {
        os << sep << "param_" << param.Index();
        sep = ", ";
      }
    }
    os << ")\n";
  }

  os << os.Indent() << "tuple_index: int = 0\n";

  // This is an index scan.
  if (num_bound_params && num_bound_params < num_params) {
    assert(spec.index.has_value());
    const auto index = *(spec.index);
    const auto index_vals = index.ValueColumns();
    auto key_prefix = "(";
    auto key_suffix = ")";

    if (num_free_params == 1u) {
      key_prefix = "";
      key_suffix = "";
    }

    os << os.Indent() << "tuple_vec: List[";

    if (1u < num_free_params) {
      os << "Tuple[";
    }

    auto sep = "";
    for (auto col : index_vals) {
      os << sep << TypeName(module, col.Type());
      sep = ", ";
    }
    if (1u < index_vals.size()) {
      os << "]";
    }
    os << "] = " << TableIndex(os, index) << "[" << key_prefix;

    sep = "";
    for (auto param : decl.Parameters()) {
      if (param.Binding() == ParameterBinding::kBound) {
        os << sep << "param_" << param.Index();
        sep = ", ";
      }
    }

    os << key_suffix << "]\n";

    os << os.Indent() << "while tuple_index < len(tuple_vec):\n";
    os.PushIndent();
    os << os.Indent() << "tuple = tuple_vec[tuple_index]\n"
       << os.Indent() << "tuple_index += 1\n";

  // This is a full table scan.
  } else if (num_free_params) {
    assert(0u < num_free_params);

    os << os.Indent() << "for tuple in " << Table(os, spec.table) << ":\n";
    os.PushIndent();
    os << os.Indent() << "tuple_index += 1\n";

  // Either the tuple checker will figure out of the tuple is present, or our
  // state check on the full tuple will figure it out.
  } else {
    os << os.Indent() << "if True:\n";
    os.PushIndent();
  }

  auto col_index = 0u;
  for (auto param : params) {
    if (param.Binding() != ParameterBinding::kBound) {
      os << os.Indent() << "param_" << param.Index() << ": "
         << TypeName(module, param.Type()) << " = tuple";
      if (num_free_params != 1u) {
        os << '[' << col_index << ']';
      }
      ++col_index;
      os << '\n';
    }
  }

  if (spec.tuple_checker) {
    os << os.Indent() << "if not self." << Procedure(os, *(spec.tuple_checker))
       << '(';
    auto sep = "";
    for (auto param : params) {
      os << sep << "param_" << param.Index();
      sep = ", ";
    }
    os << "):\n";
    os.PushIndent();
    if (num_free_params) {
      os << os.Indent() << "continue\n";
    } else {
      os << os.Indent() << "return False\n";
    }
    os.PopIndent();

  // Double check the tuple's state.
  } else {
    os << os.Indent() << "full_tuple = ";
    if (1 < num_params) {
      os << '(';
    }

    auto sep = "";
    for (auto param : params) {
      os << sep << "param_" << param.Index();
      sep = ", ";
    }

    if (1 < num_params) {
      os << ')';
    }

    os << '\n'
       << os.Indent() << "state = " << Table(os, spec.table)
       << "[full_tuple] & " << kStateMask << '\n'
       << os.Indent() << "if state != " << kStatePresent << ":\n";
    os.PushIndent();
    if (num_free_params) {
      os << os.Indent() << "continue\n";
    } else {
      os << os.Indent() << "return False\n";
    }
    os.PopIndent();
  }

  if (num_free_params) {
    os << os.Indent() << "yield ";
    auto sep = "";
    for (auto param : params) {
      if (param.Binding() != ParameterBinding::kBound) {
        os << sep << "param_" << param.Index();
        sep = ", ";
      }
    }
    os << "\n";

  } else {
    os << os.Indent() << "return True\n";
  }

  os.PopIndent();

  os.PopIndent();
  os << '\n';
}

}  // namespace

// Emits Python code for the given program to `os`.
void GenerateDatabaseCode(const Program &program, OutputStream &os) {
  os << "# Auto-generated file\n\n"
     << "from __future__ import annotations\n"
     << "import sys\n"
     << "from dataclasses import dataclass\n"
     << "from collections import defaultdict, namedtuple\n"
     << "from typing import Callable, cast, DefaultDict, Final, Iterator, "
     << "List, NamedTuple, Optional, Sequence, Set, Tuple, Union\n"
     << "try:\n";
  os.PushIndent();
  os << os.Indent() << "from typing import Protocol\n";
  os.PopIndent();
  os << "except ImportError:\n";
  os.PushIndent();
  os << os.Indent()
     << "from typing_extensions import Protocol #type: ignore\n\n";
  os.PopIndent();

  const auto module = program.ParsedModule();

  // Output prologue code.
  for (auto sub_module : ParsedModuleIterator(module)) {
    for (auto code : sub_module.Inlines()) {
      switch (code.Language()) {
        case Language::kUnknown:
        case Language::kPython:
          if (code.IsPrologue()) {
            os << code.CodeToInline() << "\n\n";
          }
          break;
        default: break;
      }
    }
  }

  DeclareFunctors(os, program, module);
  DeclareMessageLog(os, program, module);

  // A program gets its own class
  os << "class " << gClassName << ":\n\n";
  os.PushIndent();

  os << os.Indent() << "def __init__(self, log: " << gClassName
     << "LogInterface, functors: " << gClassName << "Functors):\n";
  os.PushIndent();
  os << os.Indent() << "self._log: " << gClassName << "LogInterface = log\n"
     << os.Indent() << "self._functors: " << gClassName
     << "Functors = functors\n"
     << os.Indent() << "self._refs: DefaultDict[int, List[object]] "
     << "= defaultdict(list)\n\n";

  for (auto table : program.Tables()) {
    DefineTable(os, module, table);
  }

  for (auto global : program.GlobalVariables()) {
    DefineGlobal(os, module, global);
  }

  for (auto constant : program.Constants()) {
    DefineConstant(os, module, constant);
  }

  // Invoke the init procedure. Always first
  auto init_procedure = program.Procedures()[0];
  assert(init_procedure.Kind() == ProcedureKind::kInitializer);
  os << os.Indent() << "self." << Procedure(os, init_procedure) << "()\n\n";

  os.PopIndent();

  for (auto type : module.ForeignTypes()) {
    DefineTypeRefResolver(os, module, type);
  }

  for (auto proc : program.Procedures()) {
    DefineProcedure(os, module, proc);
  }

  for (const auto &query_spec : program.Queries()) {
    DefineQueryEntryPoint(os, module, query_spec);
  }

  os.PopIndent();

  // Output epilogue code.
  for (auto sub_module : ParsedModuleIterator(module)) {
    for (auto code : sub_module.Inlines()) {
      switch (code.Language()) {
        case Language::kUnknown:
        case Language::kPython:
          if (code.IsEpilogue()) {
            os << code.CodeToInline() << "\n\n";
          }
          break;
        default: break;
      }
    }
  }
}

}  // namespace python
}  // namespace hyde<|MERGE_RESOLUTION|>--- conflicted
+++ resolved
@@ -223,12 +223,8 @@
       ++param_index;
     }
 
-<<<<<<< HEAD
-    os << os.Indent() << "ret = self." << Procedure(os, called_proc) << "(";
-=======
     os << os.Indent() << "ret_" << id << ": bool = self."
        << Procedure(os, called_proc) << "(";
->>>>>>> 7fd35c8f
 
     auto sep = "";
     param_index = 0u;
@@ -379,21 +375,9 @@
       os << ")";
     };
 
-<<<<<<< HEAD
-    auto do_body = [&](void) {
-      if (!region.IsPositive()) {
-        os << os.Indent() << "found = True\n";
-        os.PopIndent();
-        os << os.Indent() << "if not found:\n";
-        os.PushIndent();
-      }
-
-      if (auto body = region.Body(); body) {
-=======
     auto do_body = [&] (void) {
       os << os.Indent() << "num_results_" << id << " += 1\n";
       if (auto body = region.BodyIfResults(); body) {
->>>>>>> 7fd35c8f
         body->Accept(*this);
 
       // Break out of the body early if there is nothing to do, and if we've
@@ -429,12 +413,8 @@
             os << sep << TypeName(module, out_var.Type());
             sep = ", ";
           }
-<<<<<<< HEAD
-          os << "]\n" << os.Indent() << "for tmp_" << region.Id() << " in ";
-=======
           os << "]\n"
              << os.Indent() << "for tmp_" << id << " in ";
->>>>>>> 7fd35c8f
           call_functor();
           os << ":\n";
           os.PushIndent();
@@ -712,19 +692,12 @@
 
   void ResolveReference(DataVariable var) {
     if (auto foreign_type = module.ForeignType(var.Type()); foreign_type) {
-<<<<<<< HEAD
-      if (var.DefiningRegion() &&
-          !foreign_type->IsReferentiallyTransparent(Language::kPython)) {
-        os << os.Indent() << Var(os, var) << " = self._resolve_"
-           << foreign_type->Name() << '(' << Var(os, var) << ")\n";
-=======
       if (var.DefiningRegion()) {
         if (!foreign_type->IsReferentiallyTransparent(Language::kPython)) {
           os << os.Indent() << Var(os, var)
              << " = self._resolve_" << foreign_type->Name()
              << '(' << Var(os, var) << ")\n";
         }
->>>>>>> 7fd35c8f
       } else {
         switch (var.DefiningRole()) {
           case VariableRole::kConditionRefCount:
