--- conflicted
+++ resolved
@@ -1,6 +1,5 @@
 # Copyright 2020, Trail of Bits, Inc. All rights reserved.
 
-<<<<<<< HEAD
 set(CodeGen_PUBLIC_H
     "${PROJECT_SOURCE_DIR}/include/drlojekyll/CodeGen/BAM.h"
 )
@@ -27,20 +26,4 @@
   PUBLIC_HEADERS ${CodeGen_PUBLIC_H}
   DEPENDENCIES ${CodeGen_DEPS}
   PRIVATE_DEPS ${CodeGen_PRIV_DEPS}
-=======
-add_library(codegen STATIC
-    "${PROJECT_SOURCE_DIR}/include/drlojekyll/CodeGen/BAM.h"
-
-    "BAM.cpp"
-)
-
-target_link_libraries(codegen
-    PUBLIC
-        settings
-        dataflow
-        display
-        lex
-        parse
-        util
->>>>>>> 63fd4970
 )