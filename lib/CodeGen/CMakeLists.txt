--- conflicted
+++ resolved
@@ -8,26 +8,6 @@
     "BAM.cpp"
 )
 
-<<<<<<< HEAD
-target_link_libraries(codegen
-    PUBLIC
-        settings
-        dataflow
-        display
-        lex
-        parse
-        util
-)
-
-install(
-  TARGETS codegen
-  RUNTIME
-    DESTINATION "bin"
-  LIBRARY
-    DESTINATION "lib/drlojekyll"
-  ARCHIVE
-    DESTINATION "lib/drlojekyll"
-=======
 set(CodeGen_PRIV_DEPS
     settings
 )
@@ -46,5 +26,4 @@
   PUBLIC_HEADERS ${CodeGen_PUBLIC_H}
   DEPENDENCIES ${CodeGen_DEPS}
   PRIVATE_DEPS ${CodeGen_PRIV_DEPS}
->>>>>>> d9912530
 )