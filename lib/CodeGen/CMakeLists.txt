--- conflicted
+++ resolved
@@ -1,34 +1,23 @@
 # Copyright 2020, Trail of Bits, Inc. All rights reserved.
 
 set(CodeGen_PUBLIC_H
-<<<<<<< HEAD
-    #"${PROJECT_SOURCE_DIR}/include/drlojekyll/CodeGen/BAM.h"
+    "${PROJECT_SOURCE_DIR}/include/drlojekyll/CodeGen/CodeGen.h"
     "${PROJECT_SOURCE_DIR}/include/drlojekyll/CodeGen/MessageSerialization.h"
-)
-
-set(CodeGen_SRCS
-    # "BAM.cpp" # Does not compile...
-    "MessageSerialization.cpp"
-=======
-    "${PROJECT_SOURCE_DIR}/include/drlojekyll/CodeGen/CodeGen.h"
 )
 
 set(CodeGen_SRCS
     "CodeGen.h"
 
     "CodeGen.cpp"
->>>>>>> 5683b86a
+    "MessageSerialization.cpp"
 )
 
 set(CodeGen_PRIV_DEPS
 )
 
 set(CodeGen_DEPS
-<<<<<<< HEAD
     nlohmann_json::nlohmann_json
-=======
     ControlFlow
->>>>>>> 5683b86a
     DataFlow
     Display
     Lex
