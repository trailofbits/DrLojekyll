# Copyright 2020, Trail of Bits, Inc. All rights reserved.

<<<<<<< HEAD
set(Util_PUBLIC_H
=======
add_library(util STATIC
>>>>>>> 63fd4970
    "${PROJECT_SOURCE_DIR}/include/drlojekyll/Util/BitManipulation.h"
    "${PROJECT_SOURCE_DIR}/include/drlojekyll/Util/DefUse.h"
    "${PROJECT_SOURCE_DIR}/include/drlojekyll/Util/DisjointSet.h"
    "${PROJECT_SOURCE_DIR}/include/drlojekyll/Util/EqualitySet.h"
    "${PROJECT_SOURCE_DIR}/include/drlojekyll/Util/Node.h"
<<<<<<< HEAD
)

set(Util_SRCS
    ${Util_PUBLIC_H}

    "DefUse.cpp"
    "DisjointSet.cpp"
    "EqualitySet.cpp"
    "Node.cpp"
)

set(Util_PRIV_DEPS
    settings
)

set(Util_DEPS
)

define_static_library(Util
  CURDIR ${CMAKE_CURRENT_SOURCE_DIR}
  SOURCES ${Util_SRCS}
  PUBLIC_HEADERS ${Util_PUBLIC_H}
  DEPENDENCIES ${Util_DEPS}
  PRIVATE_DEPS ${Util_PRIV_DEPS}
)
=======

    "DefUse.cpp"
    "DisjointSet.cpp"
    "EqualitySet.cpp"
    "Node.cpp"
)

target_link_libraries(util PUBLIC settings)
>>>>>>> 63fd4970
<|MERGE_RESOLUTION|>--- conflicted
+++ resolved
@@ -1,16 +1,11 @@
 # Copyright 2020, Trail of Bits, Inc. All rights reserved.
 
-<<<<<<< HEAD
 set(Util_PUBLIC_H
-=======
-add_library(util STATIC
->>>>>>> 63fd4970
     "${PROJECT_SOURCE_DIR}/include/drlojekyll/Util/BitManipulation.h"
     "${PROJECT_SOURCE_DIR}/include/drlojekyll/Util/DefUse.h"
     "${PROJECT_SOURCE_DIR}/include/drlojekyll/Util/DisjointSet.h"
     "${PROJECT_SOURCE_DIR}/include/drlojekyll/Util/EqualitySet.h"
     "${PROJECT_SOURCE_DIR}/include/drlojekyll/Util/Node.h"
-<<<<<<< HEAD
 )
 
 set(Util_SRCS
@@ -35,14 +30,4 @@
   PUBLIC_HEADERS ${Util_PUBLIC_H}
   DEPENDENCIES ${Util_DEPS}
   PRIVATE_DEPS ${Util_PRIV_DEPS}
-)
-=======
-
-    "DefUse.cpp"
-    "DisjointSet.cpp"
-    "EqualitySet.cpp"
-    "Node.cpp"
-)
-
-target_link_libraries(util PUBLIC settings)
->>>>>>> 63fd4970
+)