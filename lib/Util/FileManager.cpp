// Copyright 2019, Trail of Bits, Inc. All rights reserved.

#include <drlojekyll/Util/FileManager.h>

#include <cassert>
#include <cerrno>
#include <climits>
#include <cstdint>
#include <cstdio>
#include <cstdlib>
#include <cstring>
#include <functional>
#include <sstream>
#include <type_traits>
#include <unordered_map>
#include <vector>

#if !defined(WIN32)
# include <dirent.h>
# include <fcntl.h>
# include <sys/stat.h>
# include <unistd.h>
#endif

#if defined(__APPLE__)
# include <sys/syslimits.h>
#elif defined(__linux__)
# include <linux/limits.h>
#endif

#if defined(_MAX_PATH) && !defined(PATH_MAX)
# define PATH_MAX _MAX_PATH
#endif

#if defined(MAXPATHLEN) && !defined(PATH_MAX)
# define PATH_MAX MAXPATHLEN
#endif

#if !defined(PATH_MAX)
# define PATH_MAX 4096
#endif

// Do not include windows.h, or its macros might end up shadowing our functions.
#if defined(WIN32)
namespace {
const uint32_t INVALID_FILE_ATTRIBUTES = static_cast<uint32_t>(-1);
const uint32_t ERROR_NO_MORE_FILES = 18U;
const uint32_t FILE_ATTRIBUTE_DIRECTORY = 16U;
const uint32_t INVALID_HANDLE_VALUE = static_cast<uint32_t>(-1);
const int MAX_PATH = 260;

struct FILETIME {
  uint32_t dwLowDateTime;
  uint32_t dwHighDateTime;
};

struct WIN32_FIND_DATA {
  uint32_t dwFileAttributes;
  FILETIME ftCreationTime;
  FILETIME ftLastAccessTime;
  FILETIME ftLastWriteTime;
  uint32_t nFileSizeHigh;
  uint32_t nFileSizeLow;
  uint32_t dwReserved0;
  uint32_t dwReserved1;
  char cFileName[MAX_PATH];
  char cAlternateFileName[14];
};

extern "C" uint32_t GetFullPathNameA(const char *file_name, uint32_t buff_len,
                                     char *buff, char **last_file_part_ptr);
extern "C" int CreateDirectoryA(const char *path_name,
                                void *security_attributes);
extern "C" uint32_t GetCurrentDirectoryA(uint32_t buffer_length, char *buffer);
extern "C" uint32_t GetFileAttributesA(const char *file_name);
extern "C" int CopyFileA(const char *existing_file_name,
                         const char *new_file_name, int file_if_exists);
extern "C" int CreateHardLinkA(const char *file_name,
                               const char *existing_file_name,
                               void *security_attributes);
extern "C" uint32_t FindFirstFileA(const char *file_name,
                                   WIN32_FIND_DATA *find_data);
extern "C" uint32_t FindNextFileA(uint32_t handle, WIN32_FIND_DATA *find_data);
extern "C" int FindClose(uint32_t handle);
extern "C" uint32_t GetLastError();
extern "C" int _chdir(const char *dir_name);

static int chdir(const char *dir_name) {
  return _chdir(dir_name);
}

static char *getcwd(char *buf, size_t size) {
  if (GetCurrentDirectoryA(static_cast<uint32_t>(size), buf) == 0) {
    return nullptr;
  }

  return buf;
}

static int mkdir(const char *pathname, uint16_t mode) {
  static_cast<void>(mode);

  if (CreateDirectoryA(pathname, nullptr) == 0) {
    return -1;
  }

  return 0;
}

}  // namespace

#endif

namespace hyde {
namespace {

static constexpr size_t kPathBuffSize = PATH_MAX * 2;

static thread_local std::unique_ptr<std::string> kEmptyStrPtr;
static constexpr std::hash<std::string_view> kHasher = {};

}  // namespace

// Implementation of `FileManager`.
class FileManagerImpl {
 public:
  FileManagerImpl(PathKind path_kind_);
  Path CurrentDirectory(void) const;
  std::error_code PushDirectory(Path path);
  std::error_code CreateDirectory(Path path);
  void PopDirectory(void);

 private:
  friend class Path;
  friend class FileEntry;
  friend class FileManager;

  FileManagerImpl(void) = delete;

  std::shared_ptr<FileManagerImpl> impl;

  FileEntry *GetEntryFor(std::string_view path);
  FileEntry *GetEntryFor(FileEntry *dir, std::string_view path);
  FileEntry *GetEntryFor(FileEntry *dir, size_t num_parts, bool is_absolute);
  size_t SplitPathBuff(void);

  std::string path_buff;
  std::vector<Path> path_stack;
  std::vector<std::string> path_parts;
  std::unique_ptr<FileEntry> root;
  const PathKind path_kind;
  const char path_separator;
};

// Represents an entry.
class FileEntry {
 public:
  FileEntry(void) = delete;

  explicit FileEntry(FileManagerImpl *fs_);
  FileEntry(FileManagerImpl *fs_, FileEntry *parent_);

  // As long as a path exists, so does a
  FileManagerImpl * const fs;
  FileEntry *parent;
  FileEntry *real_path_entry;
  size_t hash_code;
  std::error_code real_path_ec;

  std::string full_path;
  std::string_view name;
  std::unordered_map<std::string_view, std::unique_ptr<FileEntry>> children;

  FileEntry *GetOrAddChild(std::string_view child_name) {
    if (child_name.empty() || child_name == ".") {
      return this;

    } else if (child_name == "..") {
      return this->parent;
    }

    auto child_it = children.find(child_name);
    if (child_it != children.end()) {
      return child_it->second.get();
    }

    std::stringstream ss;
    if (this != parent) {
      ss << full_path;
    }
    ss << fs->path_separator << child_name;

    auto new_ent = new FileEntry(fs, this);
    new_ent->full_path = ss.str();

    std::string_view full_path_view = new_ent->full_path;
    new_ent->name = full_path_view.substr(
        new_ent->full_path.size() - child_name.size());

    children[new_ent->name].reset(new_ent);
    return new_ent;
  }
};

FileEntry::FileEntry(FileManagerImpl *fs_)
    : fs(fs_),
      parent(this),
      real_path_entry(nullptr),
      hash_code(0) {}

FileEntry::FileEntry(FileManagerImpl *fs_, FileEntry *parent_)
    : fs(fs_),
      parent(parent_),
      real_path_entry(nullptr),
      hash_code(0) {}

Path::Path(const FileManager &fs, std::string_view path)
    : Path(fs.impl->GetEntryFor(path)) {}

Path::Path(FileEntry *entry_)
    : entry(entry_) {}

// Makes the root path.
Path::Path(const FileManager &fs)
    : entry(fs.impl->root.get()) {}

// Switch the path to something new.
void Path::Reset(std::string_view path) {
  entry = entry->fs->GetEntryFor(path);
}

// Return the last component of the path as a `std::string`.
std::string_view Path::BaseName(void) const {
  if (entry == entry->parent) {
    if (!kEmptyStrPtr) {
      kEmptyStrPtr.reset(new std::string);
    }
    return *kEmptyStrPtr;

  } else {
    return entry->name;
  }
}

// Return the full path as a C string.
std::string_view Path::FullPath(void) const {
  return entry->full_path;
}

// Return the real path or full path as a `std::string`.
std::string_view Path::RealOrFullPath(void) const {
  if (ComputeRealPath()) {
    return entry->full_path;
  } else {
    return entry->real_path_entry->full_path;
  }
}

// Replace this path with its real path form, if possible.
std::error_code Path::Realize(void) {
  auto ec = ComputeRealPath();
  if (ec) {
    return ec;
  } else {
    entry = entry->real_path_entry;
    return std::error_code();
  }
}

std::error_code Path::ComputeRealPath(void) const {
  if (!entry->real_path_entry && !entry->real_path_ec) {
    entry->fs->path_buff.resize(0);
    entry->fs->path_buff.resize(entry->full_path.size() + kPathBuffSize - 1);

    auto full_path = entry->full_path.c_str();
    auto path_buff = &(entry->fs->path_buff[0]);

#ifdef WIN32
    auto path_buff_size = entry->fs->path_buff.size();
    auto ret = GetFullPathNameA(full_path, path_buff_size - 1,
                                path_buff, nullptr);
    auto err = GetLastError();
#else
    auto ret = realpath(full_path, path_buff);
    auto err = errno;
#endif

    if (!ret) {
      entry->real_path_ec = std::error_code(err, std::system_category());

    } else {
      auto real_path_entry = entry->fs->GetEntryFor(path_buff);

      // Make sure the path entry points to itself as being a real path.
      real_path_entry->real_path_entry = real_path_entry;

      // Make sure this path's entry is also pointing to the real path
      // entry.
      entry->real_path_entry = real_path_entry;
      entry->real_path_ec = std::error_code();
    }
  }

  return entry->real_path_ec;
}

// Figure out the real path of this file.
std::error_code Path::RealPath(std::string_view *real_path_out) const {
  auto ec = ComputeRealPath();
  if (!ec && real_path_out) {
    *real_path_out = entry->real_path_entry->full_path;
  }
  return ec;
}

// Get the size of the file.
std::error_code Path::FileSize(size_t *out_size) const {
  auto ec = ComputeRealPath();
  if (ec) {
    return ec;
  }

  const auto real_path = entry->real_path_entry->full_path.c_str();

#ifdef WIN32
  WIN32_FIND_DATA find_data = {};
  auto handle = FindFirstFileA(real_path, &find_data);
  if (handle == INVALID_HANDLE_VALUE) {
    auto err = GetLastError();
    return std::error_code(err, std::system_category());
  }
  FindClose(handle);

  uint64_t high = find_data.nFileSizeHigh;
  uint64_t low = find_data.nFileSizeLow;
  uint64_t high_low = (high << 32ull) | low;
  if (out_size) {
    *out_size = static_cast<size_t>(high_low);
  }
  return std::error_code();

#else
  struct stat file_info = {};
  if (stat(real_path, &file_info)) {
    return std::error_code(errno, std::system_category());
  }

  if (S_ISDIR(file_info.st_mode)) {
    return std::make_error_code(std::errc::is_a_directory);
  } else if (!S_ISREG(file_info.st_mode)) {
    return std::make_error_code(std::errc::not_supported);
  } else if (0 > file_info.st_size) {
    return std::make_error_code(std::errc::value_too_large);
  }

  if (out_size) {
    *out_size = static_cast<size_t>(file_info.st_size);
  }
  return std::error_code();

#endif
}

void Path::Push(std::string_view part) {
  entry = entry->fs->GetEntryFor(entry, part);
}

// Pop the last part off of the path.
bool Path::Pop(void) {
  if (entry == entry->parent) {
    return false;
  } else {
    entry = entry->parent;
    return true;
  }
}

Path Path::Join(std::string_view part) const {
  return entry->fs->GetEntryFor(entry, part);
}

// Pop the last part off of the path.
Path Path::DirName(void) const {
  return entry->parent;
}

bool Path::Exists(void) const {
  if (ComputeRealPath()) {
    return false;
  }

  const auto real_path = entry->real_path_entry->full_path.c_str();

#ifdef WIN32
  WIN32_FIND_DATA find_data = {};
  auto handle = FindFirstFileA(real_path, &find_data);
  if (handle == INVALID_HANDLE_VALUE) {
    return false;
  } else {
    FindClose(handle);
    return true;
  }

#else
  struct stat file_info = {};
  if (stat(real_path, &file_info)) {
    return false;
  } else {
    return true;
  }
#endif
}

bool Path::IsExecutable(void) const {
  if (ComputeRealPath()) {
    return false;
  }

  const auto real_path = entry->real_path_entry->full_path.c_str();

#ifdef WIN32
  WIN32_FIND_DATA find_data = {};
  auto handle = FindFirstFileA(real_path, &find_data);
  if (handle == INVALID_HANDLE_VALUE) {
    return false;
  } else {
    FindClose(handle);
#error "TODO Path::IsExecutable"
    return true;
  }

#else
  struct stat file_info = {};
  if (stat(real_path, &file_info)) {
    return false;
  } else {
    return 0 != (file_info.st_mode & S_IXUSR);
  }
#endif
}

bool Path::IsFile(void) const {
  if (ComputeRealPath()) {
    return false;
  }

  const auto real_path = entry->real_path_entry->full_path.c_str();

#ifdef WIN32
  WIN32_FIND_DATA find_data = {};
  auto handle = FindFirstFileA(real_path, &find_data);
  if (handle == INVALID_HANDLE_VALUE) {
    return false;
  } else {
    FindClose(handle);
#error "TODO Path::IsFile"
    return true;
  }

#else
  struct stat file_info = {};
  if (stat(real_path, &file_info)) {
    return false;
  } else {
    return S_ISREG(file_info.st_mode);
  }
#endif
}

bool Path::IsDirectory(void) const {
  if (ComputeRealPath()) {
    return false;
  }

  const auto real_path = entry->real_path_entry->full_path.c_str();

#ifdef WIN32
  WIN32_FIND_DATA find_data = {};
  auto handle = FindFirstFileA(real_path, &find_data);
  if (handle == INVALID_HANDLE_VALUE) {
    return false;
  } else {
    FindClose(handle);
#error "TODO Path::IsDirectory"
    return true;
  }

#else
  struct stat file_info = {};
  if (stat(real_path, &file_info)) {
    return false;
  } else {
    return S_ISDIR(file_info.st_mode);
  }
#endif
}

// Compares two paths for equality.
bool Path::operator==(Path that) const {
  if (entry == that.entry) {
    return true;

  // NOTE(pag): `Hash` computes `real_path_entry`.
  } else {
    return Hash() == that.Hash() &&
           entry->real_path_entry == that.entry->real_path_entry;
  }
}

uintptr_t Path::Hash(void) const {
  if (entry->hash_code) {
    return entry->hash_code;
  } else {
    const auto path = RealOrFullPath();
    entry->hash_code = kHasher(path);
    return entry->hash_code;
  }
}

FileManagerImpl::FileManagerImpl(PathKind path_kind_)
    : path_buff(),
      root(new FileEntry(this)),
      path_kind(path_kind_),
      path_separator(path_kind == PathKind::kWindows ? '\\' : '/') {

  if (PathKind::kPosix == path_kind) {
    root->full_path = "/";
  }

  root->real_path_entry = root.get();
  root->parent = root.get();

  // Pre-allocate a decent amount of space for path parts.
  path_parts.resize(64);
  for (auto &part : path_parts) {
    part.resize(64);
  }

  // Compute the current working directory.
  path_buff.resize(kPathBuffSize);
  auto cwd_str = getcwd(&(path_buff[0]), kPathBuffSize - 1);
  if (!cwd_str || !cwd_str[0]) {
    perror("Couldn't get current working directory");
    abort();
  }

  path_buff.resize(strlen(path_buff.data()));

  // Have to make the first CWD manually, as all future paths depend upon it.
  size_t num_parts = SplitPathBuff();
  assert(0 < num_parts);
  path_stack.push_back(Path(GetEntryFor(root.get(), num_parts, true)));
}

// Get the current working directory.
Path FileManagerImpl::CurrentDirectory(void) const {
  return path_stack.back();
}

// Enter into the directory `path`, and push it onto the working directory
// stack. If there's an error then nothing is pushed on the stack.
std::error_code FileManagerImpl::PushDirectory(Path path) {
  if (!path.IsDirectory()) {
    return std::error_code(ENOTDIR, std::system_category());
  }
  path_stack.push_back(path);
  return std::error_code();
}

// Try to create a directory.
std::error_code FileManagerImpl::CreateDirectory(Path path) {
  const auto &path_str = path.RealOrFullPath();
  auto ret = mkdir(path_str.data(), 0666);
  auto err = errno;
  if (-1 == ret) {
    if (err != EEXIST) {
      return std::error_code(err, std::system_category());
    }
  }
  return std::error_code();
}

// Pops the top directory off the stack, and changes the current working
// directory to the next one down off the stack. If the latter operation
// fails then the program will abort.
void FileManagerImpl::PopDirectory(void) {
  path_stack.pop_back();
  assert(!path_stack.empty());
}

#ifndef ENOTDIR
# define ENOTDIR ENOENT
#endif

size_t FileManagerImpl::SplitPathBuff(void) {
  size_t num_parts = 0;

  for (auto &part : path_parts) {
    part.clear();
  }

  auto buff = &(path_buff[0]);
  const auto buff_end = &(path_buff.back());

  while (buff <= buff_end && buff[0]) {
    if (buff[0] == path_separator) {
      buff[0] = '\0';
      buff++;
      continue;
    }

    auto next_separator = strchr(buff, path_separator);
    size_t name_len = 0;
    if (next_separator) {
      name_len = static_cast<size_t>(next_separator - buff);
    } else {
      name_len = strlen(buff);
    }

    assert(0 < name_len);

    buff[name_len] = '\0';
    auto name = buff;

    if (path_parts.size() <= num_parts) {
      path_parts.emplace_back(buff);

    } else {
      auto &part = path_parts[num_parts];
      part.insert(part.begin(), name, &(name[name_len]));
    }

    buff += name_len + 1;
    num_parts++;
  }
  return num_parts;
}

FileEntry *FileManagerImpl::GetEntryFor(FileEntry *dir, size_t num_parts,
                                       bool is_absolute) {
  if (!num_parts) {
    return dir;
  }

  size_t i = 0U;

  if (path_kind == PathKind::kWindows) {

    // Figure out if it looks like an absolute path. We use a path part
    // ending with a colon to signal that it's a drive.
    if (path_parts[0].back() == ':') {
      is_absolute = true;
      dir = root.get();

      // We think this should be an absolute path, so check that the first path
      // part ends with a colon.
    } else if (is_absolute && path_parts[0].back() != ':') {
      assert(false &&
             "First path part in absolute path doesn't look like a Windows drive name");
    }

    // Make sure the parent of a drive is itself.
    if (is_absolute) {
      assert(dir == root.get());
      dir = dir->GetOrAddChild(path_parts[0]);
      dir->full_path = dir->name;  // Don't let there be a separator.
      dir->parent = dir;  // Re-parent the drive.
      i++;
    }
  }

  // NOTE(pag): `.` and `..` are handled in `GetOrAddChild`.
  for (; i < num_parts; ++i) {
    dir = dir->GetOrAddChild(path_parts[i]);
  }

  return dir;
}

FileEntry *FileManagerImpl::GetEntryFor(FileEntry *dir, std::string_view path) {
  path_buff = path;
  bool is_absolute = false;

  if (path_kind == PathKind::kWindows) {
    std::replace(&(path_buff[0]), &(path_buff[path_buff.size()]),
                 '/', '\\');
    assert(path_buff[0] != '/');
  } else {
    if (path_buff[0] == '/') {
      is_absolute = true;
      dir = root.get();
    }
  }

  size_t num_parts = SplitPathBuff();
  return GetEntryFor(dir, num_parts, is_absolute);
}

// Splits `path` incrementally and walks it until it can find an entry for
// the file.
FileEntry *FileManagerImpl::GetEntryFor(std::string_view path) {
  return GetEntryFor(CurrentDirectory().entry, path);
}

FileManager::~FileManager(void) {}

FileManager::FileManager(PathKind path_kind)
    : impl(std::make_shared<FileManagerImpl>(path_kind)) {}

FileManager::FileManager(const FileManager &that)
    : impl(that.impl) {}

FileManager::FileManager(FileManager &&that) noexcept
    : impl(std::move(that.impl)) {}

FileManager &FileManager::operator=(const FileManager &that) {
  impl = that.impl;
  return *this;
}

FileManager &FileManager::operator=(FileManager &&that) noexcept {
  impl = std::move(that.impl);
  return *this;
}

// Get the current working directory.
Path FileManager::CurrentDirectory(void) const {
  return impl->CurrentDirectory();
}

// Enter into the directory `path`, and push it onto the working directory
// stack. If there's an error then nothing is pushed on the stack.
std::error_code FileManager::PushDirectory(Path path) const {
  return impl->PushDirectory(path);
}

// Pops the top directory off the stack, and changes the current working
// directory to the next one down off the stack. If the latter operation
// fails then the program will abort.
void FileManager::PopDirectory(void) const {
  impl->PopDirectory();
}

// Apply `cb` to every path in the directory `dir`. Returns an error code if
// `dir` is not a directory. If `cb` returns `false` then the iteration is
// stopped.
std::error_code FileManager::ForEachPathInDirectory(
    Path dir, std::function<bool(Path)> cb) {
  auto ec = dir.ComputeRealPath();
  if (ec) {
    return ec;
  }

  auto real_path = dir.entry->real_path_entry->full_path.c_str();

#ifdef WIN32
# warning "Implement FileManager::ForEachPathInDirectory"
  ec = std::make_error_code(std::errc::not_supported);
#else
  errno = 0;
  auto dp = opendir(real_path);
  auto err = errno;
  if (dp) {

    std::string file_name;
# ifdef NAME_MAX
    file_name.reserve(NAME_MAX);
# endif

    while (true) {
      errno = 0;
      auto dep = readdir(dp);
      err = errno;
      if (!dep) {
        break;
      } else {
        file_name.resize(0);
<<<<<<< HEAD
        const auto d_name_len = strlen(dep->d_name);
        file_name.insert(file_name.end(), dep->d_name,
                         &(dep->d_name[d_name_len]));
=======
        const auto d_namlen = strlen(dep->d_name);
        file_name.insert(file_name.end(), dep->d_name,
                         &(dep->d_name[d_namlen]));
>>>>>>> 16c4160b
        (void) dir.entry->GetOrAddChild(file_name);
      }
    }
    closedir(dp);
  }

  ec = std::error_code(err, std::system_category());
#endif

  for (const auto &child : dir.entry->children) {
    Path child_path(child.second.get());
    if (!cb(child_path)) {
      break;
    }
  }

  return ec;
}

// Create a directory.
std::error_code FileManager::CreateDirectory(Path path) {
  return path.entry->fs->CreateDirectory(path);
}

// Remove a file.
std::error_code FileManager::RemoveFile(Path path) {
  auto ec = path.ComputeRealPath();
  if (ec) {
    return ec;
  }

  auto real_path = path.entry->real_path_entry->full_path.c_str();

#ifdef WIN32
# warning "Implement FileManager::RemoveFile"
  ec = std::make_error_code(std::errc::not_supported);
#else
  errno = 0;
  (void) unlink(real_path);
  ec = std::error_code(errno, std::system_category());
  if (!ec) {
    if (path.entry->real_path_entry) {
      path.entry->real_path_entry->real_path_entry = nullptr;
      path.entry->real_path_entry->real_path_ec = ec;
    }
    path.entry->real_path_entry = nullptr;
    path.entry->real_path_ec = ec;
  }
#endif
  return ec;
}


}  // namespace hyde<|MERGE_RESOLUTION|>--- conflicted
+++ resolved
@@ -775,15 +775,9 @@
         break;
       } else {
         file_name.resize(0);
-<<<<<<< HEAD
-        const auto d_name_len = strlen(dep->d_name);
-        file_name.insert(file_name.end(), dep->d_name,
-                         &(dep->d_name[d_name_len]));
-=======
         const auto d_namlen = strlen(dep->d_name);
         file_name.insert(file_name.end(), dep->d_name,
                          &(dep->d_name[d_namlen]));
->>>>>>> 16c4160b
         (void) dir.entry->GetOrAddChild(file_name);
       }
     }
