--- conflicted
+++ resolved
@@ -34,25 +34,6 @@
     "View.cpp"
 )
 
-<<<<<<< HEAD
-target_link_libraries(dataflow
-    PUBLIC
-        settings
-        display
-        lex
-        parse
-        util
-)
-
-install(
-  TARGETS dataflow
-  RUNTIME
-    DESTINATION "bin"
-  LIBRARY
-    DESTINATION "lib/drlojekyll"
-  ARCHIVE
-    DESTINATION "lib/drlojekyll"
-=======
 set(DataFlow_PRIV_DEPS
     settings
 )
@@ -70,5 +51,4 @@
   PUBLIC_HEADERS ${DataFlow_PUBLIC_H}
   DEPENDENCIES ${DataFlow_DEPS}
   PRIVATE_DEPS ${DataFlow_PRIV_DEPS}
->>>>>>> d9912530
 )