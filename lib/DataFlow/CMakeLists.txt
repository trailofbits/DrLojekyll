--- conflicted
+++ resolved
@@ -35,11 +35,8 @@
     "Query.cpp"
     "Select.cpp"
     "Stream.cpp"
-<<<<<<< HEAD
     "Subgraph.cpp"
-=======
     "Taint.cpp"
->>>>>>> 23b0758b
     "Tuple.cpp"
     "View.cpp"
 )
