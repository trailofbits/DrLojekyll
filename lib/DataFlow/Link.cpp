// Copyright 2020, Trail of Bits. All rights reserved.

#include <vector>

#include "Query.h"

namespace hyde {
namespace {

static VIEW *ProxyInsertWithTuple(QueryImpl *impl, INSERT *view,
                                 VIEW *incoming_view) {
  TUPLE * proxy = impl->tuples.Create();
  proxy->color = incoming_view->color;
  proxy->can_receive_deletions = incoming_view->can_produce_deletions;
  proxy->can_produce_deletions = proxy->can_receive_deletions;

  auto col_index = 0u;
  for (COL *col : view->input_columns) {
    COL * const proxy_col = proxy->columns.Create(
        col->var, col->type, proxy, col->id, col_index++);
    proxy->input_columns.AddUse(col);
    proxy_col->CopyConstantFrom(col);
  }

  view->input_columns.Clear();
  for (COL *col : proxy->columns) {
    view->input_columns.AddUse(col);
  }

  view->CopyTestedConditionsTo(proxy);
  view->DropTestedConditions();
  view->TransferSetConditionTo(proxy);
  view->DropSetConditions();
  return proxy;
}

// Proxy both the predecessor and the negated view of a negation, if they
// aren't already tuples.
static void ProxyNegatedViews(QueryImpl *impl, NEGATION *view) {

  // Make sure the negated view is a tuple.
  if (!view->negated_view->AsTuple()) {
    VIEW * const negated_view = view->negated_view.get();
    TUPLE * const tuple = impl->tuples.Create();
    tuple->color = negated_view->color;

    negated_view->CopyDifferentialAndGroupIdsTo(tuple);
    tuple->can_receive_deletions = negated_view->can_produce_deletions;
    tuple->can_produce_deletions = tuple->can_receive_deletions;

    auto col_index = 0u;
    for (COL *col : negated_view->columns) {
      COL * const tuple_col = tuple->columns.Create(
          col->var, col->type, tuple, col->id, col_index++);
      tuple->input_columns.AddUse(col);
      tuple_col->CopyConstantFrom(col);
    }

    view->negated_view.Emplace(view, tuple);
  }

  // Force negations to take tuples as their main source so that
  // we can have induction vectors for negation inputs that won't ever
  // correspond with inductive join pivot vectors.
  if (auto incoming_view = VIEW::GetIncomingView(view->input_columns);
      incoming_view && !incoming_view->AsTuple()) {

    TUPLE * const proxy = impl->tuples.Create();

    incoming_view->CopyDifferentialAndGroupIdsTo(proxy);
    proxy->can_receive_deletions = incoming_view->can_produce_deletions;
    proxy->can_produce_deletions = proxy->can_receive_deletions;
    proxy->color = incoming_view->color;

    auto col_index = 0u;
    for (COL *col : view->input_columns) {
      COL * const proxy_col = proxy->columns.Create(
          col->var, col->type, proxy, col->id, col_index++);
      proxy_col->CopyConstantFrom(col);
    }

    for (auto col : view->attached_columns) {
      auto tuple_col = proxy->columns.Create(
          col->var, col->type, proxy, col->id, col_index++);
      tuple_col->CopyConstantFrom(col);
    }

    UseList<COL> new_in_cols(view);
    col_index = 0u;
    for (auto in_col : view->input_columns) {
      proxy->input_columns.AddUse(in_col);
      new_in_cols.AddUse(proxy->columns[col_index++]);
    }
    view->input_columns.Swap(new_in_cols);
    new_in_cols.Clear();

    for (auto in_col : view->attached_columns) {
      proxy->input_columns.AddUse(in_col);
      new_in_cols.AddUse(proxy->columns[col_index++]);
    }
    view->attached_columns.Swap(new_in_cols);
  }
}

// Proxy each joined view with a tuple. We put the tuples in the order in which
// their data is accessed by the JOINs.
static void ProxyJoinedViews(QueryImpl *impl, JOIN *join) {

  WeakUseList<VIEW> new_joined_views(join);

  std::unordered_map<COL *, COL *> col_map;

  for (VIEW *view : join->joined_views) {

    // We don't need to proxy this; it's already a tuple. If we're dealing
    // with a PRODUCT, then we're going to unconditionally inject in an
    // extra TUPLE, so as to avoid accidentally sharing induction vectors
    // in the control-flow IR.
    if (view->AsTuple() && join->num_pivots) {
      new_joined_views.AddUse(view);
      for (auto view_col : view->columns) {
        col_map.emplace(view_col, view_col);
      }
      continue;
    }

    TUPLE * const proxy = impl->tuples.Create();
    new_joined_views.AddUse(proxy);

    view->CopyDifferentialAndGroupIdsTo(proxy);
    proxy->can_receive_deletions = view->can_produce_deletions;
    proxy->can_produce_deletions = proxy->can_receive_deletions;
    proxy->color = view->color;

    // Copy the columns in order, so that if the predecessor has a table,
    // then we're more likely to share that table too.
    auto col_index = 0u;
    for (COL *view_col : view->columns) {
      COL * const proxy_col = proxy->columns.Create(
          view_col->var, view_col->type, proxy, view_col->id, col_index++);
      proxy_col->CopyConstantFrom(view_col);
      proxy->input_columns.AddUse(view_col);
      auto [it, added] = col_map.emplace(view_col, proxy_col);
      (void) it; (void) added;
      assert(added);
    }
  }

  for (auto out_col : join->columns) {
    UseList<COL> new_in_cols(join);
    auto in_cols_it = join->out_to_in.find(out_col);
    assert(in_cols_it != join->out_to_in.end());
    assert(1u <= in_cols_it->second.Size());
    for (COL *in_col : in_cols_it->second) {
      if (in_col->IsConstant()) {
        new_in_cols.AddUse(in_col);
      } else {
        new_in_cols.AddUse(col_map[in_col]);
      }
    }
    new_in_cols.Swap(in_cols_it->second);
  }

  join->joined_views.Swap(new_joined_views);
}

static void ProxyMergedViews(QueryImpl *impl, MERGE *merge) {
  UseList<VIEW> new_merged_views(merge);
  for (VIEW *view : merge->merged_views) {

    // We don't need to proxy this; it's already a tuple.
    if (view->AsTuple()) {
      new_merged_views.AddUse(view);
      continue;
    }

    TUPLE * const proxy = impl->tuples.Create();
    new_merged_views.AddUse(proxy);

    view->CopyDifferentialAndGroupIdsTo(proxy);
    proxy->can_receive_deletions = view->can_produce_deletions;
    proxy->can_produce_deletions = proxy->can_receive_deletions;
    proxy->color = view->color;

    // Copy the columns in order, so that if the predecessor has a table,
    // then we're more likely to share that table too.
    auto col_index = 0u;
    for (auto out_col : view->columns) {
      COL *proxy_col = proxy->columns.Create(
          out_col->var, out_col->type, proxy, out_col->id, col_index++);
      proxy_col->CopyConstantFrom(out_col);
      proxy->input_columns.AddUse(out_col);
    }
  }

  merge->merged_views.Swap(new_merged_views);
}

}  // namespace

// Ensure that every INSERT view is preceded by a TUPLE. This makes a bunch
// of things easier downstream in the control-flow IR generation, because
// then the input column indices of an insert line up perfectly with the
// SELECTs and such.
void QueryImpl::ProxyInsertsWithTuples(void) {
  for (auto view : inserts) {
    auto incoming_view = VIEW::GetIncomingView(view->input_columns);
<<<<<<< HEAD

    //    // If the incoming view has a different number of columns then we need
    //    // to proxy.
    //    auto needs_proxy = incoming_view->columns.Size() !=
    //                       view->input_columns.Size();
    //
    //    // If the incoming view's columns aren't perfectly forwarded then we need
    //    // to proxy.
    //    auto i = 0u;
    //    for (auto in_col : view->input_columns) {
    //      if (in_col->view != incoming_view || in_col->Index() != i) {
    //        needs_proxy = true;
    //        break;
    //      }
    //      ++i;
    //    }
    //
    //    if (!needs_proxy) {
    //      continue;
    //    }

    TUPLE *const proxy = tuples.Create();
    proxy->color = incoming_view->color;
    proxy->can_receive_deletions = incoming_view->can_produce_deletions;
    proxy->can_produce_deletions = proxy->can_receive_deletions;

    proxy->input_columns.Swap(view->input_columns);

    auto i = 0u;
    for (auto in_col : proxy->input_columns) {
      COL *const out_col =
          proxy->columns.Create(in_col->var, proxy, in_col->id, i++);
      view->input_columns.AddUse(out_col);
    }
=======
    (void) ProxyInsertWithTuple(this, view, incoming_view);
>>>>>>> e48f3893
  }
}

// Link together views in terms of predecessors and successors.
void QueryImpl::LinkViews(bool recursive) {

  const_cast<const QueryImpl *>(this)->ForEachView([&] (VIEW *view) {
    view->successors.Clear();
    view->predecessors.Clear();
    view->is_used_by_merge = false;
    view->is_used_by_negation = false;
    view->is_used_by_join = false;
    view->depth = 0;
  });

  // NOTE(pag): Process these before `tuples` because it might create tuples.
  for (auto view : negations) {
    assert(!view->is_dead);
    ProxyNegatedViews(this, view);
  }

  // Force every input to a JOIN to be a TUPLE, so that we can't have JOIN0
  // be an input to JOIN1, and where JOIN0 and JOIN1 are both inductive, and
  // where we want to have an induction pivot vector for JOIN0, but also an
  // induction predecessor (for removals) for JOIN1 representing all columns
  // of JOIN0.
  if (!recursive) {
    for (auto view : joins) {
      assert(!view->is_dead);
      ProxyJoinedViews(this, view);
    }
  }

  // Similarish reasons for proxying MERGEs.
  for (auto view : merges) {
    assert(!view->is_dead);
    ProxyMergedViews(this, view);
  }

  // Ensure that every INSERT view is preceded by a TUPLE. This makes a bunch
  // of things easier downstream in the control-flow IR generation, because
  // then the input column indices of an insert line up perfectly with the
  // SELECTs and such.
  //
  // NOTE(pag): Process these before `tuples` because it might create tuples.
  for (auto view : inserts) {
    assert(!view->is_dead);
    assert(view->columns.Empty());
    if (auto incoming_view = VIEW::GetIncomingView(view->input_columns);
        incoming_view && !incoming_view->AsTuple()) {
      ProxyInsertWithTuple(this, view, incoming_view);
    }
  }


  // Now we start the linking!


  for (auto view : negations) {
    assert(!view->is_dead);
    if (auto incoming_view =
            VIEW::GetIncomingView(view->input_columns, view->attached_columns);
        incoming_view) {
      view->predecessors.AddUse(incoming_view);
      incoming_view->successors.AddUse(view);
    }
    view->negated_view->is_used_by_negation = true;
  }

  for (auto view : merges) {
    assert(!view->is_dead);
    assert(view->input_columns.Empty());
    assert(view->attached_columns.Empty());

    for (auto incoming_view : view->merged_views) {
      incoming_view->is_used_by_merge = true;
      view->predecessors.AddUse(incoming_view);
      incoming_view->successors.AddUse(view);
    }
  }

  for (auto view : selects) {
    assert(!view->is_dead);
    assert(view->input_columns.Empty());
    assert(view->attached_columns.Empty());

    for (auto incoming_view : view->inserts) {
      view->predecessors.AddUse(incoming_view);
      incoming_view->successors.AddUse(view);
    }
  }

  for (auto view : tuples) {
    assert(!view->is_dead);
    assert(view->attached_columns.Empty());

    if (auto incoming_view = VIEW::GetIncomingView(view->input_columns);
        incoming_view) {
      view->predecessors.AddUse(incoming_view);
      incoming_view->successors.AddUse(view);
    }
  }

  for (auto view : kv_indices) {
    assert(!view->is_dead);
    if (auto incoming_view =
            VIEW::GetIncomingView(view->input_columns, view->attached_columns);
        incoming_view) {
      view->predecessors.AddUse(incoming_view);
      incoming_view->successors.AddUse(view);
    }
  }

  for (auto view : joins) {
    assert(!view->is_dead);
    for (auto incoming_view : view->joined_views) {
      view->predecessors.AddUse(incoming_view);
      incoming_view->successors.AddUse(view);
      incoming_view->is_used_by_join = true;
    }
  }

  for (auto view : maps) {
    assert(!view->is_dead);
    if (auto incoming_view =
            VIEW::GetIncomingView(view->input_columns, view->attached_columns);
        incoming_view) {
      view->predecessors.AddUse(incoming_view);
      incoming_view->successors.AddUse(view);
    }
  }

  for (auto view : aggregates) {
    assert(!view->is_dead);
    if (auto incoming_view =
            VIEW::GetIncomingView(view->group_by_columns, view->config_columns);
        incoming_view) {
      view->predecessors.AddUse(incoming_view);
      incoming_view->successors.AddUse(view);
    }

    if (auto incoming_view = VIEW::GetIncomingView(view->aggregated_columns);
        incoming_view) {
      view->predecessors.AddUse(incoming_view);
      incoming_view->successors.AddUse(view);
    }
  }

  for (auto view : compares) {
    assert(!view->is_dead);
    if (auto incoming_view =
            VIEW::GetIncomingView(view->input_columns, view->attached_columns);
        incoming_view) {
      view->predecessors.AddUse(incoming_view);
      incoming_view->successors.AddUse(view);
    }
  }

  for (auto view : inserts) {
    assert(!view->is_dead);
    assert(view->columns.Empty());
    if (auto incoming_view = VIEW::GetIncomingView(view->input_columns);
        incoming_view) {
      assert(incoming_view->AsTuple() != nullptr);
      view->predecessors.AddUse(incoming_view);
      incoming_view->successors.AddUse(view);
    }

    // Force depth calculation.
    if (view->successors.Empty()) {
      (void) view->Depth();
    }
  }

  const_cast<const QueryImpl *>(this)->ForEachView([=](VIEW *view) {
    view->predecessors.Unique();
    view->successors.Unique();
  });
}

}  // namespace hyde<|MERGE_RESOLUTION|>--- conflicted
+++ resolved
@@ -8,16 +8,16 @@
 namespace {
 
 static VIEW *ProxyInsertWithTuple(QueryImpl *impl, INSERT *view,
-                                 VIEW *incoming_view) {
-  TUPLE * proxy = impl->tuples.Create();
+                                  VIEW *incoming_view) {
+  TUPLE *proxy = impl->tuples.Create();
   proxy->color = incoming_view->color;
   proxy->can_receive_deletions = incoming_view->can_produce_deletions;
   proxy->can_produce_deletions = proxy->can_receive_deletions;
 
   auto col_index = 0u;
   for (COL *col : view->input_columns) {
-    COL * const proxy_col = proxy->columns.Create(
-        col->var, col->type, proxy, col->id, col_index++);
+    COL *const proxy_col =
+        proxy->columns.Create(col->var, col->type, proxy, col->id, col_index++);
     proxy->input_columns.AddUse(col);
     proxy_col->CopyConstantFrom(col);
   }
@@ -40,8 +40,8 @@
 
   // Make sure the negated view is a tuple.
   if (!view->negated_view->AsTuple()) {
-    VIEW * const negated_view = view->negated_view.get();
-    TUPLE * const tuple = impl->tuples.Create();
+    VIEW *const negated_view = view->negated_view.get();
+    TUPLE *const tuple = impl->tuples.Create();
     tuple->color = negated_view->color;
 
     negated_view->CopyDifferentialAndGroupIdsTo(tuple);
@@ -50,8 +50,8 @@
 
     auto col_index = 0u;
     for (COL *col : negated_view->columns) {
-      COL * const tuple_col = tuple->columns.Create(
-          col->var, col->type, tuple, col->id, col_index++);
+      COL *const tuple_col = tuple->columns.Create(col->var, col->type, tuple,
+                                                   col->id, col_index++);
       tuple->input_columns.AddUse(col);
       tuple_col->CopyConstantFrom(col);
     }
@@ -65,7 +65,7 @@
   if (auto incoming_view = VIEW::GetIncomingView(view->input_columns);
       incoming_view && !incoming_view->AsTuple()) {
 
-    TUPLE * const proxy = impl->tuples.Create();
+    TUPLE *const proxy = impl->tuples.Create();
 
     incoming_view->CopyDifferentialAndGroupIdsTo(proxy);
     proxy->can_receive_deletions = incoming_view->can_produce_deletions;
@@ -74,14 +74,14 @@
 
     auto col_index = 0u;
     for (COL *col : view->input_columns) {
-      COL * const proxy_col = proxy->columns.Create(
-          col->var, col->type, proxy, col->id, col_index++);
+      COL *const proxy_col = proxy->columns.Create(col->var, col->type, proxy,
+                                                   col->id, col_index++);
       proxy_col->CopyConstantFrom(col);
     }
 
     for (auto col : view->attached_columns) {
-      auto tuple_col = proxy->columns.Create(
-          col->var, col->type, proxy, col->id, col_index++);
+      auto tuple_col = proxy->columns.Create(col->var, col->type, proxy,
+                                             col->id, col_index++);
       tuple_col->CopyConstantFrom(col);
     }
 
@@ -124,7 +124,7 @@
       continue;
     }
 
-    TUPLE * const proxy = impl->tuples.Create();
+    TUPLE *const proxy = impl->tuples.Create();
     new_joined_views.AddUse(proxy);
 
     view->CopyDifferentialAndGroupIdsTo(proxy);
@@ -136,12 +136,13 @@
     // then we're more likely to share that table too.
     auto col_index = 0u;
     for (COL *view_col : view->columns) {
-      COL * const proxy_col = proxy->columns.Create(
+      COL *const proxy_col = proxy->columns.Create(
           view_col->var, view_col->type, proxy, view_col->id, col_index++);
       proxy_col->CopyConstantFrom(view_col);
       proxy->input_columns.AddUse(view_col);
       auto [it, added] = col_map.emplace(view_col, proxy_col);
-      (void) it; (void) added;
+      (void) it;
+      (void) added;
       assert(added);
     }
   }
@@ -174,7 +175,7 @@
       continue;
     }
 
-    TUPLE * const proxy = impl->tuples.Create();
+    TUPLE *const proxy = impl->tuples.Create();
     new_merged_views.AddUse(proxy);
 
     view->CopyDifferentialAndGroupIdsTo(proxy);
@@ -186,8 +187,8 @@
     // then we're more likely to share that table too.
     auto col_index = 0u;
     for (auto out_col : view->columns) {
-      COL *proxy_col = proxy->columns.Create(
-          out_col->var, out_col->type, proxy, out_col->id, col_index++);
+      COL *proxy_col = proxy->columns.Create(out_col->var, out_col->type, proxy,
+                                             out_col->id, col_index++);
       proxy_col->CopyConstantFrom(out_col);
       proxy->input_columns.AddUse(out_col);
     }
@@ -205,51 +206,14 @@
 void QueryImpl::ProxyInsertsWithTuples(void) {
   for (auto view : inserts) {
     auto incoming_view = VIEW::GetIncomingView(view->input_columns);
-<<<<<<< HEAD
-
-    //    // If the incoming view has a different number of columns then we need
-    //    // to proxy.
-    //    auto needs_proxy = incoming_view->columns.Size() !=
-    //                       view->input_columns.Size();
-    //
-    //    // If the incoming view's columns aren't perfectly forwarded then we need
-    //    // to proxy.
-    //    auto i = 0u;
-    //    for (auto in_col : view->input_columns) {
-    //      if (in_col->view != incoming_view || in_col->Index() != i) {
-    //        needs_proxy = true;
-    //        break;
-    //      }
-    //      ++i;
-    //    }
-    //
-    //    if (!needs_proxy) {
-    //      continue;
-    //    }
-
-    TUPLE *const proxy = tuples.Create();
-    proxy->color = incoming_view->color;
-    proxy->can_receive_deletions = incoming_view->can_produce_deletions;
-    proxy->can_produce_deletions = proxy->can_receive_deletions;
-
-    proxy->input_columns.Swap(view->input_columns);
-
-    auto i = 0u;
-    for (auto in_col : proxy->input_columns) {
-      COL *const out_col =
-          proxy->columns.Create(in_col->var, proxy, in_col->id, i++);
-      view->input_columns.AddUse(out_col);
-    }
-=======
     (void) ProxyInsertWithTuple(this, view, incoming_view);
->>>>>>> e48f3893
   }
 }
 
 // Link together views in terms of predecessors and successors.
 void QueryImpl::LinkViews(bool recursive) {
 
-  const_cast<const QueryImpl *>(this)->ForEachView([&] (VIEW *view) {
+  const_cast<const QueryImpl *>(this)->ForEachView([&](VIEW *view) {
     view->successors.Clear();
     view->predecessors.Clear();
     view->is_used_by_merge = false;
