// Copyright 2020, Trail of Bits. All rights reserved.

#include <drlojekyll/Util/EqualitySet.h>

#include "Optimize.h"
#include "Query.h"

namespace hyde {

Node<QueryTuple>::~Node(void) {}

Node<QueryTuple> *Node<QueryTuple>::AsTuple(void) noexcept {
  return this;
}

uint64_t Node<QueryTuple>::Hash(void) noexcept {
  if (hash) {
    return hash;
  }

  hash = HashInit();
  assert(hash != 0);

  auto local_hash = hash;

  // Mix in the hashes of the tuple by columns; these are ordered.
  for (auto col : input_columns) {
    local_hash ^= RotateRight64(local_hash, 33) * col->Hash();
  }

  hash = local_hash;
  return local_hash;
}

// Put this tuple into a canonical form, which will make comparisons and
// replacements easier. Because comparisons are mostly pointer-based, the
// canonical form of this tuple is one where all input columns are sorted,
// deduplicated, and where all output columns are guaranteed to be used.
bool Node<QueryTuple>::Canonicalize(QueryImpl *query,
                                    const OptimizationContext &opt,
                                    const ErrorLog &) {

  if (is_locked || is_dead || valid != VIEW::kValid) {
    is_canonical = true;
    return false;
  }

  if (valid == VIEW::kValid &&
      !CheckIncomingViewsMatch(input_columns, attached_columns)) {
    valid = VIEW::kInvalidBeforeCanonicalize;
    return false;
  }

  const auto num_cols = columns.Size();
  is_canonical = true;  // Updated by `CanonicalizeColumn`.
  in_to_out.clear();  // Filled in by `CanonicalizeColumn`.
  Discoveries has = {};

  // NOTE(pag): This may update `is_canonical`.
  const auto incoming_view = PullDataFromBeyondTrivialTuples(
      GetIncomingView(input_columns), input_columns, attached_columns);

  auto i = 0u;
  for (; i < num_cols; ++i) {

    // NOTE(pag): We treat all tuple columns as `is_attached=true` so that
    //            finding unused outputs changes `is_canonical`.
    has = CanonicalizeColumn(opt, input_columns[i], columns[i], true, has);
  }

  // Nothing changed.
  if (is_canonical) {
    return has.non_local_changes;
  }

  // NOTE(pag): We don't both with `has.guardable_constant_output`, as it is
  //            only triggered if `out_col->IsUsed()`, and thus we will preserve
  //            the output column here.

  // NOTE(pag): We don't both with `has.duplicated_input_column`, because we'll
  //            either drop it below if `!out_col->IsUsed()`, or we'll preserve
  //            it, which would be equivalent but less wasteful than what
  //            `GuardWithOptimizedTuple` would do, given that it'd be a tuple
  //            guarding a tuple.

  DefList<COL> new_columns(this);
  UseList<COL> new_input_columns(this);

  for (i = 0; i < num_cols; ++i) {
    const auto old_col = columns[i];
    if (old_col->IsUsed()) {
<<<<<<< HEAD
      const auto new_col =
          new_columns.Create(old_col->var, this, old_col->id, i);
=======
      const auto new_col = new_columns.Create(
          old_col->var, old_col->type, this, old_col->id, i);
>>>>>>> e48f3893
      old_col->ReplaceAllUsesWith(new_col);
      new_input_columns.AddUse(input_columns[i]->TryResolveToConstant());
    } else {
      has.non_local_changes = true;
    }
  }

  // We dropped a reference to our predecessor; maintain it via a condition.
  if (incoming_view) {
    const auto new_incoming_view = GetIncomingView(new_input_columns);
    if (incoming_view != new_incoming_view) {
      CreateDependencyOnView(query, incoming_view);
      has.non_local_changes = true;
    }
  }

  columns.Swap(new_columns);
  input_columns.Swap(new_input_columns);

  hash = 0;
  is_canonical = true;

  if (!CheckIncomingViewsMatch(input_columns, attached_columns)) {
    valid = VIEW::kInvalidAfterCanonicalize;
  }

  // We've eliminated all columns. Likely this means that we had a tuple that
  // was full of constants. Now we're in the unenviable position where we need
  // to deal with any conditions.
  if (columns.Empty()) {

    // This might happen as a result of `SkipPastForwardingTuples`.
    if (!IsUsed()) {
      PrepareToDelete();
      return false;
    }

    // This tuple doesn't test any conditions.
    if (positive_conditions.Empty() && negative_conditions.Empty()) {
      PrepareToDelete();
      return true;

    // This tuple only tests trivial positive conditions.
    } else if (negative_conditions.Empty()) {
      auto all_trivial = true;
      for (auto cond : positive_conditions) {
        if (!cond->IsTrivial()) {
          all_trivial = false;
          break;
        }
      }

      if (all_trivial) {
        PrepareToDelete();
        return true;
      }
    }

    // Restore the old columns.
    columns.Swap(new_columns);
    input_columns.Swap(new_input_columns);
    is_locked = true;
  }

  return has.non_local_changes;
}

// Equality over tuples is structural.
bool Node<QueryTuple>::Equals(EqualitySet &eq,
                              Node<QueryView> *that_) noexcept {
  if (eq.Contains(this, that_)) {
    return true;
  }

  const auto that = that_->AsTuple();
  if (!that || positive_conditions != that->positive_conditions ||
      negative_conditions != that->negative_conditions ||
      can_receive_deletions != that->can_receive_deletions ||
      can_produce_deletions != that->can_produce_deletions ||
      columns.Size() != that->columns.Size() || InsertSetsOverlap(this, that)) {
    return false;
  }

  eq.Insert(this, that);
  if (!ColumnsEq(eq, input_columns, that->input_columns)) {
    eq.Remove(this, that);
    return false;
  }

  return true;
}

// Does this tuple forward all of its inputs to the same columns as the
// outputs, and if so, does it forward all columns of its input?
bool Node<QueryTuple>::ForwardsAllInputsAsIs(void) const noexcept {
  return ForwardsAllInputsAsIs(GetIncomingView(input_columns));
}

// Does this tuple forward all of its inputs to the same columns as the
// outputs, and if so, does it forward all columns of its input?
bool Node<QueryTuple>::ForwardsAllInputsAsIs(
    VIEW *incoming_view) const noexcept {

  if (!incoming_view) {
    return false;
  }

  const auto num_cols = columns.Size();

  // Check to see if we can use `incoming_view` in place of `this`. We need
  // to be extra careful about whether or not `this` and `incoming_view` are
  // directly used by the same join.
  if (incoming_view && !sets_condition && positive_conditions.Empty() &&
      negative_conditions.Empty() &&
      incoming_view->columns.Size() == num_cols) {

    // Make sure all columns are perfectly forwarded.
    for (auto i = 0u; i < num_cols; ++i) {
      const auto in_col = input_columns[i];
      if (in_col->view != incoming_view || in_col->Index() != i) {
        return false;
      }
    }

    return true;

  } else {
    return false;
  }
}

}  // namespace hyde<|MERGE_RESOLUTION|>--- conflicted
+++ resolved
@@ -89,13 +89,8 @@
   for (i = 0; i < num_cols; ++i) {
     const auto old_col = columns[i];
     if (old_col->IsUsed()) {
-<<<<<<< HEAD
       const auto new_col =
-          new_columns.Create(old_col->var, this, old_col->id, i);
-=======
-      const auto new_col = new_columns.Create(
-          old_col->var, old_col->type, this, old_col->id, i);
->>>>>>> e48f3893
+          new_columns.Create(old_col->var, old_col->type, this, old_col->id, i);
       old_col->ReplaceAllUsesWith(new_col);
       new_input_columns.AddUse(input_columns[i]->TryResolveToConstant());
     } else {
