// Copyright 2020, Trail of Bits. All rights reserved.

#include <drlojekyll/DataFlow/Query.h>
#include <drlojekyll/Display/Format.h>
#include <drlojekyll/Lex/Format.h>
#include <drlojekyll/Parse/ErrorLog.h>
#include <drlojekyll/Parse/Format.h>
#include <drlojekyll/Parse/ModuleIterator.h>
#include <drlojekyll/Parse/Parse.h>
#include <drlojekyll/Util/DisjointSet.h>
#include <drlojekyll/Util/EqualitySet.h>

#include <memory>
#include <set>
#include <sstream>
#include <string>
#include <unordered_map>
#include <unordered_set>
#include <variant>
#include <vector>

#include "EquivalenceSet.h"
#include "Query.h"
#include "Taint.h"

#define DEBUG(...)

namespace hyde {

DEBUG(extern OutputStream *gOut;)

namespace {

struct VarColumn : DisjointSet {
 public:
  explicit VarColumn(ParsedVariable var_)
      : DisjointSet(var_.Order()),
        var(var_) {}

  const ParsedVariable var;
};

struct ClauseContext {
  void Reset(void) {
    var_id_to_col.clear();
    var_to_col.clear();

    // NOTE(pag): We don't reset `spelling_to_col`.
    col_id_to_constant.clear();
    const_to_vc.clear();
    vars.clear();

    // NOTE(pag): The `hash_join_cache` is preserved.
    views.clear();

    error_heads.clear();

    unapplied_compares.clear();
    functors.clear();
    negated_predicates.clear();

    color = 0;
    sealed = false;
  }

  // Should we stop allowing for the adding of variables?
  bool sealed{false};

  // Maps vars to cols. We don't map a `ParsedVariable` because then we'd end up
  // with them all being merged.
  std::unordered_map<uint64_t, VarColumn *> var_id_to_col;

  // Maps vars to cols. Distinct instances of the same logical variable are
  // mapped to the same `VarColumn`.
  std::unordered_map<ParsedVariable, VarColumn *> var_to_col;

  // Spelling of a literal to its associated column.
  //
  // NOTE(pag): This persists beyond the lifetime of a clause.
  std::unordered_map<std::string, COL *> spelling_to_col;

  // Mapping of constants to its var column. E.g. if we have `A=1, B=1`, then
  // we treat it like `A=B, A=1`.
  std::unordered_map<COL *, VarColumn *> const_to_vc;

  // Mapping of IDs to constant columns.
  std::vector<COL *> col_id_to_constant;

  // Variables.
  std::vector<std::unique_ptr<VarColumn>> vars;

  // A cache of hashes of JOINs mapping to all the JOINs that hash that way.
  //
  // NOTE(pag): This is shared across all clauses.
  std::unordered_map<uint64_t, std::vector<JOIN *>> hash_join_cache;

  // Work list of all views to join together in various ways, so as to finally
  // produce some data flow variants for this clause.
  std::vector<VIEW *> views;

  // Comparisons that haven't yet been applied.
  std::unordered_set<ParsedComparison> unapplied_compares;

  // Functors that haven't yet been applied.
  std::vector<ParsedPredicate> functors;

  // Negations that haven't yet been applied.
  std::vector<ParsedPredicate> negated_predicates;

  // List of views that failed to produce valid heads.
  std::vector<VIEW *> error_heads;

  // Color to use in the eventual data flow output. Default is black. This
  // is influenced by `ParsedClause::IsHighlighted`, which in turn is enabled
  // by using the `@highlight` pragma after a clause head.
  unsigned color{0};
};

static VarColumn *VarSet(ClauseContext &context, ParsedVariable var) {
  if (auto vc = context.var_id_to_col[var.UniqueId()]; vc) {
    return vc->FindAs<VarColumn>();
  }

  // If this var is a clause parameter.
  if (auto vc = context.var_to_col[var]; vc) {
    return vc->FindAs<VarColumn>();
  }

  assert(false);
  return nullptr;
}

// Look up the ID of `var` in context.
static unsigned VarId(ClauseContext &context, ParsedVariable var) {
  auto var_col = VarSet(context, var);
  if (var_col) {
    return var_col->id;
  } else {
    assert(false);
    return ~0u;
  }
}

// Create a disjoint set for `var`, and merge it with any same-named variables
// in the current clause.
static void CreateVarId(ClauseContext &context, ParsedVariable var) {
  assert(!context.sealed);
  const auto order = var.Order();
  if (auto min_size = order + 1u; min_size > context.vars.size()) {
    context.vars.resize(min_size);
  }
  const auto vc_ptr = new VarColumn(var);
  DEBUG((*gOut) << "Creating variable " << var << " with ID " << vc_ptr->id
                << '\n';)
  std::unique_ptr<VarColumn> vc(vc_ptr);
  context.vars[order].swap(vc);
  assert(!vc);
  assert(!context.var_id_to_col.count(var.UniqueId()));
  context.var_id_to_col.emplace(var.UniqueId(), vc_ptr);

  auto &prev_vc = context.var_to_col[var];
  if (!prev_vc) {
    prev_vc = vc_ptr;
  } else {
    DEBUG((*gOut) << "Merging " << prev_vc->var << "(" << prev_vc->id
                  << ") with " << var << " (" << vc_ptr->id << ")\n";)
    DisjointSet::UnionInto(vc_ptr, prev_vc);
  }
}

// Ensure that `result` only produces unique columns. Does this by finding
// duplicate columns in `result` and guarding them with equality comparisons.
static VIEW *PromoteOnlyUniqueColumns(QueryImpl *query, VIEW *result) {

  while (true) {
    COL *lhs_col = nullptr;
    COL *rhs_col = nullptr;
    auto num_cols = result->columns.Size();

    // Scan to find two columns that must be compared.
    for (auto i = 0u; i < num_cols; ++i) {
      lhs_col = result->columns[i];
      rhs_col = nullptr;
      for (auto j = i + 1u; j < num_cols; ++j) {
        rhs_col = result->columns[j];
        if (rhs_col->id == lhs_col->id) {
          break;
        }
      }
      if (rhs_col && rhs_col->id == lhs_col->id) {
        break;
      }
    }

    // Didn't find a duplicate; we're done.
    if (!lhs_col || !rhs_col || rhs_col->id != lhs_col->id) {
      break;
    }

    auto col_index = 0u;

    CMP *cmp = query->compares.Create(ComparisonOperator::kEqual);
    cmp->color = result->color;
    cmp->input_columns.AddUse(lhs_col);
    cmp->input_columns.AddUse(rhs_col);
    cmp->columns.Create(lhs_col->var, lhs_col->type, cmp, lhs_col->id,
                        col_index++);

    for (auto i = 0u; i < num_cols; ++i) {
      if (i != lhs_col->index && i != rhs_col->index) {
        const auto attached_col = result->columns[i];
        cmp->attached_columns.AddUse(attached_col);
        cmp->columns.Create(attached_col->var, attached_col->type, cmp,
                            attached_col->id, col_index++);
      }
    }

    result = cmp;
  }

  return result;
}

// Create an initial, unconnected view for this predicate.
static VIEW *BuildPredicate(QueryImpl *query, ClauseContext &context,
                            ParsedPredicate pred, const ErrorLog &log) {
  VIEW *view = nullptr;
  const auto decl = ParsedDeclaration::Of(pred);

  if (decl.IsMessage()) {
    auto &input = query->decl_to_input[decl];
    if (!input) {
      input = query->ios.Create(decl);
    }

    view = query->selects.Create(input, pred);
    view->color = context.color;
    input->receives.AddUse(view);

  } else if (decl.IsFunctor()) {
    assert(false);

  } else if (decl.IsExport() || decl.IsLocal() || decl.IsQuery()) {
    Node<QueryRelation> *input = nullptr;

    auto &rel = query->decl_to_relation[decl];
    if (!rel) {
      rel = query->relations.Create(decl);
    }
    input = rel;
    view = query->selects.Create(input, pred);
    view->color = context.color;
    input->selects.AddUse(view);

  } else {
    log.Append(ParsedClause::Containing(pred).SpellingRange(),
               pred.SpellingRange())
        << "Internal error: unrecognized/unexpected predicate type";
    return nullptr;
  }

  // Add the output columns to the VIEW associated with the predicate.
  auto col_index = 0u;
  for (ParsedVariable var : pred.Arguments()) {
    view->columns.Create(var, view, VarId(context, var), col_index++);
  }

  // Deal with something like `foo(A, A)`, turning it into `foo(A, B), A=B`.
  return PromoteOnlyUniqueColumns(query, view);
}

// Go over all inequality comparisons in the clause body and try to apply as
// many as possible to the `view_ref`, replacing it each time. We apply this
// to the filtered initial views, as well as the final views before pushing
// a head clause.
static VIEW *GuardWithInequality(QueryImpl *query, ParsedClause clause,
                                 ClauseContext &context, VIEW *view) {
  if (context.unapplied_compares.empty()) {
    return view;
  }

  for (auto cmp : clause.Comparisons()) {

    // Skip if it's an equality comparison or if we've already applied it.
    if (ComparisonOperator::kEqual == cmp.Operator() ||
        !context.unapplied_compares.count(cmp)) {
      continue;
    }

    const ParsedVariable lhs_var = cmp.LHS();
    const ParsedVariable rhs_var = cmp.RHS();
    VarColumn *const lhs_set = VarSet(context, lhs_var);
    VarColumn *const rhs_set = VarSet(context, rhs_var);

    const auto lhs_id = lhs_set->id;
    const auto rhs_id = rhs_set->id;

    COL *lhs_col = nullptr;
    COL *rhs_col = nullptr;

    for (COL *col : view->columns) {
      if (col->id == lhs_id) {
        lhs_col = col;

      } else if (col->id == rhs_id) {
        rhs_col = col;

      } else {
        assert(col->var != lhs_var);
        assert(col->var != rhs_var);
      }
    }

    if (!lhs_col) {
      lhs_col = context.col_id_to_constant[lhs_id];
    }

    if (!rhs_col) {
      rhs_col = context.col_id_to_constant[rhs_id];
    }

    if (!lhs_col || !rhs_col) {
      continue;
    }

    context.unapplied_compares.erase(cmp);

    CMP *filter = query->compares.Create(cmp.Operator());
    filter->color = context.color;
    filter->spelling_range = cmp.SpellingRange();
    filter->input_columns.AddUse(lhs_col);
    filter->input_columns.AddUse(rhs_col);

    auto col_index = 0u;
    filter->columns.Create(lhs_var, filter, lhs_id, col_index++);
    filter->columns.Create(rhs_var, filter, rhs_id, col_index++);

    for (auto other_col : view->columns) {
      if (other_col != lhs_col && other_col != rhs_col) {
        filter->attached_columns.AddUse(other_col);
        filter->columns.Create(other_col->var, other_col->type, filter,
                               other_col->id, col_index++);
      }
    }

    view = filter;
  }

  return view;
}

// Find `var` in the output columns of `view`, or as a constant.
static COL *FindColVarInView(ClauseContext &context, VIEW *view,
                             ParsedVariable var) {
  const auto id = VarId(context, var);

  // Try to find the column in `view`.
  for (auto in_col : view->columns) {
    if (in_col->id == id) {
      return in_col;
    }
  }

#ifndef NDEBUG
  for (auto in_col : view->columns) {
    if (in_col->var == var) {
      DEBUG((*gOut) << "Found " << in_col->var << " (" << in_col->var.UniqueId()
                    << " vs. " << var.UniqueId() << ") equal but with ids "
                    << in_col->id << " and " << id << '\n';)
      DEBUG(gOut->Flush();)
    }
    assert(in_col->var != var);
  }
#endif

  // Try to find the column as a constant.
  return context.col_id_to_constant[id];
}

// Find `var` in the output columns of `view`, or as a constant.
static COL *FindColVarInView(ClauseContext &context, VIEW *view,
                             std::optional<ParsedVariable> var) {
  assert(var.has_value());
  return FindColVarInView(context, view, *var);
}

// If we have something like `foo(A, A)` or `foo(A, B), A=B`, then we want to
// put a filter above this view that actually implements this requirement.
//
// Similarly, if we have `foo(A, B), A=1` then we want to add that filter in
// as early as possible, and this does that.
//
// Our goal is to end up with the following approximate structures for something
// like `foo(A, B, C), A=B, B=C`.
//
//    SELECT[A, B, C]
//           |  |  |
//      VIEW[A, B, C]      <-- orig `view`
//           |  /  /
//       CMP[A=B, C]
//           \   /
//        CMP[A=C]
//           _|____
//          /  |   |
//    TUPLE[A, B, C]       <-- `view` after execution
static VIEW *GuardViewWithFilter(QueryImpl *query, ParsedClause clause,
                                 ClauseContext &context, VIEW *view) {

  // Now, compare the remaining columns against constants.
  for (auto assign : clause.Assignments()) {
    const auto lhs_var = assign.LHS();

    if (auto col = FindColVarInView(context, view, lhs_var); col) {
      auto const_id = VarId(context, lhs_var);
      auto const_col = context.col_id_to_constant[const_id];

      // Don't both comparing the constant against itself.
      if (col == const_col) {
        continue;
      }

      assert(const_col != nullptr);
      if (const_id != col->id) {
        DEBUG((*gOut) << "Constant ID " << const_id << " for " << const_col->var
                      << " doesn't match " << col->id << " for " << col->var
                      << '\n';)
      }
      assert(const_id == col->id);
      assert(const_col->id == col->id);

      CMP *cmp = query->compares.Create(ComparisonOperator::kEqual);
      cmp->color = context.color;
      cmp->input_columns.AddUse(const_col);
      cmp->input_columns.AddUse(col);

      auto col_index = 0u;
      cmp->columns.Create(col->var, col->type, cmp, col->id, col_index++);

      for (auto other_col : view->columns) {
        if (other_col != col) {
          assert(other_col->id != col->id);
          cmp->attached_columns.AddUse(other_col);
          cmp->columns.Create(other_col->var, other_col->type, cmp,
                              other_col->id, col_index++);
        }
      }

      view = cmp;
    }
  }

  return GuardWithInequality(query, clause, context, view);
}

// Try to create a new VIEW that will publish just constants, e.g. `foo(1).`.
static VIEW *AllConstantsView(QueryImpl *query, ParsedClause clause,
                              ClauseContext &context) {

  if (context.spelling_to_col.empty()) {
    return nullptr;
  }

  TUPLE *tuple = query->tuples.Create();
  tuple->color = context.color;
  auto col_index = 0u;
  for (const auto &[col, vc] : context.const_to_vc) {
    (void) vc;
    (void) tuple->columns.Create(col->var, col->type, tuple, col->id,
                                 col_index);
    tuple->input_columns.AddUse(col);
  }

#ifndef NDEBUG
  tuple->producer = "ALL-CONSTS";
#endif

  auto view = GuardViewWithFilter(query, clause, context, tuple);
  return PromoteOnlyUniqueColumns(query, view);
}

// Propose `view` as being a source of data for the clause head.
static VIEW *ConvertToClauseHead(QueryImpl *query, ParsedClause clause,
                                 ClauseContext &context, const ErrorLog &log,
                                 VIEW *view, bool report = false) {

  // Proved a zero-argument predicate.
  //
  // NOTE(pag): We totally ignore equivalence classes in these cases.
  if (!clause.Arity()) {
    return view;
  }

  TUPLE *tuple = query->tuples.Create();
  tuple->color = context.color;

#ifndef NDEBUG
  tuple->producer = "CLAUSE-HEAD";
#endif

  auto col_index = 0u;

  // Go find each clause head variable in the columns of `view`.
  for (ParsedVariable var : clause.Parameters()) {

    const auto id = VarId(context, var);
    (void) tuple->columns.Create(var, tuple, id, col_index++);

    if (auto in_col = FindColVarInView(context, view, var); in_col) {
      tuple->input_columns.AddUse(in_col);

    // If there's a variable that has no basis, then it's not range restricted.
    //
    // TODO(pag): Think about if we want to support something like `foo(A, A).`
    //            where the implication is that it's really:
    //
    //                foo(A, A) : foo(A, A).
    //
    //            Really though, this is a tautology in bottom-up proving, as
    //            if we have a `foo(A, A)` then of course we have a `foo(A, A)`.
    //            In a top-down context, it is more meaningful. If anything,
    //            this is more of a usage-site type of thing, e.g. if we do
    //            `..., foo(1, 1), ...` then it is `true`.
    } else {
      tuple->input_columns.Clear();

      // Defer error reporting until we know that we don't have any valid
      // join ordering of the clause body that can satisfy the needs of the
      // clause head.
      if (!report) {
        tuple->PrepareToDelete();
        context.error_heads.push_back(view);
        return nullptr;
      }

      const auto clause_range = clause.SpellingRange();
      auto err = log.Append(clause_range, var.SpellingRange());
      err << "Variable '" << var << "' is not range-restricted";

      for (auto in_col : view->columns) {
        err.Note(clause_range, in_col->var->SpellingRange())
            << "Failed to match against '" << in_col->var << "'";
      }

      return nullptr;
    }
  }

  return tuple;
}

// Create a PRODUCT from multiple VIEWs.
static bool CreateProduct(QueryImpl *query, ParsedClause clause,
                          ClauseContext &context, const ErrorLog &log) {

  if (!clause.CrossProductsArePermitted()) {
    auto err = log.Append(clause.SpellingRange(), clause.SpellingRange());
    err << "This clause requires a cross-product, but has not been annotated "
        << "with a '@product' pragma (placed between the clause head and "
        << "colon)";

    auto num_views = context.views.size();
    auto i = 0u;
    for (auto view : context.views) {
      for (auto col : view->columns) {
        if (!col->var->IsUnnamed()) {
          err.Note(clause.SpellingRange(), col->var->SpellingRange())
              << "This variable contributes to view " << (num_views - i)
              << " of the " << num_views
              << " views that need to be combined into a cross product";
        }
      }
      ++i;
    }
    return false;
  }

  auto join = query->joins.Create();
  join->color = context.color;
  auto col_index = 0u;
  for (auto view : context.views) {
#ifndef NDEBUG
    auto unique_view = PromoteOnlyUniqueColumns(query, view);
    assert(unique_view == view);
#else
    auto unique_view = view;
#endif

    join->joined_views.AddUse(unique_view);

    for (auto in_col : unique_view->columns) {
      auto out_col = join->columns.Create(in_col->var, in_col->type, join,
                                          in_col->id, col_index++);
      auto [pivot_set_it, added] = join->out_to_in.emplace(out_col, join);
      assert(added);
      (void) added;
      pivot_set_it->second.AddUse(in_col);
    }
  }

#ifndef NDEBUG
  for (auto &[out, in_cols] : join->out_to_in) {
    assert(!in_cols.Empty());
    (void) out;
  }
#endif

  context.views.clear();
  context.views.push_back(GuardViewWithFilter(query, clause, context, join));
  return true;
}

// Try to apply `pred`, which is a functor, given `view` as the source of the
// input values to `pred`. This is challenging because there may be multiple
// applicable redeclarations of `pred` that we can apply (due to the declarations
// sharing the same name, parameter types, but different parameter bindings),
// and is further complicated when `view` contains a value that is attributed as
// `free` in `pred`, and thus needs to be checked against the output of applying
// `pred`.
static VIEW *TryApplyFunctor(QueryImpl *query, ClauseContext &context,
                             ParsedPredicate pred, VIEW *view) {

  const auto decl = ParsedDeclaration::Of(pred);
  std::unordered_set<std::string> seen_variants;
  VIEW *out_view = nullptr;

  for (auto redecl : decl.Redeclarations()) {

    // We may have duplicate redeclarations, so don't repeat any.
    std::string binding(redecl.BindingPattern());
    if (seen_variants.count(binding)) {
    try_next_redecl:
      continue;
    }
    seen_variants.insert(std::move(binding));

    // Go through and see if we can satisfy the binding requirements.
    for (auto param : redecl.Parameters()) {
      const auto var = pred.NthArgument(param.Index());
      if (param.Binding() == ParameterBinding::kBound &&
          !FindColVarInView(context, view, var)) {
        goto try_next_redecl;
      }
    }

    // We've satisfied the binding constraints; apply `pred` to the columns in
    // `inouts`.
    MAP *map = query->maps.Create(ParsedFunctor::From(redecl),
                                  pred.SpellingRange(), pred.IsPositive());
    map->color = context.color;

    VIEW *result = map;
    auto col_index = 0u;
    unsigned needs_compares = 0;

    for (ParsedParameter param : redecl.Parameters()) {
      const ParsedVariable var = pred.NthArgument(param.Index());

      if (param.Binding() == ParameterBinding::kBound) {
        COL *const bound_col = FindColVarInView(context, view, var);
        assert(bound_col);
        assert(VarId(context, var) == bound_col->id);
        map->input_columns.AddUse(bound_col);
        (void) map->columns.Create(var, map, bound_col->id, col_index);

      } else {
        const auto id = VarId(context, var);
        (void) map->columns.Create(var, map, id, col_index);
      }

      ++col_index;
    }

    // Now attach in any columns that need to be double checked, i.e. ones that
    // are `free`-attributed in the functor, but are available via bound
    // arguments. We'll handle these with a tower of comparisons, produced
    // below.
    for (ParsedParameter param : redecl.Parameters()) {
      if (param.Binding() != ParameterBinding::kBound) {
        const ParsedVariable var = pred.NthArgument(param.Index());
        COL *const bound_col = FindColVarInView(context, view, var);
        if (bound_col) {
          const auto id = VarId(context, var);
          assert(id == bound_col->id);
          map->attached_columns.AddUse(bound_col);
          (void) map->columns.Create(bound_col->var, bound_col->type, map, id,
                                     col_index);
          ++col_index;
          ++needs_compares;
          DEBUG((*gOut) << "Found bound var (" << bound_col->var << " vs. "
                        << var << ") for param " << param << "\n";)
        }
      }
    }

    // Now attach in any columns from the predecessor `view` that aren't
    // themselves present in `map`.
    for (COL *pred_col : view->columns) {
      if (!FindColVarInView(context, map, pred_col->var)) {
        (void) map->columns.Create(pred_col->var, pred_col->type, map,
                                   pred_col->id, col_index);
        map->attached_columns.AddUse(pred_col);
        ++col_index;
      }
    }

    // Now, while there are still comparisons between column outputs that need
    // to be made, go do them. This happens when we have a bound column
    // available in our map's predecessor for one of the `free`-attributed
    // columns that the map produces.
    if (needs_compares) {
      result = PromoteOnlyUniqueColumns(query, result);
    }

    if (!out_view) {
      out_view = result;

      // NOTE(pag): Remove this `break` if we want to support equivalence
      //            classes of functor applications.
      break;

    // This is the N >= 3 redeclaration of the functor that is applicable; add
    // it into our equivalence class.
    } else if (auto out_eq = out_view->AsMerge(); out_eq) {
      assert(out_eq->merged_views[0]->columns.Size() == result->columns.Size());
      out_eq->merged_views.AddUse(result);

    // This is the second redeclaration of the functor that is applicable to
    // this case. So we'll create an equivalence class of all variants of the
    // functor that can apply to this view, and that will be what we propose.
    } else {
      assert(out_view->columns.Size() == result->columns.Size());

      MERGE *const merge = query->merges.Create();
      merge->color = context.color;

      // Create output columns for the merge.
      auto merge_col_index = 0u;
      for (auto col : result->columns) {
        (void) merge->columns.Create(col->var, col->type, merge, col->id,
                                     merge_col_index++);
      }

      merge->merged_views.AddUse(out_view);
      merge->merged_views.AddUse(result);
      out_view = merge;
    }
  }

  return out_view;
}

// Try to apply a negation. This requires that all named, non-constant variables
// are present.
static VIEW *TryApplyNegation(QueryImpl *query, ParsedClause clause,
                              ClauseContext &context, ParsedPredicate pred,
                              VIEW *view, const ErrorLog &log) {
  std::vector<ParsedVariable> needed_vars;
  std::vector<COL *> needed_cols;
  std::vector<bool> needed_params;

  bool all_needed = true;
  for (auto var : pred.Arguments()) {
    auto var_set = VarSet(context, var);
    if (!var_set) {
      log.Append(pred.SpellingRange(), var.SpellingRange())
          << "Internal error: Unable to find variable '" << var
          << "' used by negation";
      return nullptr;
    }

    // The idea here is we may want to say: `!foo(1, _)` and we want this to
    // mean that there doesn't exist any tuple in the `foo` relation with
    // first column as `1`, and the second column as not being cared for. If
    // we give it a name, however, then we
    if (auto col = FindColVarInView(context, view, var); col) {
      needed_cols.push_back(col);
      needed_params.push_back(true);
      needed_vars.push_back(var);

    } else if (var.IsAssigned()) {
      log.Append(pred.SpellingRange(), var.SpellingRange())
          << "Internal error: Failed to discover constant used by variable '"
          << var << "'";
      return nullptr;

    // This should be an unnamed variable only, e.g. `_`.
    } else if (var.IsUnnamed()) {
      needed_params.push_back(false);
      all_needed = false;

    } else {
      return nullptr;
    }
  }

  auto sel = BuildPredicate(query, context, pred, log);
  if (!sel) {
    return nullptr;
  }

#ifndef NDEBUG
  sel->producer = "PRED-NEGATION";
#endif

  if (!all_needed) {
    const auto tuple = query->tuples.Create();
    tuple->color = context.color;
#ifndef NDEBUG
    tuple->producer = "PRED-NEGATION-SUBSET";
#endif
    auto i = 0u;
    auto col_index = 0u;
    for (ParsedVariable var : pred.Arguments()) {
      const auto in_col = sel->columns[i];
      if (!needed_params[i++]) {
        continue;
      }
      // TODO(pag): Previously used `in_col->var, in_col->type`.
      (void) tuple->columns.Create(var, tuple, in_col->id, col_index++);
      tuple->input_columns.AddUse(in_col);
    }

    sel = tuple;
  }

  sel = GuardViewWithFilter(query, clause, context, sel);
  sel->can_produce_deletions = true;
  sel->is_used_by_negation = true;

  NEGATION *const negate = query->negations.Create();
  negate->color = context.color;
  negate->negated_view.Emplace(negate, sel);

  auto col_index = 0u;
  for (auto in_col : needed_cols) {
    ParsedVariable var = needed_vars[col_index];
    negate->input_columns.AddUse(in_col);
    (void) negate->columns.Create(var, negate, in_col->id, col_index++);
  }

  // Now attach in any other columns that `view` was bringing along but that
  // aren't used in the negation itself.
  for (COL *in_col : view->columns) {
    if (std::find(needed_cols.begin(), needed_cols.end(), in_col) ==
        needed_cols.end()) {
      negate->attached_columns.AddUse(in_col);
      negate->columns.Create(in_col->var, in_col->type, negate, in_col->id,
                             col_index++);
    }
  }

  return negate;
}

// Try to apply as many functors and negations as possible to `view`.
static bool TryApplyFunctors(QueryImpl *query, ParsedClause clause,
                             ClauseContext &context, const ErrorLog &log,
                             bool only_filters) {

  const auto num_views = context.views.size();

  std::vector<ParsedPredicate> unapplied_functors;
  unapplied_functors.reserve(context.functors.size());

  bool updated = false;

  for (auto i = 0u; i < num_views; ++i) {
    auto &view = context.views[i];

    // Try to apply as many functors as possible to `view`.
    for (auto changed = true; changed;) {
      changed = false;

      auto applied_functors = false;
      unapplied_functors.clear();
      for (auto pred : context.functors) {
        const auto functor = ParsedFunctor::From(ParsedDeclaration::Of(pred));
        const auto range = functor.Range();

        // If we've already applied a functor, and if there's a chance that
        // there are negations that could depend on the results of the functor
        // application then we'll loop back to try to apply the negations
        // before trying the next functor.
        if (applied_functors && !context.negated_predicates.empty()) {
          unapplied_functors.push_back(pred);

        // We're restricting things to only apply filter functors.
        } else if (only_filters && range != FunctorRange::kZeroOrOne &&
                   range != FunctorRange::kOneToOne) {
          unapplied_functors.push_back(pred);

        // If we succeed at applying a functor then update the view.
        } else if (auto out_view = TryApplyFunctor(query, context, pred, view);
                   out_view) {
          view = GuardViewWithFilter(query, clause, context, out_view);
          updated = true;
          changed = true;
          applied_functors = true;

        } else {
          unapplied_functors.push_back(pred);
        }
      }

      if (applied_functors) {
        context.functors.swap(unapplied_functors);
      }
    }
  }
  return updated;
}


// Try to apply as many functors and negations as possible to `view`.
static bool TryApplyNegations(QueryImpl *query, ParsedClause clause,
                              ClauseContext &context, const ErrorLog &log) {

  const auto num_views = context.views.size();

  std::vector<ParsedPredicate> unapplied_negations;
  unapplied_negations.reserve(context.negated_predicates.size());

  bool updated = false;

  for (auto i = 0u; i < num_views; ++i) {
    auto &view = context.views[i];

    // Try to apply as many functors as possible to `view`.
    for (auto changed = true; changed;) {
      changed = false;

      // NOTE(pag): We don't `GuardViewWithFilter` because applying a negation
      //            doesn't introduce any new variables.
      unapplied_negations.clear();
      bool applied_negations = false;
      for (auto pred : context.negated_predicates) {
        if (auto out_view =
                TryApplyNegation(query, clause, context, pred, view, log);
            out_view) {
          view = out_view;
          updated = true;
          changed = true;
          applied_negations = true;

        } else {
          unapplied_negations.push_back(pred);
        }
      }

      if (applied_negations) {
        context.negated_predicates.swap(unapplied_negations);
      }
    }
  }
  return updated;
}

// Create a view from an aggregate.
static VIEW *ApplyAggregate(QueryImpl *query, ParsedClause clause,
                            ClauseContext &context, const ErrorLog &log,
                            ParsedAggregate agg) {

  auto base_view = BuildPredicate(query, context, agg.Predicate(), log);
  if (!base_view) {
    return nullptr;
  }

  auto functor_pred = agg.Functor();
  auto functor_decl = ParsedFunctor::From(ParsedDeclaration::Of(functor_pred));
  AGG *view = query->aggregates.Create(functor_decl);
  view->color = context.color;

  auto col_index = 0u;

  for (ParsedVariable var : agg.GroupVariablesFromPredicate()) {
    COL *col = FindColVarInView(context, base_view, var);
    if (!col) {
      log.Append(agg.SpellingRange(), var.SpellingRange())
          << "Could not find grouping variable '" << var << "'";
      return nullptr;
    }

    view->group_by_columns.AddUse(col);
    (void) view->columns.Create(var, view, col->id, col_index++);
  }

  auto do_param = [&](auto cb) {
    auto num_params = functor_decl.Arity();
    for (auto i = 0u; i < num_params; ++i) {
      auto param = functor_decl.NthParameter(i);
      auto var = functor_pred.NthArgument(i);
      cb(param, var);
    }
  };

  auto has_errors = false;

  do_param([&](ParsedParameter param, ParsedVariable var) {
    if (param.Binding() == ParameterBinding::kBound) {
      COL *col = FindColVarInView(context, base_view, var);
      if (!col) {
        auto err = log.Append(agg.SpellingRange(), var.SpellingRange());
        err << "Could not find configuration variable '" << var << "'";

        err.Note(functor_decl.SpellingRange(), param.SpellingRange())
            << "Configuration column declared here";

        has_errors = true;
      } else {
        view->config_columns.AddUse(col);
        (void) view->columns.Create(var, view, col->id, col_index++);
      }
    }
  });

  do_param([&](ParsedParameter param, ParsedVariable var) {
    if (param.Binding() == ParameterBinding::kAggregate) {
      auto col = FindColVarInView(context, base_view, var);
      if (!col) {
        auto err = log.Append(agg.SpellingRange(), var.SpellingRange());
        err << "Could not find aggregated variable '" << var << "'";

        err.Note(functor_decl.SpellingRange(), param.SpellingRange())
            << "Aggregated column declared here";

        has_errors = true;
      } else {
        view->aggregated_columns.AddUse(col);
      }
    }
  });

  do_param([&](ParsedParameter param, ParsedVariable var) {
    if (param.Binding() == ParameterBinding::kSummary) {
      auto col = FindColVarInView(context, base_view, var);
      if (col) {
        auto err = log.Append(agg.SpellingRange(), col->var->SpellingRange());
        err << "Variable '" << var
            << "' used for summarization cannot also be aggregated over";

        err.Note(functor_decl.SpellingRange(), param.SpellingRange())
            << "Summary variable declared here";

        err.Note(agg.SpellingRange(), var.SpellingRange())
            << "Summary variable used here";

        has_errors = true;
      } else {
        (void) view->columns.Create(var, view, VarId(context, var),
                                    col_index++);
      }
    }
  });

  if (has_errors) {
    return nullptr;
  }

  return PromoteOnlyUniqueColumns(query, view);
}

// Find `search_col` in all views of `views`, and fill up `found_cols_out`
// appropriately. Unconditionally fills up `found_cols_out` with all matches.
static bool FindColInAllViews(COL *search_col, const std::vector<VIEW *> &views,
                              std::vector<COL *> &found_cols_out) {
  for (auto view : views) {
    for (auto col : view->columns) {
      if (search_col->id == col->id) {
        found_cols_out.push_back(col);
        goto next_view;
      }
    }

  next_view:
    continue;
  }

  return found_cols_out.size() == views.size();
}

// Go find join candidates. This takes the first view in `views` and tries to
// join each of its columns against every other view, then proposes this as
// a new candidate. Updates `work_item` in place.
static bool FindJoinCandidates(QueryImpl *query, ParsedClause clause,
                               ClauseContext &context, const ErrorLog &log) {
  auto &views = context.views;
  const auto num_views = views.size();
  if (1u == num_views) {
    return false;
  }

  //  // Nothing left to do but try to publish the view!
  //  if (num_views == 1u &&
  //      !(work_item.functors.size() + work_item.negated_predicates.size())) {
  //    assert(!context.result);
  //    ConvertToClauseHead(query, clause, context, log, views[0]);
  //    return;
  //  }

  std::vector<std::vector<COL *>> pivot_groups;
  std::vector<VIEW *> next_views;
  std::vector<unsigned> pivot_col_ids;

  // Try to find a join candidate. If we fail, then we will rotate
  // `views`.
  for (auto num_rotations = 0u; 1u < num_views && num_rotations < num_views;
       ++num_rotations) {

    pivot_groups.clear();

    // For each column in `views[0]`, get the set of columns against which
    // that column can be joined. We want to find the group of pivots that is
    // largest, i.e. joins together the most views.
    for (auto col : views[0]->columns) {
      FindColInAllViews(col, views, pivot_groups.emplace_back());
    }

    const auto num_cols = views[0]->columns.Size();
    assert(pivot_groups.size() == num_cols);

    COL *best_pivot = nullptr;

    // Go find the pivot that can be used to merge together the most views.
    //
    // TODO(pag): There is probably some kind of dynamic programming algorithm
    //            that could do a better job and find the most "discriminating"
    //            pivot, e.g. one that has other things in common from each of
    //            the views.
    for (auto i = 0u; i < num_cols; ++i) {
      const auto group_size = pivot_groups[i].size();
      if (group_size == 1u) {
        continue;

      } else if (!best_pivot ||
                 pivot_groups[best_pivot->index].size() > group_size) {

        best_pivot = pivot_groups[i][0];
        assert(best_pivot->index == i);
      }
    }

    // We didn't find a best pivot, do a rotation of the views.
    if (!best_pivot) {
      next_views.clear();
      next_views.insert(next_views.end(), views.begin() + 1, views.end());
      next_views.push_back(views[0]);
      views.swap(next_views);
      continue;
    }

    JOIN *const join = query->joins.Create();
    join->color = context.color;

    // Collect the set of views against which we will join.
    next_views.clear();
    for (COL *best_pivot_in : pivot_groups[best_pivot->index]) {
      next_views.push_back(best_pivot_in->view);
      join->joined_views.AddUse(best_pivot_in->view);
    }

    auto col_index = 0u;
    auto &pivot_cols = pivot_groups[0];

    // Build out the pivot set. This will implicitly capture the `best_pivot`.
    pivot_col_ids.clear();
    for (COL *col : views[0]->columns) {
      pivot_cols.clear();
      if (!FindColInAllViews(col, next_views, pivot_cols)) {
        continue;
      }

      ++join->num_pivots;
      const auto pivot_col =
          join->columns.Create(col->var, col->type, join, col->id, col_index++);

      auto [pivot_cols_in_it, added] = join->out_to_in.emplace(pivot_col, join);
      assert(added);
      (void) added;

      for (auto pivot_in : pivot_cols) {
        pivot_cols_in_it->second.AddUse(pivot_in);
      }

      pivot_col_ids.push_back(col->id);
    }

    // Now add in all non-pivots.
    for (VIEW *joined_view : next_views) {
      for (COL *in_col : joined_view->columns) {
        if (std::find(pivot_col_ids.begin(), pivot_col_ids.end(), in_col->id) ==
            pivot_col_ids.end()) {

          COL *const non_pivot_col = join->columns.Create(
              in_col->var, in_col->type, join, in_col->id, col_index++);
          auto [non_pivot_cols_in_it, added] =
              join->out_to_in.emplace(non_pivot_col, join);
          assert(added);
          (void) added;

          non_pivot_cols_in_it->second.AddUse(in_col);
        }
      }
    }

    // It's possibly that some of the views have subsets of their columns
    // matching, but where these subsets aren't fully covered by all joined
    // views, and so we need to wrap the join in a bunch of equality
    // comparisons.
    auto ret = GuardViewWithFilter(query, clause, context,
                                   PromoteOnlyUniqueColumns(query, join));

    // Remove the joined views from `views`, and move `ret` to the end.
    for (VIEW *&view : views) {
      if (std::find(next_views.begin(), next_views.end(), view) !=
          next_views.end()) {
        view = nullptr;
      }
    }

    auto it =
        std::remove_if(views.begin(), views.end(), [](VIEW *v) { return !v; });
    views.erase(it, views.end());
    views.push_back(ret);
    return true;
  }

  return false;
}

// Make the INSERT conditional on any zero-argument predicates.
static void AddConditionsToInsert(QueryImpl *query, ParsedClause clause,
                                  VIEW *insert) {
  std::vector<COND *> conds;

  auto add_conds = [&](NodeRange<ParsedPredicate> range, UseList<COND> &uses,
                       bool is_positive, VIEW *user) {
    conds.clear();

    for (auto pred : range) {
      auto decl = ParsedDeclaration::Of(pred);
      if (decl.Arity() || !decl.IsExport()) {
        continue;
      }

      auto export_ = ParsedExport::From(decl);
      auto &cond = query->decl_to_condition[export_];
      if (!cond) {
        cond = query->conditions.Create(export_);
      }

      assert(cond->UsersAreConsistent());

      conds.push_back(cond);
    }

    std::sort(conds.begin(), conds.end());
    auto it = std::unique(conds.begin(), conds.end());
    conds.erase(it, conds.end());

    for (auto cond : conds) {
      assert(cond);
      uses.AddUse(cond);
      if (is_positive) {
        cond->positive_users.AddUse(user);
      } else {
        cond->negative_users.AddUse(user);
      }

      assert(cond->UsersAreConsistent());
    }
  };

  add_conds(clause.PositivePredicates(), insert->positive_conditions, true,
            insert);
  add_conds(clause.NegatedPredicates(), insert->negative_conditions, false,
            insert);
}

// The goal of this function is to build multiple equivalent dataflows out of
// a single clause body. When we have a bunch of predicates, there are usually
// many ways in which they can be joined.
static bool BuildClause(QueryImpl *query, ParsedClause clause,
                        ClauseContext &context, const ErrorLog &log) {
  DEBUG((*gOut) << "Building clause: " << clause << '\n';)

  auto &pred_views = context.views;

  if (clause.IsHighlighted()) {
    auto decl = ParsedDeclaration::Of(clause);
    uint64_t hash = decl.Hash();
    hash ^= clause.Hash() * RotateRight64(hash, 13u);
    context.color =
        static_cast<uint32_t>(hash) ^ static_cast<uint32_t>(hash >> 32u);
  }

  auto do_var = [&](ParsedVariable var) {
    if (1u == var.NumUses() && !var.IsUnnamed()) {
      log.Append(clause.SpellingRange(), var.SpellingRange())
          << "Named variable '" << var << "' is only used once; you should use "
          << "either '_' or prefix the name with an '_' to explicitly mark it "
          << "as anonymous";
    }
    CreateVarId(context, var);
  };

  // NOTE(pag): This applies to body variables, not parameters.
  for (auto var : clause.Parameters()) {
    do_var(var);
  }
  for (auto var : clause.Variables()) {
    do_var(var);
  }

  context.sealed = true;

  context.col_id_to_constant.resize(context.vars.size(), nullptr);

  const auto clause_range = clause.SpellingRange();

  // Go through the comparisons and merge disjoint sets when we have equality
  // comparisons, e.g. `A=B`.
  for (auto cmp : clause.Comparisons()) {
    const auto lhs_var = cmp.LHS();
    const auto rhs_var = cmp.RHS();
    const auto lhs_vc = VarSet(context, lhs_var);
    const auto rhs_vc = VarSet(context, rhs_var);

    if (!lhs_vc) {
      log.Append(clause_range, lhs_var.SpellingRange())
          << "Internal error: Could not find column for variable '" << lhs_var
          << "'";
      continue;
    }

    if (!rhs_vc) {
      log.Append(clause_range, rhs_var.SpellingRange())
          << "Internal error: Could not find column for variable '" << rhs_var
          << "'";
      continue;
    }

    if (cmp.Operator() == ComparisonOperator::kEqual) {
      DisjointSet::Union(lhs_vc, rhs_vc);
      DEBUG((*gOut) << "Merging " << lhs_vc->var << "(" << lhs_vc->id
                    << ") with " << rhs_vc->var << " (" << rhs_vc->id
                    << ") by compare\n";)

    // At the end, this should be empty.
    } else {
      context.unapplied_compares.insert(cmp);
    }
  }

  //  // Create a bunch of dummy constants, which are helpful for sinking MERGE
  //  // nodes through NEGATIONs.
  //  for (auto i = 0u; i < query->kMaxDefaultU8s; ++i) {
  //    std::stringstream ss;
  //    ss << "u8:" << i;
  //    const auto key = ss.str();
  //    auto &const_col = context.spelling_to_col[key];
  //    if (const_col) {
  //      query->default_u8_const_cols[i] = const_col;
  //      continue;
  //    }
  //
  //
  //  }

  for (auto assign : clause.Assignments()) {
    const auto var = assign.LHS();
    const auto literal = assign.RHS();

    // The type and spelling of a constant are a reasonable way of finding the
    // unique constants in a clause body. There are some obvious missed things,
    // e.g. `1` and `0x1` are treated differently, but that's OK.
    std::stringstream ss;
    ss << literal.Type().Spelling() << ':';
    if (literal.IsConstant()) {
      ss << static_cast<unsigned>(literal.Type().Kind()) << ':'
         << literal.Literal().IdentifierId();
    } else {
      ss << *literal.Spelling(Language::kUnknown);
    }
    const auto key = ss.str();

    auto vc = VarSet(context, var);
    if (!vc) {
      log.Append(clause_range, var.SpellingRange())
          << "Internal error: Could not find column for variable '" << var
          << "'";
      continue;
    }

    auto &const_col = context.spelling_to_col[key];
    auto col_id = vc->id;

    if (!const_col) {
      CONST *stream = query->constants.Create(literal);
      SELECT *select = query->selects.Create(stream, literal.SpellingRange());
      select->color = context.color;
      const_col = select->columns.Create(var, select, col_id);
      context.const_to_vc.emplace(const_col, vc);

    // Reset these, just in case they were initialized by another clause.
    } else {
      auto &prev_const_vc = context.const_to_vc[const_col];
      if (!prev_const_vc) {
        prev_const_vc = vc;
      } else {
        vc = DisjointSet::Union(vc, prev_const_vc)->FindAs<VarColumn>();
        prev_const_vc = vc;
        col_id = vc->id;
      }

      const_col->var = var;
      const_col->id = col_id;
    }

    DEBUG((*gOut) << "Constant " << var << " = " << literal.Literal()
                  << " with key " << key << " has ID " << col_id << " and "
                  << vc->id << "(" << vc->var << ")\n";)

    context.col_id_to_constant[vc->id] = const_col;

    // Fixup all constant column IDs so that they match with their set.
    for (auto &[var_id, found_vc] : context.var_id_to_col) {
      if (found_vc->FindAs<VarColumn>() == vc) {
        context.col_id_to_constant[found_vc->id] = const_col;
      }
    }
  }

  // Fixup all `vc` IDs so that within a set they all match.
  for (auto &vc : context.vars) {
    vc->id = vc->FindAs<VarColumn>()->id;
  }

  // Go back through the comparisons and look for clause-local unsatisfiable
  // inequalities.
  for (auto cmp : clause.Comparisons()) {
    const auto lhs_var = cmp.LHS();
    const auto rhs_var = cmp.RHS();
    const auto lhs_id = VarId(context, lhs_var);
    const auto rhs_id = VarId(context, rhs_var);
    if (lhs_id == rhs_id && cmp.Operator() != ComparisonOperator::kEqual) {
      auto err = log.Append(clause_range, cmp.SpellingRange());
      err << "Variables '" << lhs_var << "' and '" << rhs_var
          << "' can be equal, but are marked as not equal here";
      return false;
    }
  }

  // Build one view per predicate/relation. This represents a SELECT from each
  // underlying relation, and these will get joined together.
  for (auto pred : clause.PositivePredicates()) {
    const auto decl = ParsedDeclaration::Of(pred);
    if (pred.Arity() && !decl.IsFunctor()) {
      if (auto view = BuildPredicate(query, context, pred, log); view) {
        pred_views.push_back(view);

      } else {
        return false;
      }
    }
  }

  // Add the aggregates as views.
  for (auto agg : clause.Aggregates()) {
    if (auto view = ApplyAggregate(query, clause, context, log, agg); view) {
      pred_views.push_back(view);
    } else {
      return false;
    }
  }

  // Do a range-restriction check that all variables in the clause head appear
  // somewhere in the clause body. This shouldn't be technically necessary but
  // having a bit of redundancy doesn't hurt.
  //
  // NOTE(pag): This isn't a 100% check, because for range restriction, you
  //            really need all parameters to themselves be arguments to
  //            predicates.
  for (auto var : clause.Parameters()) {
    if (!context.var_to_col.count(var)) {
      log.Append(clause.SpellingRange(), var.SpellingRange())
          << "Parameter variable '" << var << "' is not range restricted";
      return false;
    }
  }

  // We have no relations, so lets create a single view that has all of the
  // constants. It's possible that we have functors or comparisons that need
  // to operate on these constants, so this is why be bring them in here.
  if (pred_views.empty()) {
    pred_views.push_back(AllConstantsView(query, clause, context));
  }

  // Make sure every view only exposes unique columns being contributed. E.g.
  // if we have `foo(A, A)` then we replace it with a COMPARE than does a
  // comparison between the output columns of the original view and then only
  // presents a single `A`.
  for (auto &view : pred_views) {
    view = GuardViewWithFilter(query, clause, context, view);
    view = PromoteOnlyUniqueColumns(query, view);
  }

  // Go add the functors and aggregates in.
  for (auto pred : clause.PositivePredicates()) {
    assert(pred.IsPositive());
    const auto decl = ParsedDeclaration::Of(pred);
    if (decl.IsFunctor()) {
      context.functors.push_back(pred);
    }
  }

  for (auto pred : clause.NegatedPredicates()) {
    assert(pred.IsNegated());
    const auto decl = ParsedDeclaration::Of(pred);
    if (decl.IsFunctor()) {
      context.functors.push_back(pred);
    } else {
      context.negated_predicates.push_back(pred);
    }
  }

  // Everything depends on there being at least view in `pred_views`. We
  // might have something like `pred(1, 2).` and that's it, or
  // `pred(1) : foo(2).`
  if (pred_views.empty()) {
    log.Append(clause_range)
        << "Internal error: Failed to create any data flow nodes for clause";
    return false;
  }

  // Process the work list until we find some order of things that works.
  //
  // NOTE(pag): Remove `!context.result` to enable equivalence-class building.
  for (auto changed = true; changed && !pred_views.empty();) {
    changed = false;

    // We applied at least one functor or negation and updated `pred_views`
    // in place (view `context.views`). Here we limit the functors to ones that
    // have a range of zero-or-one, i.e. filter functors.
    if (TryApplyFunctors(query, clause, context, log, true)) {
      changed = true;
      continue;
    }

    // Try to join two or more views together. Updates `pred_views` in place
    // (view `context.views`).
    if (FindJoinCandidates(query, clause, context, log)) {
      changed = true;
      continue;
    }

    // Try to apply functors that are not just filter functors, i.e. have
    // all other ranges.
    if (TryApplyFunctors(query, clause, context, log, false)) {
      changed = true;
      continue;
    }

    // Try to apply negations; leave these as late as possible to defer adding
    // in differential updates.
    if (TryApplyNegations(query, clause, context, log)) {
      changed = true;
      continue;
    }

    // We failed to apply functors/negations, and were unable to find a join,
    // so create a cross-product if there are at least two views.
    if (1u < pred_views.size()) {
      if (CreateProduct(query, clause, context, log)) {
        changed = true;
        continue;

      // Cross-products aren't permitted in that clause, report an error.
      } else {
        return false;
      }
    }
  }

  // Diagnose functor application failures.
  for (auto pred : context.functors) {
    auto decl = ParsedDeclaration::Of(pred);
    auto err = log.Append(clause.SpellingRange(), pred.SpellingRange());
    err << "Unable to apply functor '" << decl.Name() << "/" << decl.Arity()
        << "' with binding pattern '" << decl.BindingPattern()
        << "' or any of its re-declarations (with different binding patterns)";

    for (auto view : pred_views) {
      auto i = 0u;
      for (auto var : pred.Arguments()) {
        auto param = decl.NthParameter(i++);
        if (!FindColVarInView(context, view, var) &&
            param.Binding() != ParameterBinding::kFree) {

          err.Note(decl.SpellingRange(), param.SpellingRange())
              << "Corresponding parameter is not `free`-attributed";

          err.Note(pred.SpellingRange(), var.SpellingRange())
              << "Variable '" << var << "' is free here";
        }
      }
    }
    return false;
  }

  // Diagnose negated predicate failures.
  for (auto pred : context.negated_predicates) {
    assert(pred.IsNegated());

    auto decl = ParsedDeclaration::Of(pred);
    auto err = log.Append(clause.SpellingRange(), pred.SpellingRange());
    err << "Unable to negate predicate '" << decl.Name() << "/" << decl.Arity()
        << "'";

    for (auto view : pred_views) {
      auto i = 0u;
      for (auto var : pred.Arguments()) {
        auto param = decl.NthParameter(i++);
        if (!FindColVarInView(context, view, var) && !var.IsUnnamed()) {

          err.Note(pred.SpellingRange(), var.SpellingRange())
              << "Variable '" << var << "' is free here, but must be bound";

          err.Note(decl.SpellingRange(), param.SpellingRange())
              << "Variable '" << var << "' corresponds with this parameter";
        }
      }
    }
    return false;
  }

  if (!context.unapplied_compares.empty()) {
    for (auto cmp : context.unapplied_compares) {
      auto err = log.Append(clause_range, cmp.SpellingRange());
      err << "Internal error: Failed to apply inequality comparison "
          << "between '" << cmp.LHS() << "' and '" << cmp.RHS() << "'";
    }
    return false;
  }

  assert(pred_views.size() == 1u);

  auto clause_head =
      ConvertToClauseHead(query, clause, context, log, pred_views[0]);

  // We still don't have a clause head. We might have recorded some "failed
  // heads", so we'll try to re-propose each, but with error reporting turned
  // on.
  //
  // NOTE(pag): The `true` to `ConvertToClauseHead` reports errors.
  if (!clause_head) {
    log.Append(clause.SpellingRange())
        << "No dataflow was produced for this clause";

    for (auto err_head : context.error_heads) {
      ConvertToClauseHead(query, clause, context, log, err_head, true);
    }
    return false;
  }

  const ParsedDeclaration decl = ParsedDeclaration::Of(clause);
  INSERT *insert = nullptr;

  // Add the conditions tested.
  if (!clause.PositivePredicates().empty() ||
      !clause.NegatedPredicates().empty()) {
    auto col_index = 0u;
    TUPLE *cond_guard = nullptr;
    if (clause.Arity()) {
      cond_guard = query->tuples.Create();
      cond_guard->color = context.color;
      for (ParsedVariable var : clause.Parameters()) {
        cond_guard->input_columns.AddUse(clause_head->columns[col_index]);
        (void) cond_guard->columns.Create(var, cond_guard, VarId(context, var),
                                          col_index);
        ++col_index;
      }
    } else {
      cond_guard = clause_head->GuardWithTuple(query, true);
    }

    AddConditionsToInsert(query, clause, cond_guard);
    clause_head = cond_guard;
  }

  // Functor for adding in the `sets_condition` flag. If this is a deletion
  // clause, e.g. `!cond : ...` then we want to add `set_condition` to the
  // DELETE node; however, if it's an insertion clause then we want to add
  // it to the INSERT.
  auto set_condition = false;
  auto add_set_conditon = [=, &set_condition](VIEW *view) {
    if (!set_condition && !decl.Arity()) {
      set_condition = true;
      const ParsedExport export_decl = ParsedExport::From(decl);
      auto &cond = query->decl_to_condition[export_decl];
      if (!cond) {
        cond = query->conditions.Create(export_decl);
      }

      view->sets_condition.Emplace(view, cond);
      cond->setters.AddUse(view);
    }
  };

  if (decl.IsMessage()) {
    IO *&stream = query->decl_to_input[decl];
    if (!stream) {
      stream = query->ios.Create(decl);
    }
    insert = query->inserts.Create(stream, decl);
    insert->color = context.color;
    stream->transmits.AddUse(insert);

  } else {
    auto &rel = query->decl_to_relation[decl];
    if (!rel) {
      rel = query->relations.Create(decl);
    }
    insert = query->inserts.Create(rel, decl);
    insert->color = context.color;
    rel->inserts.AddUse(insert);
  }

  for (auto col : clause_head->columns) {
    insert->input_columns.AddUse(col);
  }

  // We just proved a zero-argument predicate, i.e. a condition.
  if (!decl.Arity()) {
    assert(decl.IsExport());
    add_set_conditon(insert);

  } else {
    assert(clause_head->columns.Size() == clause.Arity());
  }

  return true;
}

// Building equivalence sets means figuring out which sets of `QueryView`s can
// share the same backing storage. This doesn't mean that all views will be
// backed by such storage, but when we need backing storage, we can maximally
// share it among other places where it might be needed.
static void BuildEquivalenceSets(QueryImpl *query) {
  unsigned next_data_model_id = 1u;
  std::unordered_map<QueryView, EquivalenceSet *> view_to_model;

  query->ForEachView([&](VIEW *view) {
    QueryView query_view(view);
    EquivalenceSet *const eq_set =
        new EquivalenceSet(next_data_model_id++, view);
    view->equivalence_set.reset(eq_set);
    view_to_model.emplace(query_view, eq_set);
    if (view->induction_info) {
      eq_set->TrySetInductionGroup(view);
    }
  });

  auto all_cols_match = [](auto cols, auto pred_cols) {
    const auto num_cols = cols.size();
    if (num_cols != pred_cols.size()) {
      return false;
    }

    for (auto i = 0u; i < num_cols; ++i) {
      if (cols[i].Index() != pred_cols[i].Index()) {
        return false;
      }
    }

    return true;
  };

  // If this view might admit fewer tuples through than its predecessor, then
  // we can't have it share a data model with its predecessor.
  auto may_admit_fewer_tuples_than_pred =
      +[](QueryView view) { return view.IsCompare() || view.IsMap(); };

  // If the output of `view` is conditional, i.e. dependent on the refcount
  // condition variables, or if a condition variable is dependent on the
  // output, then successors of `view` can't share the data model with `view`.
  auto output_is_conditional = +[](QueryView view) {
    return view.SetCondition() || !view.PositiveConditions().empty() ||
           !view.NegativeConditions().empty();
  };

  auto has_multiple_succs =
      +[](QueryView view) { return 1u < view.Successors().size(); };

  // With any special cases, we need to watch out for the following kind of
  // pattern:
  //
  //                               ...
  //      ... ----.                 |
  //           UNION1 -- TUPLE -- UNION2
  //      ... ----'
  //
  // In this case, suppose TUPLE perfectly forwards data of UNION1 to
  // UNION2. Thus, UNION1 is a subset of UNION2. We don't want to accidentally
  // merge the data models of UNION1 and UNION2, otherwise we'd lose this
  // subset relation. At the same time, we don't want to break all sorts of
  // other stuff out, so we have a bunch of special cases to try to be more
  // aggressive about merging data models without falling prey to this
  // specific case.
  //
  // Another situation comes up with things like:
  //
  //          UNION1 -- INSERT -- SELECT -- UNION2
  //
  // In this situation, we want UNION1 and the INSERT/SELECT to share the
  // same data model, but UNION2 should not be allowed to share it. Similarly,
  // in this situation:
  //
  //
  //          UNION1 -- INSERT -- SELECT -- TUPLE -- UNION2
  //
  // We want the UNION1, INSERT, SELECT, and TUPLE to share the same data
  // model, but not UNION2.


  // Here we also need to check on the number of successors of the tuple's
  // predecessor, e.g.
  //
  //             --> flow -->
  //
  //      TUPLE1 -- TUPLE2 -- UNION1
  //         |
  //         '----- TUPLE3 -- UNION2
  //                            |
  //                TUPLE4 -----'
  //
  // In this case, UNION1 and TUPLE2 will share their data models, but we
  // can't let TUPLE1 and TUPLE2 or TUPLE1 and TUPLE3 share their data models,
  // otherwise the UNION1 might end up sharing its data model with completely
  // unrelated stuff in UNION2 (via TUPLE4).

  // INSERTs and SELECTs from the same relation share the same data models.
  for (auto rel : query->relations) {
    EquivalenceSet *last_model = nullptr;
    for (auto view : rel->inserts) {
      auto curr_model = view->equivalence_set.get()->Find();
      if (last_model) {
        EquivalenceSet::TryUnion(curr_model, last_model);
      } else {
        last_model = curr_model;
      }
    }

    for (auto view : rel->selects) {
      auto curr_model = view->equivalence_set.get()->Find();
      if (last_model) {
        EquivalenceSet::TryUnion(curr_model, last_model);
      } else {
        last_model = curr_model;
      }
    }
  }

  // All INSERTs should be guarded with a TUPLE predecessor which can share
  // the same data model.
  // Note(sonya): Order does matter here. This should be done before iterating
  // over all views to prioritize merging INSERT and guard TUPLE tables
  for (auto insert : query->inserts) {
    EquivalenceSet *insert_model = insert->equivalence_set.get()->Find();
    for (auto pred_view : insert->predecessors) {
      if (pred_view->AsTuple()) {
        auto tuple_model = pred_view->equivalence_set.get()->Find();
        EquivalenceSet::TryUnion(insert_model, tuple_model);
      }
    }
  }

  // Select predecessors are INSERTs, which don't have output columns.
  // In theory, there could be more than one INSERT. Selects always share
  // the data model with their corresponding INSERTs.
  //
  // TODO(pag): This more about the interplay with conditional inserts.
  for (auto select : query->selects) {
    EquivalenceSet *insert_model = select->equivalence_set.get()->Find();
    for (auto pred : select->predecessors) {
      assert(pred->AsInsert());
      assert(!output_is_conditional(pred));
      const auto pred_model = view_to_model[pred];
      EquivalenceSet::TryUnion(insert_model, pred_model);
    }
  }


  query->ForEachView([&](QueryView view) {
    if (may_admit_fewer_tuples_than_pred(view)) {
      return;
    }

    const auto model = view_to_model[view];
    const auto preds = view.Predecessors();

    // UNIONs can share the data of any of their predecessors so long as
    // those predecessors don't themselves have other successors, i.e. they
    // only lead into the UNION.
    //
    // We also have to be careful about merges that receive deletions. If so,
    // then we need to be able to distinguish where data is from. This is
    // especially important for comparisons or maps leading into merges.
    //
    // If `pred` is another UNION, then `pred` may be a subset of `view`, thus
    // we cannot merge `pred` and `view`.
    if (view.IsMerge()) {
      auto possible_sharing_preds = view.InductivePredecessors();
      for (auto pred : possible_sharing_preds) {
        if (!output_is_conditional(pred) && !pred.IsMerge()) {
          const auto pred_model = view_to_model[pred];
          EquivalenceSet::TryUnion(model, pred_model);
        }
      }

    // If a TUPLE "perfectly" passes through its data, then it shares the
    // same data model as its predecessor.
    } else if (view.IsTuple()) {
      if (preds.size() == 1u) {
        const auto pred = preds[0];
        const auto tuple = QueryTuple::From(view);
        if (!output_is_conditional(pred) &&
            all_cols_match(tuple.InputColumns(), pred.Columns())) {
          const auto pred_model = view_to_model[pred];
          EquivalenceSet::TryUnion(model, pred_model);
        }
      }

    // NEGATE's can share data with TUPLE's that are non-inductive successors
    // and who's data matches perfectly.
    } else if (view.IsNegate()) {
      for (auto succ : view.NonInductiveSuccessors()) {
        if (succ.IsTuple()) {
          const auto tuple = QueryTuple::From(succ);
          if (all_cols_match(view.Columns(), tuple.InputColumns()) &&
              !output_is_conditional(succ)) {
            const auto succ_model = view_to_model[succ];
            EquivalenceSet::TryUnion(model, succ_model);
          }
        }
      }
    }
  });

  for (MERGE *merge : query->merges) {
    if (merge->merged_views.Size() == 1u) {
      QueryView view(merge);
      QueryView pred_view(merge->merged_views[0]);
      if (!has_multiple_succs(pred_view) && !output_is_conditional(pred_view)) {
        const auto model = view_to_model[view];
        const auto pred_model = view_to_model[pred_view];
        EquivalenceSet::ForceUnion(model, pred_model);
      }
    }
  }

  query->ForEachView(
      [&](QueryView view) { view.SetTableId(*view.EquivalenceSetId()); });
}


}  // namespace

std::optional<Query> Query::Build(const ::hyde::ParsedModule &module,
                                  const ErrorLog &log) {

  std::shared_ptr<QueryImpl> impl(new QueryImpl(module));

  ClauseContext context;

  auto num_errors = log.Size();

  for (auto sub_module : ParsedModuleIterator(module)) {
    for (auto clause : sub_module.Clauses()) {
      if (!clause.IsDisabled()) {
        context.Reset();
        if (!BuildClause(impl.get(), clause, context, log)) {
          return std::nullopt;
        }
      }
    }

    for (auto clause : sub_module.DeletionClauses()) {
      if (!clause.IsDisabled()) {
        context.Reset();
        if (!BuildClause(impl.get(), clause, context, log)) {
          return std::nullopt;
        }
      }
    }

    for (auto message : sub_module.Messages()) {
      if (message.Clauses().empty() && !message.NumUses()) {
        log.Append(message.SpellingRange())
            << "Message '" << message.Name() << '/' << message.Arity()
            << "' is never published or received";
      }
    }
  }

  impl->RemoveUnusedViews();
  impl->RelabelGroupIDs();
  impl->TrackDifferentialUpdates(log);

  impl->Simplify(log);
  if (num_errors != log.Size()) {
    return std::nullopt;
  }

  if (!impl->ConnectInsertsToSelects(log)) {
    return std::nullopt;
  }

  impl->Optimize(log);

  if (num_errors != log.Size()) {
    return std::nullopt;
  }

  impl->ConvertConstantInputsToTuples();
  impl->RemoveUnusedViews();
  impl->ExtractConditionsToTuples();
  impl->RemoveUnusedViews();
  impl->ProxyInsertsWithTuples();
  impl->LinkViews();
  impl->IdentifyInductions(log);
  impl->FinalizeColumnIDs();
  impl->TrackDifferentialUpdates(log, true);

<<<<<<< HEAD
  // TODO(sonya): This needs to be stored someplace better. Probably in Query?
  TaintTracker<COL *> t (impl);
  //t.RunBackwardAnalysis();
  t.RunForwardAnalysis();
=======
  BuildEquivalenceSets(impl.get());
>>>>>>> 098a9997

  return Query(std::move(impl));
}

}  // namespace hyde<|MERGE_RESOLUTION|>--- conflicted
+++ resolved
@@ -2031,14 +2031,11 @@
   impl->FinalizeColumnIDs();
   impl->TrackDifferentialUpdates(log, true);
 
-<<<<<<< HEAD
-  // TODO(sonya): This needs to be stored someplace better. Probably in Query?
   TaintTracker<COL *> t (impl);
   //t.RunBackwardAnalysis();
   t.RunForwardAnalysis();
-=======
+
   BuildEquivalenceSets(impl.get());
->>>>>>> 098a9997
 
   return Query(std::move(impl));
 }
