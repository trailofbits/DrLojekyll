--- conflicted
+++ resolved
@@ -201,15 +201,15 @@
     cmp->color = result->color;
     cmp->input_columns.AddUse(lhs_col);
     cmp->input_columns.AddUse(rhs_col);
-    cmp->columns.Create(lhs_col->var, lhs_col->type,
-                        cmp, lhs_col->id, col_index++);
+    cmp->columns.Create(lhs_col->var, lhs_col->type, cmp, lhs_col->id,
+                        col_index++);
 
     for (auto i = 0u; i < num_cols; ++i) {
       if (i != lhs_col->index && i != rhs_col->index) {
         const auto attached_col = result->columns[i];
         cmp->attached_columns.AddUse(attached_col);
-        cmp->columns.Create(attached_col->var, attached_col->type,
-                            cmp, attached_col->id, col_index++);
+        cmp->columns.Create(attached_col->var, attached_col->type, cmp,
+                            attached_col->id, col_index++);
       }
     }
 
@@ -287,8 +287,8 @@
 
     const ParsedVariable lhs_var = cmp.LHS();
     const ParsedVariable rhs_var = cmp.RHS();
-    VarColumn * const lhs_set = VarSet(context, lhs_var);
-    VarColumn * const rhs_set = VarSet(context, rhs_var);
+    VarColumn *const lhs_set = VarSet(context, lhs_var);
+    VarColumn *const rhs_set = VarSet(context, rhs_var);
 
     const auto lhs_id = lhs_set->id;
     const auto rhs_id = rhs_set->id;
@@ -438,8 +438,8 @@
         if (other_col != col) {
           assert(other_col->id != col->id);
           cmp->attached_columns.AddUse(other_col);
-          cmp->columns.Create(other_col->var, other_col->type,
-                              cmp, other_col->id, col_index++);
+          cmp->columns.Create(other_col->var, other_col->type, cmp,
+                              other_col->id, col_index++);
         }
       }
 
@@ -463,8 +463,8 @@
   auto col_index = 0u;
   for (const auto &[col, vc] : context.const_to_vc) {
     (void) vc;
-    (void) tuple->columns.Create(
-        col->var, col->type, tuple, col->id, col_index);
+    (void) tuple->columns.Create(col->var, col->type, tuple, col->id,
+                                 col_index);
     tuple->input_columns.AddUse(col);
   }
 
@@ -586,9 +586,8 @@
     join->joined_views.AddUse(unique_view);
 
     for (auto in_col : unique_view->columns) {
-      auto out_col =
-          join->columns.Create(in_col->var, in_col->type, join,
-                               in_col->id, col_index++);
+      auto out_col = join->columns.Create(in_col->var, in_col->type, join,
+                                          in_col->id, col_index++);
       auto [pivot_set_it, added] = join->out_to_in.emplace(out_col, join);
       assert(added);
       (void) added;
@@ -655,7 +654,7 @@
       const ParsedVariable var = pred.NthArgument(param.Index());
 
       if (param.Binding() == ParameterBinding::kBound) {
-        COL * const bound_col = FindColVarInView(context, view, var);
+        COL *const bound_col = FindColVarInView(context, view, var);
         assert(bound_col);
         assert(VarId(context, var) == bound_col->id);
         map->input_columns.AddUse(bound_col);
@@ -676,13 +675,13 @@
     for (ParsedParameter param : redecl.Parameters()) {
       if (param.Binding() != ParameterBinding::kBound) {
         const ParsedVariable var = pred.NthArgument(param.Index());
-        COL * const bound_col = FindColVarInView(context, view, var);
+        COL *const bound_col = FindColVarInView(context, view, var);
         if (bound_col) {
           const auto id = VarId(context, var);
           assert(id == bound_col->id);
           map->attached_columns.AddUse(bound_col);
-          (void) map->columns.Create(
-              bound_col->var, bound_col->type, map, id, col_index);
+          (void) map->columns.Create(bound_col->var, bound_col->type, map, id,
+                                     col_index);
           ++col_index;
           ++needs_compares;
           DEBUG((*gOut) << "Found bound var (" << bound_col->var << " vs. "
@@ -693,10 +692,10 @@
 
     // Now attach in any columns from the predecessor `view` that aren't
     // themselves present in `map`.
-    for (COL * pred_col : view->columns) {
+    for (COL *pred_col : view->columns) {
       if (!FindColVarInView(context, map, pred_col->var)) {
-        (void) map->columns.Create(
-            pred_col->var, pred_col->type, map, pred_col->id, col_index);
+        (void) map->columns.Create(pred_col->var, pred_col->type, map,
+                                   pred_col->id, col_index);
         map->attached_columns.AddUse(pred_col);
         ++col_index;
       }
@@ -729,14 +728,14 @@
     } else {
       assert(out_view->columns.Size() == result->columns.Size());
 
-      MERGE * const merge = query->merges.Create();
+      MERGE *const merge = query->merges.Create();
       merge->color = context.color;
 
       // Create output columns for the merge.
       auto merge_col_index = 0u;
       for (auto col : result->columns) {
-        (void) merge->columns.Create(
-            col->var, col->type, merge, col->id, merge_col_index++);
+        (void) merge->columns.Create(col->var, col->type, merge, col->id,
+                                     merge_col_index++);
       }
 
       merge->merged_views.AddUse(out_view);
@@ -826,7 +825,7 @@
   sel->can_produce_deletions = true;
   sel->is_used_by_negation = true;
 
-  NEGATION * const negate = query->negations.Create();
+  NEGATION *const negate = query->negations.Create();
   negate->color = context.color;
   negate->negated_view.Emplace(negate, sel);
 
@@ -843,8 +842,8 @@
     if (std::find(needed_cols.begin(), needed_cols.end(), in_col) ==
         needed_cols.end()) {
       negate->attached_columns.AddUse(in_col);
-      negate->columns.Create(
-          in_col->var, in_col->type, negate, in_col->id, col_index++);
+      negate->columns.Create(in_col->var, in_col->type, negate, in_col->id,
+                             col_index++);
     }
   }
 
@@ -1147,7 +1146,7 @@
       continue;
     }
 
-    JOIN * const join = query->joins.Create();
+    JOIN *const join = query->joins.Create();
     join->color = context.color;
 
     // Collect the set of views against which we will join.
@@ -1169,13 +1168,8 @@
       }
 
       ++join->num_pivots;
-<<<<<<< HEAD
       const auto pivot_col =
-          join->columns.Create(col->var, join, col->id, col_index++);
-=======
-      const auto pivot_col = join->columns.Create(
-          col->var, col->type, join, col->id, col_index++);
->>>>>>> e48f3893
+          join->columns.Create(col->var, col->type, join, col->id, col_index++);
 
       auto [pivot_cols_in_it, added] = join->out_to_in.emplace(pivot_col, join);
       assert(added);
@@ -1194,17 +1188,10 @@
         if (std::find(pivot_col_ids.begin(), pivot_col_ids.end(), in_col->id) ==
             pivot_col_ids.end()) {
 
-<<<<<<< HEAD
-          const auto non_pivot_col =
-              join->columns.Create(in_col->var, join, in_col->id, col_index++);
+          COL *const non_pivot_col = join->columns.Create(
+              in_col->var, in_col->type, join, in_col->id, col_index++);
           auto [non_pivot_cols_in_it, added] =
               join->out_to_in.emplace(non_pivot_col, join);
-=======
-          COL * const non_pivot_col = join->columns.Create(
-              in_col->var, in_col->type, join, in_col->id, col_index++);
-          auto [non_pivot_cols_in_it, added] = join->out_to_in.emplace(
-              non_pivot_col, join);
->>>>>>> e48f3893
           assert(added);
           (void) added;
 
@@ -1235,19 +1222,6 @@
     return true;
   }
 
-<<<<<<< HEAD
-  // Okay, we've rotated the views around, but failed to find any JOIN
-  // opportunities. Our next best bet is to try to apply any of the functors or
-  // the aggregates.
-
-  // We applied at least one functor and updated `work_item` in place.
-  //  if (TryApplyFunctorsAndNegations(query, clause, context, log, work_item)) {
-  //    context.work_list.emplace_back(std::move(work_item));
-  //    return;
-  //  }
-
-=======
->>>>>>> e48f3893
   return false;
 }
 
@@ -1375,20 +1349,20 @@
     }
   }
 
-//  // Create a bunch of dummy constants, which are helpful for sinking MERGE
-//  // nodes through NEGATIONs.
-//  for (auto i = 0u; i < query->kMaxDefaultU8s; ++i) {
-//    std::stringstream ss;
-//    ss << "u8:" << i;
-//    const auto key = ss.str();
-//    auto &const_col = context.spelling_to_col[key];
-//    if (const_col) {
-//      query->default_u8_const_cols[i] = const_col;
-//      continue;
-//    }
-//
-//
-//  }
+  //  // Create a bunch of dummy constants, which are helpful for sinking MERGE
+  //  // nodes through NEGATIONs.
+  //  for (auto i = 0u; i < query->kMaxDefaultU8s; ++i) {
+  //    std::stringstream ss;
+  //    ss << "u8:" << i;
+  //    const auto key = ss.str();
+  //    auto &const_col = context.spelling_to_col[key];
+  //    if (const_col) {
+  //      query->default_u8_const_cols[i] = const_col;
+  //      continue;
+  //    }
+  //
+  //
+  //  }
 
   for (auto assign : clause.Assignments()) {
     const auto var = assign.LHS();
