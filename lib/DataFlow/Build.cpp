// Copyright 2020, Trail of Bits. All rights reserved.

#include <drlojekyll/DataFlow/Query.h>
#include <drlojekyll/Display/Format.h>
#include <drlojekyll/Lex/Format.h>
#include <drlojekyll/Parse/ErrorLog.h>
#include <drlojekyll/Parse/Format.h>
#include <drlojekyll/Parse/ModuleIterator.h>
#include <drlojekyll/Parse/Parse.h>
#include <drlojekyll/Util/DisjointSet.h>
#include <drlojekyll/Util/EqualitySet.h>

#include <memory>
#include <set>
#include <sstream>
#include <string>
#include <unordered_map>
#include <unordered_set>
#include <variant>
#include <vector>

#include "EquivalenceSet.h"
#include "Query.h"

#define DEBUG(...)

namespace hyde {

DEBUG(extern OutputStream *gOut;)

namespace {

struct VarColumn : DisjointSet {
 public:
  explicit VarColumn(ParsedVariable var_)
      : DisjointSet(var_.Order()),
        var(var_) {}

  const ParsedVariable var;
};

struct ClauseContext {
  void Reset(void) {
    var_id_to_col.clear();
    var_to_col.clear();

    // NOTE(pag): We don't reset `spelling_to_col`.
    col_id_to_constant.clear();
    const_to_vc.clear();
    vars.clear();

    // NOTE(pag): The `hash_join_cache` is preserved.
    views.clear();

    error_heads.clear();

    unapplied_compares.clear();
    functors.clear();
    negated_predicates.clear();

    color = 0;
    sealed = false;
  }

  // Should we stop allowing for the adding of variables?
  bool sealed{false};

  // Maps vars to cols. We don't map a `ParsedVariable` because then we'd end up
  // with them all being merged.
  std::unordered_map<uint64_t, VarColumn *> var_id_to_col;

  // Maps vars to cols. Distinct instances of the same logical variable are
  // mapped to the same `VarColumn`.
  std::unordered_map<ParsedVariable, VarColumn *> var_to_col;

  // Spelling of a literal to its associated column.
  //
  // NOTE(pag): This persists beyond the lifetime of a clause.
  std::unordered_map<std::string, COL *> spelling_to_col;

  // Mapping of constants to its var column. E.g. if we have `A=1, B=1`, then
  // we treat it like `A=B, A=1`.
  std::unordered_map<COL *, VarColumn *> const_to_vc;

  // Mapping of IDs to constant columns.
  std::vector<COL *> col_id_to_constant;

  // Variables.
  std::vector<std::unique_ptr<VarColumn>> vars;

  // A cache of hashes of JOINs mapping to all the JOINs that hash that way.
  //
  // NOTE(pag): This is shared across all clauses.
  std::unordered_map<uint64_t, std::vector<JOIN *>> hash_join_cache;

  // Work list of all views to join together in various ways, so as to finally
  // produce some data flow variants for this clause.
  std::vector<VIEW *> views;

  // Comparisons that haven't yet been applied.
  std::unordered_set<ParsedComparison> unapplied_compares;

  // Functors that haven't yet been applied.
  std::vector<ParsedPredicate> functors;

  // Negations that haven't yet been applied.
  std::vector<ParsedPredicate> negated_predicates;

  // List of views that failed to produce valid heads.
  std::vector<VIEW *> error_heads;

  // Color to use in the eventual data flow output. Default is black. This
  // is influenced by `ParsedClause::IsHighlighted`, which in turn is enabled
  // by using the `@highlight` pragma after a clause head.
  unsigned color{0};
};

static VarColumn *VarSet(ClauseContext &context, ParsedVariable var) {
  if (auto vc = context.var_id_to_col[var.UniqueId()]; vc) {
    return vc->FindAs<VarColumn>();
  }

  // If this var is a clause parameter.
  if (auto vc = context.var_to_col[var]; vc) {
    return vc->FindAs<VarColumn>();
  }

  assert(false);
  return nullptr;
}

// Look up the ID of `var` in context.
static unsigned VarId(ClauseContext &context, ParsedVariable var) {
  auto var_col = VarSet(context, var);
  if (var_col) {
    return var_col->id;
  } else {
    assert(false);
    return ~0u;
  }
}

// Create a disjoint set for `var`, and merge it with any same-named variables
// in the current clause.
static void CreateVarId(ClauseContext &context, ParsedVariable var) {
  assert(!context.sealed);
  const auto order = var.Order();
  if (auto min_size = order + 1u; min_size > context.vars.size()) {
    context.vars.resize(min_size);
  }
  const auto vc_ptr = new VarColumn(var);
  DEBUG((*gOut) << "Creating variable " << var << " with ID " << vc_ptr->id
                << '\n';)
  std::unique_ptr<VarColumn> vc(vc_ptr);
  context.vars[order].swap(vc);
  assert(!vc);
  assert(!context.var_id_to_col.count(var.UniqueId()));
  context.var_id_to_col.emplace(var.UniqueId(), vc_ptr);

  auto &prev_vc = context.var_to_col[var];
  if (!prev_vc) {
    prev_vc = vc_ptr;
  } else {
    DEBUG((*gOut) << "Merging " << prev_vc->var << "(" << prev_vc->id
                  << ") with " << var << " (" << vc_ptr->id << ")\n";)
    DisjointSet::UnionInto(vc_ptr, prev_vc);
  }
}

// Ensure that `result` only produces unique columns. Does this by finding
// duplicate columns in `result` and guarding them with equality comparisons.
static VIEW *PromoteOnlyUniqueColumns(QueryImpl *query, VIEW *result) {

  while (true) {
    COL *lhs_col = nullptr;
    COL *rhs_col = nullptr;
    auto num_cols = result->columns.Size();

    // Scan to find two columns that must be compared.
    for (auto i = 0u; i < num_cols; ++i) {
      lhs_col = result->columns[i];
      rhs_col = nullptr;
      for (auto j = i + 1u; j < num_cols; ++j) {
        rhs_col = result->columns[j];
        if (rhs_col->id == lhs_col->id) {
          break;
        }
      }
      if (rhs_col && rhs_col->id == lhs_col->id) {
        break;
      }
    }

    // Didn't find a duplicate; we're done.
    if (!lhs_col || !rhs_col || rhs_col->id != lhs_col->id) {
      break;
    }

    auto col_index = 0u;

    CMP *cmp = query->compares.Create(ComparisonOperator::kEqual);
    cmp->color = result->color;
    cmp->input_columns.AddUse(lhs_col);
    cmp->input_columns.AddUse(rhs_col);
    cmp->columns.Create(lhs_col->var, lhs_col->type, cmp, lhs_col->id,
                        col_index++);

    for (auto i = 0u; i < num_cols; ++i) {
      if (i != lhs_col->index && i != rhs_col->index) {
        const auto attached_col = result->columns[i];
        cmp->attached_columns.AddUse(attached_col);
        cmp->columns.Create(attached_col->var, attached_col->type, cmp,
                            attached_col->id, col_index++);
      }
    }

    result = cmp;
  }

  return result;
}

// Create an initial, unconnected view for this predicate.
static VIEW *BuildPredicate(QueryImpl *query, ClauseContext &context,
                            ParsedPredicate pred, const ErrorLog &log) {
  VIEW *view = nullptr;
  const auto decl = ParsedDeclaration::Of(pred);

  if (decl.IsMessage()) {
    auto &input = query->decl_to_input[decl];
    if (!input) {
      input = query->ios.Create(decl);
    }

    view = query->selects.Create(input, pred);
    view->color = context.color;
    input->receives.AddUse(view);

  } else if (decl.IsFunctor()) {
    assert(false);

  } else if (decl.IsExport() || decl.IsLocal() || decl.IsQuery()) {
    QueryRelationImpl *input = nullptr;

    auto &rel = query->decl_to_relation[decl];
    if (!rel) {
      rel = query->relations.Create(decl);
    }
    input = rel;
    view = query->selects.Create(input, pred);
    view->color = context.color;
    input->selects.AddUse(view);

  } else {
    log.Append(ParsedClause::Containing(pred).SpellingRange(),
               pred.SpellingRange())
        << "Internal error: unrecognized/unexpected predicate type";
    return nullptr;
  }

  // Add the output columns to the VIEW associated with the predicate.
  auto col_index = 0u;
  for (ParsedVariable var : pred.Arguments()) {
    view->columns.Create(var, view, VarId(context, var), col_index++);
  }

  // Deal with something like `foo(A, A)`, turning it into `foo(A, B), A=B`.
  return PromoteOnlyUniqueColumns(query, view);
}

// Go over all inequality comparisons in the clause body and try to apply as
// many as possible to the `view_ref`, replacing it each time. We apply this
// to the filtered initial views, as well as the final views before pushing
// a head clause.
static VIEW *GuardWithInequality(QueryImpl *query, ParsedClause clause,
                                 ClauseContext &context, VIEW *view) {
  if (context.unapplied_compares.empty()) {
    return view;
  }

  for (auto cmp : clause.Comparisons()) {

    // Skip if it's an equality comparison or if we've already applied it.
    if (ComparisonOperator::kEqual == cmp.Operator() ||
        !context.unapplied_compares.count(cmp)) {
      continue;
    }

    const ParsedVariable lhs_var = cmp.LHS();
    const ParsedVariable rhs_var = cmp.RHS();
    VarColumn *const lhs_set = VarSet(context, lhs_var);
    VarColumn *const rhs_set = VarSet(context, rhs_var);

    const auto lhs_id = lhs_set->id;
    const auto rhs_id = rhs_set->id;

    COL *lhs_col = nullptr;
    COL *rhs_col = nullptr;

    for (COL *col : view->columns) {
      if (col->id == lhs_id) {
        lhs_col = col;

      } else if (col->id == rhs_id) {
        rhs_col = col;

      } else {
        assert(col->var != lhs_var);
        assert(col->var != rhs_var);
      }
    }

    if (!lhs_col) {
      lhs_col = context.col_id_to_constant[lhs_id];
    }

    if (!rhs_col) {
      rhs_col = context.col_id_to_constant[rhs_id];
    }

    if (!lhs_col || !rhs_col) {
      continue;
    }

    context.unapplied_compares.erase(cmp);

    CMP *filter = query->compares.Create(cmp.Operator());
    filter->color = context.color;
    filter->spelling_range = cmp.SpellingRange();
    filter->input_columns.AddUse(lhs_col);
    filter->input_columns.AddUse(rhs_col);

    auto col_index = 0u;
    filter->columns.Create(lhs_var, filter, lhs_id, col_index++);
    filter->columns.Create(rhs_var, filter, rhs_id, col_index++);

    for (auto other_col : view->columns) {
      if (other_col != lhs_col && other_col != rhs_col) {
        filter->attached_columns.AddUse(other_col);
        filter->columns.Create(other_col->var, other_col->type, filter,
                               other_col->id, col_index++);
      }
    }

    view = filter;
  }

  return view;
}

// Find `var` in the output columns of `view`, or as a constant.
static COL *FindColVarInView(ClauseContext &context, VIEW *view,
                             ParsedVariable var) {
  const auto id = VarId(context, var);

  // Try to find the column in `view`.
  for (auto in_col : view->columns) {
    if (in_col->id == id) {
      return in_col;
    }
  }

#ifndef NDEBUG
  for (auto in_col : view->columns) {
    if (in_col->var == var) {
      DEBUG((*gOut) << "Found " << in_col->var << " (" << in_col->var.UniqueId()
                    << " vs. " << var.UniqueId() << ") equal but with ids "
                    << in_col->id << " and " << id << '\n';)
      DEBUG(gOut->Flush();)
    }
    assert(in_col->var != var);
  }
#endif

  // Try to find the column as a constant.
  return context.col_id_to_constant[id];
}

// Find `var` in the output columns of `view`, or as a constant.
static COL *FindColVarInView(ClauseContext &context, VIEW *view,
                             std::optional<ParsedVariable> var) {
  assert(var.has_value());
  return FindColVarInView(context, view, *var);
}

// If we have something like `foo(A, A)` or `foo(A, B), A=B`, then we want to
// put a filter above this view that actually implements this requirement.
//
// Similarly, if we have `foo(A, B), A=1` then we want to add that filter in
// as early as possible, and this does that.
//
// Our goal is to end up with the following approximate structures for something
// like `foo(A, B, C), A=B, B=C`.
//
//    SELECT[A, B, C]
//           |  |  |
//      VIEW[A, B, C]      <-- orig `view`
//           |  /  /
//       CMP[A=B, C]
//           \   /
//        CMP[A=C]
//           _|____
//          /  |   |
//    TUPLE[A, B, C]       <-- `view` after execution
static VIEW *GuardViewWithFilter(QueryImpl *query, ParsedClause clause,
                                 ClauseContext &context, VIEW *view) {

  // Now, compare the remaining columns against constants.
  for (auto assign : clause.Assignments()) {
    const auto lhs_var = assign.LHS();

    if (auto col = FindColVarInView(context, view, lhs_var); col) {
      auto const_id = VarId(context, lhs_var);
      auto const_col = context.col_id_to_constant[const_id];

      // Don't both comparing the constant against itself.
      if (col == const_col) {
        continue;
      }

      assert(const_col != nullptr);
      if (const_id != col->id) {
        DEBUG((*gOut) << "Constant ID " << const_id << " for " << const_col->var
                      << " doesn't match " << col->id << " for " << col->var
                      << '\n';)
      }
      assert(const_id == col->id);
      assert(const_col->id == col->id);

      CMP *cmp = query->compares.Create(ComparisonOperator::kEqual);
      cmp->color = context.color;
      cmp->input_columns.AddUse(const_col);
      cmp->input_columns.AddUse(col);

      auto col_index = 0u;
      cmp->columns.Create(col->var, col->type, cmp, col->id, col_index++);

      for (auto other_col : view->columns) {
        if (other_col != col) {
          assert(other_col->id != col->id);
          cmp->attached_columns.AddUse(other_col);
          cmp->columns.Create(other_col->var, other_col->type, cmp,
                              other_col->id, col_index++);
        }
      }

      view = cmp;
    }
  }

  return GuardWithInequality(query, clause, context, view);
}

// Try to create a new VIEW that will publish just constants, e.g. `foo(1).`.
static VIEW *AllConstantsView(QueryImpl *query, ParsedClause clause,
                              ClauseContext &context) {

  if (context.spelling_to_col.empty()) {
    return nullptr;
  }

  TUPLE *tuple = query->tuples.Create();
  tuple->color = context.color;
  auto col_index = 0u;
  for (const auto &[col, vc] : context.const_to_vc) {
    (void) vc;
    (void) tuple->columns.Create(col->var, col->type, tuple, col->id,
                                 col_index);
    tuple->input_columns.AddUse(col);
  }

#ifndef NDEBUG
  tuple->producer = "ALL-CONSTS";
#endif

  auto view = GuardViewWithFilter(query, clause, context, tuple);
  return PromoteOnlyUniqueColumns(query, view);
}

// Propose `view` as being a source of data for the clause head.
static VIEW *ConvertToClauseHead(QueryImpl *query, ParsedClause clause,
                                 ClauseContext &context, const ErrorLog &log,
                                 VIEW *view, bool report = false) {

  // Proved a zero-argument predicate.
  //
  // NOTE(pag): We totally ignore equivalence classes in these cases.
  if (!clause.Arity()) {
    return view;
  }

  TUPLE *tuple = query->tuples.Create();
  tuple->color = context.color;

#ifndef NDEBUG
  tuple->producer = "CLAUSE-HEAD";
#endif

  auto col_index = 0u;

  // Go find each clause head variable in the columns of `view`.
  for (ParsedVariable var : clause.Parameters()) {

    const auto id = VarId(context, var);
    (void) tuple->columns.Create(var, tuple, id, col_index++);

    if (auto in_col = FindColVarInView(context, view, var); in_col) {
      tuple->input_columns.AddUse(in_col);

    // If there's a variable that has no basis, then it's not range restricted.
    //
    // TODO(pag): Think about if we want to support something like `foo(A, A).`
    //            where the implication is that it's really:
    //
    //                foo(A, A) : foo(A, A).
    //
    //            Really though, this is a tautology in bottom-up proving, as
    //            if we have a `foo(A, A)` then of course we have a `foo(A, A)`.
    //            In a top-down context, it is more meaningful. If anything,
    //            this is more of a usage-site type of thing, e.g. if we do
    //            `..., foo(1, 1), ...` then it is `true`.
    } else {
      tuple->input_columns.Clear();

      // Defer error reporting until we know that we don't have any valid
      // join ordering of the clause body that can satisfy the needs of the
      // clause head.
      if (!report) {
        tuple->PrepareToDelete();
        context.error_heads.push_back(view);
        return nullptr;
      }

      const auto clause_range = clause.SpellingRange();
      auto err = log.Append(clause_range, var.SpellingRange());
      err << "Variable '" << var << "' is not range-restricted";

      for (auto in_col : view->columns) {
        err.Note(clause_range, in_col->var->SpellingRange())
            << "Failed to match against '" << in_col->var << "'";
      }

      return nullptr;
    }
  }

  return tuple;
}

// Create a PRODUCT from multiple VIEWs.
static bool CreateProduct(QueryImpl *query, ParsedClause clause,
                          ClauseContext &context, const ErrorLog &log) {

  if (!clause.CrossProductsArePermitted()) {
    auto err = log.Append(clause.SpellingRange(), clause.SpellingRange());
    err << "This clause requires a cross-product, but has not been annotated "
        << "with a '@product' pragma (placed between the clause head and "
        << "colon)";

    auto num_views = context.views.size();
    auto i = 0u;
    for (auto view : context.views) {
      for (auto col : view->columns) {
        if (!col->var->IsUnnamed()) {
          err.Note(clause.SpellingRange(), col->var->SpellingRange())
              << "This variable contributes to view " << (num_views - i)
              << " of the " << num_views
              << " views that need to be combined into a cross product";
        }
      }
      ++i;
    }
    return false;
  }

  auto join = query->joins.Create();
  join->color = context.color;
  auto col_index = 0u;
  for (auto view : context.views) {
#ifndef NDEBUG
    auto unique_view = PromoteOnlyUniqueColumns(query, view);
    assert(unique_view == view);
#else
    auto unique_view = view;
#endif

    join->joined_views.AddUse(unique_view);

    for (auto in_col : unique_view->columns) {
      auto out_col = join->columns.Create(in_col->var, in_col->type, join,
                                          in_col->id, col_index++);
      auto [pivot_set_it, added] = join->out_to_in.emplace(out_col, join);
      assert(added);
      (void) added;
      pivot_set_it->second.AddUse(in_col);
    }
  }

#ifndef NDEBUG
  for (auto &[out, in_cols] : join->out_to_in) {
    assert(!in_cols.Empty());
    (void) out;
  }
#endif

  context.views.clear();
  context.views.push_back(GuardViewWithFilter(query, clause, context, join));
  return true;
}

// Try to apply `pred`, which is a functor, given `view` as the source of the
// input values to `pred`. This is challenging because there may be multiple
// applicable redeclarations of `pred` that we can apply (due to the declarations
// sharing the same name, parameter types, but different parameter bindings),
// and is further complicated when `view` contains a value that is attributed as
// `free` in `pred`, and thus needs to be checked against the output of applying
// `pred`.
static VIEW *TryApplyFunctor(QueryImpl *query, ClauseContext &context,
                             ParsedPredicate pred, VIEW *view) {

  const auto decl = ParsedDeclaration::Of(pred);
  std::unordered_set<std::string> seen_variants;
  VIEW *out_view = nullptr;

  for (auto redecl : decl.Redeclarations()) {

    // We may have duplicate redeclarations, so don't repeat any.
    std::string binding(redecl.BindingPattern());
    if (seen_variants.count(binding)) {
    try_next_redecl:
      continue;
    }
    seen_variants.insert(std::move(binding));

    // Go through and see if we can satisfy the binding requirements.
    for (auto param : redecl.Parameters()) {
      const auto var = pred.NthArgument(param.Index());
      if (param.Binding() == ParameterBinding::kBound &&
          !FindColVarInView(context, view, var)) {
        goto try_next_redecl;
      }
    }

    // We've satisfied the binding constraints; apply `pred` to the columns in
    // `inouts`.
    MAP *map = query->maps.Create(ParsedFunctor::From(redecl),
                                  pred.SpellingRange(), pred.IsPositive());
    map->color = context.color;

    VIEW *result = map;
    auto col_index = 0u;
    unsigned needs_compares = 0;

    for (ParsedParameter param : redecl.Parameters()) {
      const ParsedVariable var = pred.NthArgument(param.Index());

      if (param.Binding() == ParameterBinding::kBound) {
        COL *const bound_col = FindColVarInView(context, view, var);
        assert(bound_col);
        assert(VarId(context, var) == bound_col->id);
        map->input_columns.AddUse(bound_col);
        (void) map->columns.Create(var, map, bound_col->id, col_index);

      } else {
        const auto id = VarId(context, var);
        (void) map->columns.Create(var, map, id, col_index);
      }

      ++col_index;
    }

    // Now attach in any columns that need to be double checked, i.e. ones that
    // are `free`-attributed in the functor, but are available via bound
    // arguments. We'll handle these with a tower of comparisons, produced
    // below.
    for (ParsedParameter param : redecl.Parameters()) {
      if (param.Binding() != ParameterBinding::kBound) {
        const ParsedVariable var = pred.NthArgument(param.Index());
        COL *const bound_col = FindColVarInView(context, view, var);
        if (bound_col) {
          const auto id = VarId(context, var);
          assert(id == bound_col->id);
          map->attached_columns.AddUse(bound_col);
          (void) map->columns.Create(bound_col->var, bound_col->type, map, id,
                                     col_index);
          ++col_index;
          ++needs_compares;
          DEBUG((*gOut) << "Found bound var (" << bound_col->var << " vs. "
                        << var << ") for param " << param << "\n";)
        }
      }
    }

    // Now attach in any columns from the predecessor `view` that aren't
    // themselves present in `map`.
    for (COL *pred_col : view->columns) {
      if (!FindColVarInView(context, map, pred_col->var)) {
        (void) map->columns.Create(pred_col->var, pred_col->type, map,
                                   pred_col->id, col_index);
        map->attached_columns.AddUse(pred_col);
        ++col_index;
      }
    }

    // Now, while there are still comparisons between column outputs that need
    // to be made, go do them. This happens when we have a bound column
    // available in our map's predecessor for one of the `free`-attributed
    // columns that the map produces.
    if (needs_compares) {
      result = PromoteOnlyUniqueColumns(query, result);
    }

    if (!out_view) {
      out_view = result;

      // NOTE(pag): Remove this `break` if we want to support equivalence
      //            classes of functor applications.
      break;

    // This is the N >= 3 redeclaration of the functor that is applicable; add
    // it into our equivalence class.
    } else if (auto out_eq = out_view->AsMerge(); out_eq) {
      assert(out_eq->merged_views[0]->columns.Size() == result->columns.Size());
      out_eq->merged_views.AddUse(result);

    // This is the second redeclaration of the functor that is applicable to
    // this case. So we'll create an equivalence class of all variants of the
    // functor that can apply to this view, and that will be what we propose.
    } else {
      assert(out_view->columns.Size() == result->columns.Size());

      MERGE *const merge = query->merges.Create();
      merge->color = context.color;

      // Create output columns for the merge.
      auto merge_col_index = 0u;
      for (auto col : result->columns) {
        (void) merge->columns.Create(col->var, col->type, merge, col->id,
                                     merge_col_index++);
      }

      merge->merged_views.AddUse(out_view);
      merge->merged_views.AddUse(result);
      out_view = merge;
    }
  }

  return out_view;
}

// Try to apply a negation. This requires that all named, non-constant variables
// are present.
static VIEW *TryApplyNegation(QueryImpl *query, ParsedClause clause,
                              ClauseContext &context, ParsedPredicate pred,
                              VIEW *view, const ErrorLog &log) {
  std::vector<ParsedVariable> needed_vars;
  std::vector<COL *> needed_cols;
  std::vector<bool> needed_params;

  bool all_needed = true;
  for (auto var : pred.Arguments()) {
    auto var_set = VarSet(context, var);
    if (!var_set) {
      log.Append(pred.SpellingRange(), var.SpellingRange())
          << "Internal error: Unable to find variable '" << var
          << "' used by negation";
      return nullptr;
    }

    // The idea here is we may want to say: `!foo(1, _)` and we want this to
    // mean that there doesn't exist any tuple in the `foo` relation with
    // first column as `1`, and the second column as not being cared for. If
    // we give it a name, however, then we
    if (auto col = FindColVarInView(context, view, var); col) {
      needed_cols.push_back(col);
      needed_params.push_back(true);
      needed_vars.push_back(var);

    // This should be an unnamed variable only, e.g. `_`.
    } else if (var.IsUnnamed()) {
      needed_params.push_back(false);
      all_needed = false;

    } else {
      log.Append(pred.SpellingRange(), var.SpellingRange())
          << "Internal error: Failed to discover constant used by variable '"
          << var << "'";
      return nullptr;
    }
  }

  auto sel = BuildPredicate(query, context, pred, log);
  if (!sel) {
    return nullptr;
  }

#ifndef NDEBUG
  sel->producer = "PRED-NEGATION";
#endif

  if (!all_needed) {
    const auto tuple = query->tuples.Create();
    tuple->color = context.color;
#ifndef NDEBUG
    tuple->producer = "PRED-NEGATION-SUBSET";
#endif
    auto i = 0u;
    auto col_index = 0u;
    for (ParsedVariable var : pred.Arguments()) {
      const auto in_col = sel->columns[i];
      if (!needed_params[i++]) {
        continue;
      }
      // TODO(pag): Previously used `in_col->var, in_col->type`.
      (void) tuple->columns.Create(var, tuple, in_col->id, col_index++);
      tuple->input_columns.AddUse(in_col);
    }

    sel = tuple;
  }

  sel = GuardViewWithFilter(query, clause, context, sel);

  TUPLE *negated_view = query->tuples.Create();
  negated_view->is_used_by_negation = true;

  auto col_index = 0u;
  for (ParsedVariable var : needed_vars) {
    COL * const in_col = FindColVarInView(context, sel, var);
    assert(in_col->type == var.Type());
    (void) negated_view->columns.Create(
        var, negated_view, in_col->id, col_index++);
    negated_view->input_columns.AddUse(in_col);
  }

  NEGATION *const negate = query->negations.Create();
  negate->color = context.color;
  negate->negated_view.Emplace(negate, negated_view);
  negate->is_never = pred.IsNegatedWithNever();
  negate->negations.emplace_back(pred);

  col_index = 0u;
  for (auto in_col : needed_cols) {
    ParsedVariable var = needed_vars[col_index];
    negate->input_columns.AddUse(in_col);
    (void) negate->columns.Create(var, negate, in_col->id, col_index++);
  }

#ifndef NDEBUG
  for (auto col : negated_view->columns) {
    assert(col->type == negate->columns[col->Index()]->type);
  }
#endif

  // Now attach in any other columns that `view` was bringing along but that
  // aren't used in the negation itself.
  for (COL *in_col : view->columns) {
    if (std::find(needed_cols.begin(), needed_cols.end(), in_col) ==
        needed_cols.end()) {
      negate->attached_columns.AddUse(in_col);
      negate->columns.Create(in_col->var, in_col->type, negate, in_col->id,
                             col_index++);
    }
  }

  return negate;
}

// Try to apply as many functors and negations as possible to `view`.
static bool TryApplyFunctors(QueryImpl *query, ParsedClause clause,
                             ClauseContext &context, const ErrorLog &log,
                             bool only_filters) {

  const auto num_views = context.views.size();

  std::vector<ParsedPredicate> unapplied_functors;
  unapplied_functors.reserve(context.functors.size());

  bool updated = false;

  for (auto i = 0u; i < num_views; ++i) {
    auto &view = context.views[i];

    // Try to apply as many functors as possible to `view`.
    for (auto changed = true; changed;) {
      changed = false;

      auto applied_functors = false;
      unapplied_functors.clear();
      for (auto pred : context.functors) {
        const auto functor = ParsedFunctor::From(ParsedDeclaration::Of(pred));
        const auto range = functor.Range();

        // If we've already applied a functor, and if there's a chance that
        // there are negations that could depend on the results of the functor
        // application then we'll loop back to try to apply the negations
        // before trying the next functor.
        if (applied_functors && !context.negated_predicates.empty()) {
          unapplied_functors.push_back(pred);

        // We're restricting things to only apply filter functors.
        } else if (only_filters && range != FunctorRange::kZeroOrOne &&
                   range != FunctorRange::kOneToOne) {
          unapplied_functors.push_back(pred);

        // If we succeed at applying a functor then update the view.
        } else if (auto out_view = TryApplyFunctor(query, context, pred, view);
                   out_view) {
          view = GuardViewWithFilter(query, clause, context, out_view);
          updated = true;
          changed = true;
          applied_functors = true;

        } else {
          unapplied_functors.push_back(pred);
        }
      }

      if (applied_functors) {
        context.functors.swap(unapplied_functors);
      }
    }
  }
  return updated;
}


// Try to apply as many functors and negations as possible to `view`.
static bool TryApplyNegations(QueryImpl *query, ParsedClause clause,
                              ClauseContext &context, const ErrorLog &log) {

  const auto num_views = context.views.size();

  std::vector<ParsedPredicate> unapplied_negations;
  unapplied_negations.reserve(context.negated_predicates.size());

  bool updated = false;

  for (auto i = 0u; i < num_views; ++i) {
    auto &view = context.views[i];

    // Try to apply as many functors as possible to `view`.
    for (auto changed = true; changed;) {
      changed = false;

      // NOTE(pag): We don't `GuardViewWithFilter` because applying a negation
      //            doesn't introduce any new variables.
      unapplied_negations.clear();
      bool applied_negations = false;
      for (auto pred : context.negated_predicates) {
        if (auto out_view =
                TryApplyNegation(query, clause, context, pred, view, log);
            out_view) {
          view = out_view;
          updated = true;
          changed = true;
          applied_negations = true;

        } else {
          unapplied_negations.push_back(pred);
        }
      }

      if (applied_negations) {
        context.negated_predicates.swap(unapplied_negations);
      }
    }
  }
  return updated;
}

// Create a view from an aggregate.
static VIEW *ApplyAggregate(QueryImpl *query, ParsedClause clause,
                            ClauseContext &context, const ErrorLog &log,
                            ParsedAggregate agg) {

  auto base_view = BuildPredicate(query, context, agg.Predicate(), log);
  if (!base_view) {
    return nullptr;
  }

  auto functor_pred = agg.Functor();
  auto functor_decl = ParsedFunctor::From(ParsedDeclaration::Of(functor_pred));
  AGG *view = query->aggregates.Create(functor_decl);
  view->color = context.color;

  auto col_index = 0u;

  for (ParsedVariable var : agg.GroupVariablesFromPredicate()) {
    COL *col = FindColVarInView(context, base_view, var);
    if (!col) {
      log.Append(agg.SpellingRange(), var.SpellingRange())
          << "Could not find grouping variable '" << var << "'";
      return nullptr;
    }

    view->group_by_columns.AddUse(col);
    (void) view->columns.Create(var, view, col->id, col_index++);
  }

  auto do_param = [&](auto cb) {
    auto num_params = functor_decl.Arity();
    for (auto i = 0u; i < num_params; ++i) {
      auto param = functor_decl.NthParameter(i);
      auto var = functor_pred.NthArgument(i);
      cb(param, var);
    }
  };

  auto has_errors = false;

  do_param([&](ParsedParameter param, ParsedVariable var) {
    if (param.Binding() == ParameterBinding::kBound) {
      COL *col = FindColVarInView(context, base_view, var);
      if (!col) {
        auto err = log.Append(agg.SpellingRange(), var.SpellingRange());
        err << "Could not find configuration variable '" << var << "'";

        err.Note(functor_decl.SpellingRange(), param.SpellingRange())
            << "Configuration column declared here";

        has_errors = true;
      } else {
        view->config_columns.AddUse(col);
        (void) view->columns.Create(var, view, col->id, col_index++);
      }
    }
  });

  do_param([&](ParsedParameter param, ParsedVariable var) {
    if (param.Binding() == ParameterBinding::kAggregate) {
      auto col = FindColVarInView(context, base_view, var);
      if (!col) {
        auto err = log.Append(agg.SpellingRange(), var.SpellingRange());
        err << "Could not find aggregated variable '" << var << "'";

        err.Note(functor_decl.SpellingRange(), param.SpellingRange())
            << "Aggregated column declared here";

        has_errors = true;
      } else {
        view->aggregated_columns.AddUse(col);
      }
    }
  });

  do_param([&](ParsedParameter param, ParsedVariable var) {
    if (param.Binding() == ParameterBinding::kSummary) {
      auto col = FindColVarInView(context, base_view, var);
      if (col) {
        auto err = log.Append(agg.SpellingRange(), col->var->SpellingRange());
        err << "Variable '" << var
            << "' used for summarization cannot also be aggregated over";

        err.Note(functor_decl.SpellingRange(), param.SpellingRange())
            << "Summary variable declared here";

        err.Note(agg.SpellingRange(), var.SpellingRange())
            << "Summary variable used here";

        has_errors = true;
      } else {
        (void) view->columns.Create(var, view, VarId(context, var),
                                    col_index++);
      }
    }
  });

  if (has_errors) {
    return nullptr;
  }

  return PromoteOnlyUniqueColumns(query, view);
}

// Find `search_col` in all views of `views`, and fill up `found_cols_out`
// appropriately. Unconditionally fills up `found_cols_out` with all matches.
static bool FindColInAllViews(COL *search_col, const std::vector<VIEW *> &views,
                              std::vector<COL *> &found_cols_out) {
  for (auto view : views) {
    for (auto col : view->columns) {
      if (search_col->id == col->id) {
        found_cols_out.push_back(col);
        goto next_view;
      }
    }

  next_view:
    continue;
  }

  return found_cols_out.size() == views.size();
}

// Go find join candidates. This takes the first view in `views` and tries to
// join each of its columns against every other view, then proposes this as
// a new candidate. Updates `work_item` in place.
static bool FindJoinCandidates(QueryImpl *query, ParsedClause clause,
                               ClauseContext &context,
                               std::vector<VIEW *> &views,
                               const ErrorLog &log,
                               bool recursive=false) {
  const auto num_views = views.size();
  if (1u == num_views) {
    return false;
  }

#ifndef NDEBUG
  // Make sure a given view doesn't appear twice.
  for (auto &view : views) {
    auto view_ = view;
    view = nullptr;
    assert(std::find(views.begin(), views.end(), view_) == views.end());
    view = view_;
  }
#endif

  //  // Nothing left to do but try to publish the view!
  //  if (num_views == 1u &&
  //      !(work_item.functors.size() + work_item.negated_predicates.size())) {
  //    assert(!context.result);
  //    ConvertToClauseHead(query, clause, context, log, views[0]);
  //    return;
  //  }

  std::vector<std::vector<COL *>> pivot_groups;
  std::vector<VIEW *> next_views;
  std::vector<unsigned> pivot_col_ids;

  // Try to find a join candidate. If we fail, then we will rotate
  // `views`.
  for (auto num_rotations = 0u; 1u < num_views && num_rotations < num_views;
       ++num_rotations) {

    pivot_groups.clear();

    // For each column in `views[0]`, get the set of columns against which
    // that column can be joined. We want to find the group of pivots that is
    // largest, i.e. joins together the most views.
    for (auto col : views[0]->columns) {
      FindColInAllViews(col, views, pivot_groups.emplace_back());
    }

    const auto num_cols = views[0]->columns.Size();
    assert(pivot_groups.size() == num_cols);

    COL *best_pivot = nullptr;

    // Go find the pivot that can be used to merge together the most views.
    //
    // TODO(pag): There is probably some kind of dynamic programming algorithm
    //            that could do a better job and find the most "discriminating"
    //            pivot, e.g. one that has other things in common from each of
    //            the views.
    for (auto i = 0u; i < num_cols; ++i) {
      const auto group_size = pivot_groups[i].size();
      if (group_size == 1u) {
        continue;

      } else if (!best_pivot ||
                 pivot_groups[best_pivot->index].size() > group_size) {

        best_pivot = pivot_groups[i][0];
        assert(best_pivot->index == i);
      }
    }

    // We didn't find a best pivot, do a rotation of the views.
    if (!best_pivot) {
      next_views.clear();
      next_views.insert(next_views.end(), views.begin() + 1, views.end());
      next_views.push_back(views[0]);
      views.swap(next_views);
      continue;
    }

    JOIN *const join = query->joins.Create();
    join->color = context.color;

    // Collect the set of views against which we will join.
    next_views.clear();
    for (COL *best_pivot_in : pivot_groups[best_pivot->index]) {
      next_views.push_back(best_pivot_in->view);
      join->joined_views.AddUse(best_pivot_in->view);
    }

    auto col_index = 0u;
    auto &pivot_cols = pivot_groups[0];

    // Build out the pivot set. This will implicitly capture the `best_pivot`.
    pivot_col_ids.clear();
    for (COL *col : views[0]->columns) {
      pivot_cols.clear();
      if (!FindColInAllViews(col, next_views, pivot_cols)) {
        continue;
      }

      ++join->num_pivots;
      const auto pivot_col =
          join->columns.Create(col->var, col->type, join, col->id, col_index++);

      auto [pivot_cols_in_it, added] = join->out_to_in.emplace(pivot_col, join);
      assert(added);
      (void) added;

      for (auto pivot_in : pivot_cols) {
        pivot_cols_in_it->second.AddUse(pivot_in);
      }

      pivot_col_ids.push_back(col->id);
    }

    // Now add in all non-pivots.
    for (VIEW *joined_view : next_views) {
      for (COL *in_col : joined_view->columns) {
        if (std::find(pivot_col_ids.begin(), pivot_col_ids.end(), in_col->id) ==
            pivot_col_ids.end()) {

          COL *const non_pivot_col = join->columns.Create(
              in_col->var, in_col->type, join, in_col->id, col_index++);
          auto [non_pivot_cols_in_it, added] =
              join->out_to_in.emplace(non_pivot_col, join);
          assert(added);
          (void) added;

          non_pivot_cols_in_it->second.AddUse(in_col);
        }
      }
    }

    // It's possibly that some of the views have subsets of their columns
    // matching, but where these subsets aren't fully covered by all joined
    // views, and so we need to wrap the join in a bunch of equality
    // comparisons.
    auto ret = GuardViewWithFilter(query, clause, context,
                                   PromoteOnlyUniqueColumns(query, join));

    // Remove the joined views from `views`, and put the joined view at the
    // end as a way of giving other relations in the body a chance to be
    // the head of a JOIN. The purpose here is to try to encourage more
    // "balanced" trees of joins, rather than ones that lean in a specific
    // direction.
    for (VIEW *&view : views) {
      if (std::find(next_views.begin(), next_views.end(), view) !=
          next_views.end()) {
        view = nullptr;
      }
    }

    auto it =
        std::remove_if(views.begin(), views.end(), [](VIEW *v) { return !v; });
    views.erase(it, views.end());

    // Put the joined view at the end.
    views.push_back(ret);

//    // For each of the views we just joined, try to join that view against
//    // every other unjoined view. The idea here is that we want to bring about
//    // the equivalent of a worst-case optimal join, where you have something
//    // like `foo(A, B), bar(B, C), baz(A, C)` and you can't decide the best
//    // order a-priori. With this approach, we'll end up with something like:
//    //
//    //
//    //       JOIN[B | A, C]         JOIN[A | B, C]          JOIN[C | A, C]
//    //          /      \               /       \                /     \        .
//    //      foo(A, B)  bar(B, C)   foo(A, B)  baz(A, C)   bar(B, C)  baz(A, C)
//    if (1u <= views.size() && !recursive) {
//
//      std::vector<VIEW *> next_views_wcoj;
//
//      // Experimental testing on dds-native shows that this variant performs
//      // pretty well. The general idea is that we have `foo(A, B), bar(B, C),
//      // baz(A, C)`, and so if we join together `foo(A, B), bar(B, C)` then
//      // we want to select `bar(B, C)` (index 1), and try to join it against
//      // everything not joined, i.e. `baz(A, C)`. After both, we'll have
//      // two things presenting `foo_bar(A, B, C), bar_baz(A, B, C)` which can
//      // be joined over all columns.
//      if (true) {
//        next_views_wcoj.push_back(join->joined_views[1u]);
//        for (VIEW *unjoined_view : views) {
//          next_views_wcoj.push_back(unjoined_view);
//        }
//
//        if (FindJoinCandidates(query, clause, context, next_views_wcoj, log,
//                               false)) {
//          views.swap(next_views_wcoj);
//        }
//
//      // This variant is like a generalization of the above variant for N-ary
//      // joins rather than binary joins. Experiments on dds-native shows that
//      // `i=0` is better than not doing any WCOJ-like setup, and that `i=1`
//      // is consistently better than `i=0`, and performs nearly as well as the
//      // above if use `next_views_wcoj.push_back(join->joined_views[0]);`, but
//      // ultimately, `next_views_wcoj.push_back(join->joined_views[1]);` (i.e.
//      // index 1) outperformed all. Keeping this code here for posterity.
//      } else {
//
//        //for (VIEW *view : join->joined_views) {
//        for (auto i = 1u, max_i = join->joined_views.Size(); i < max_i; ++i) {
//          VIEW * const view = join->joined_views[i];
//          next_views_wcoj.clear();
//          next_views_wcoj.push_back(view);
//          for (VIEW *unjoined_view : views) {
//            next_views_wcoj.push_back(unjoined_view);
//          }
//
//          if (FindJoinCandidates(query, clause, context, next_views_wcoj, log,
//                                 true)) {
//            views.swap(next_views_wcoj);
//          }
//        }
//      }
//    }
//

    return true;
  }

  return false;
}

// Make the INSERT conditional on any zero-argument predicates.
static void AddConditionsToInsert(QueryImpl *query, ParsedClause clause,
                                  VIEW *insert) {
  std::vector<COND *> conds;

  auto add_conds = [&](DefinedNodeRange<ParsedPredicate> range,
                       UseList<COND> &uses, bool is_positive, VIEW *user) {
    conds.clear();

    for (auto pred : range) {
      auto decl = ParsedDeclaration::Of(pred);
      if (decl.Arity() || !decl.IsExport()) {
        continue;
      }

      auto export_ = ParsedExport::From(decl);
      auto &cond = query->decl_to_condition[export_];
      if (!cond) {
        cond = query->conditions.Create(export_);
      }

      assert(cond->UsersAreConsistent());

      conds.push_back(cond);
    }

    std::sort(conds.begin(), conds.end());
    auto it = std::unique(conds.begin(), conds.end());
    conds.erase(it, conds.end());

    for (auto cond : conds) {
      assert(cond);
      uses.AddUse(cond);
      if (is_positive) {
        cond->positive_users.AddUse(user);
      } else {
        cond->negative_users.AddUse(user);
      }

      assert(cond->UsersAreConsistent());
    }
  };

  add_conds(clause.PositivePredicates(), insert->positive_conditions, true,
            insert);
  add_conds(clause.NegatedPredicates(), insert->negative_conditions, false,
            insert);
}

// The goal of this function is to build multiple equivalent dataflows out of
// a single clause body. When we have a bunch of predicates, there are usually
// many ways in which they can be joined.
static bool BuildClause(QueryImpl *query, ParsedClause clause,
                        ClauseContext &context, const ErrorLog &log) {
  DEBUG((*gOut) << "Building clause: " << clause << '\n';)

  auto &pred_views = context.views;

  if (clause.IsHighlighted()) {
    auto decl = ParsedDeclaration::Of(clause);
    uint64_t hash = decl.Hash();
    hash ^= clause.Hash() * RotateRight64(hash, 13u);
    context.color =
        static_cast<uint32_t>(hash) ^ static_cast<uint32_t>(hash >> 32u);
  }

  auto do_var = [&](ParsedVariable var) {
    if (!var.HasMoreThanOneUse() && !var.IsUnnamed()) {
      log.Append(clause.SpellingRange(), var.SpellingRange())
          << "Named variable '" << var << "' is only used once; you should use "
          << "either '_' or prefix the name with an '_' to explicitly mark it "
          << "as anonymous";
    }
    CreateVarId(context, var);
  };

  // NOTE(pag): This applies to body variables, not parameters.
  for (auto var : clause.Parameters()) {
    do_var(var);
  }
  for (auto var : clause.Variables()) {
    do_var(var);
  }

  context.sealed = true;

  context.col_id_to_constant.resize(context.vars.size(), nullptr);

  const auto clause_range = clause.SpellingRange();

  // Go through the comparisons and merge disjoint sets when we have equality
  // comparisons, e.g. `A=B`.
  for (auto cmp : clause.Comparisons()) {
    const auto lhs_var = cmp.LHS();
    const auto rhs_var = cmp.RHS();
    const auto lhs_vc = VarSet(context, lhs_var);
    const auto rhs_vc = VarSet(context, rhs_var);

    if (!lhs_vc) {
      log.Append(clause_range, lhs_var.SpellingRange())
          << "Internal error: Could not find column for variable '" << lhs_var
          << "'";
      continue;
    }

    if (!rhs_vc) {
      log.Append(clause_range, rhs_var.SpellingRange())
          << "Internal error: Could not find column for variable '" << rhs_var
          << "'";
      continue;
    }

    if (cmp.Operator() == ComparisonOperator::kEqual) {
      DisjointSet::Union(lhs_vc, rhs_vc);
      DEBUG((*gOut) << "Merging " << lhs_vc->var << "(" << lhs_vc->id
                    << ") with " << rhs_vc->var << " (" << rhs_vc->id
                    << ") by compare\n";)

    // At the end, this should be empty.
    } else {
      context.unapplied_compares.insert(cmp);
    }
  }

  //  // Create a bunch of dummy constants, which are helpful for sinking MERGE
  //  // nodes through NEGATIONs.
  //  for (auto i = 0u; i < query->kMaxDefaultU8s; ++i) {
  //    std::stringstream ss;
  //    ss << "u8:" << i;
  //    const auto key = ss.str();
  //    auto &const_col = context.spelling_to_col[key];
  //    if (const_col) {
  //      query->default_u8_const_cols[i] = const_col;
  //      continue;
  //    }
  //
  //
  //  }

  for (auto assign : clause.Assignments()) {
    const auto var = assign.LHS();
    const auto literal = assign.RHS();

    // The type and spelling of a constant are a reasonable way of finding the
    // unique constants in a clause body. There are some obvious missed things,
    // e.g. `1` and `0x1` are treated differently, but that's OK.
    std::stringstream ss;
    ss << literal.Type().Spelling() << ':';
    if (literal.IsConstant()) {
      ss << static_cast<unsigned>(literal.Type().Kind()) << ':'
         << literal.Literal().IdentifierId();
    } else {
      ss << *literal.Spelling(Language::kUnknown);
    }
    const auto key = ss.str();

    auto vc = VarSet(context, var);
    if (!vc) {
      log.Append(clause_range, var.SpellingRange())
          << "Internal error: Could not find column for variable '" << var
          << "'";
      continue;
    }

    auto &const_col = context.spelling_to_col[key];
    auto col_id = vc->id;

    if (!const_col) {
      CONST *stream = query->constants.Create(literal);
      SELECT *select = query->selects.Create(stream, literal.SpellingRange());
      select->color = context.color;
      const_col = select->columns.Create(var, select, col_id);
      context.const_to_vc.emplace(const_col, vc);

    // Reset these, just in case they were initialized by another clause.
    } else {
      auto &prev_const_vc = context.const_to_vc[const_col];
      if (!prev_const_vc) {
        prev_const_vc = vc;
      } else {
        vc = DisjointSet::Union(vc, prev_const_vc)->FindAs<VarColumn>();
        prev_const_vc = vc;
        col_id = vc->id;
      }

      const_col->var = var;
      const_col->id = col_id;
    }

    DEBUG((*gOut) << "Constant " << var << " = " << literal.Literal()
                  << " with key " << key << " has ID " << col_id << " and "
                  << vc->id << "(" << vc->var << ")\n";)

    context.col_id_to_constant[vc->id] = const_col;

    // Fixup all constant column IDs so that they match with their set.
    for (auto &[var_id, found_vc] : context.var_id_to_col) {
      if (found_vc->FindAs<VarColumn>() == vc) {
        context.col_id_to_constant[found_vc->id] = const_col;
      }
    }
  }

  // Fixup all `vc` IDs so that within a set they all match.
  for (auto &vc : context.vars) {
    if (vc) {
      vc->id = vc->FindAs<VarColumn>()->id;
    }
  }

  // Go back through the comparisons and look for clause-local unsatisfiable
  // inequalities.
  for (auto cmp : clause.Comparisons()) {
    const auto lhs_var = cmp.LHS();
    const auto rhs_var = cmp.RHS();
    const auto lhs_id = VarId(context, lhs_var);
    const auto rhs_id = VarId(context, rhs_var);
    if (lhs_id == rhs_id && cmp.Operator() != ComparisonOperator::kEqual) {
      auto err = log.Append(clause_range, cmp.SpellingRange());
      err << "Variables '" << lhs_var << "' and '" << rhs_var
          << "' can be equal, but are marked as not equal here";
      return false;
    }
  }

  // Build one view per predicate/relation. This represents a SELECT from each
  // underlying relation, and these will get joined together.
  for (auto pred : clause.PositivePredicates()) {
    const auto decl = ParsedDeclaration::Of(pred);
    if (pred.Arity() && !decl.IsFunctor()) {
      if (auto view = BuildPredicate(query, context, pred, log); view) {
        pred_views.push_back(view);

      } else {
        return false;
      }
    }
  }

  // Add the aggregates as views.
  for (auto agg : clause.Aggregates()) {
    if (auto view = ApplyAggregate(query, clause, context, log, agg); view) {
      pred_views.push_back(view);
    } else {
      return false;
    }
  }

  // Do a range-restriction check that all variables in the clause head appear
  // somewhere in the clause body. This shouldn't be technically necessary but
  // having a bit of redundancy doesn't hurt.
  //
  // NOTE(pag): This isn't a 100% check, because for range restriction, you
  //            really need all parameters to themselves be arguments to
  //            predicates.
  for (auto var : clause.Parameters()) {
    if (!context.var_to_col.count(var)) {
      log.Append(clause.SpellingRange(), var.SpellingRange())
          << "Parameter variable '" << var << "' is not range restricted";
      return false;
    }
  }

  // We have no relations, so lets create a single view that has all of the
  // constants. It's possible that we have functors or comparisons that need
  // to operate on these constants, so this is why be bring them in here.
  if (pred_views.empty()) {
    pred_views.push_back(AllConstantsView(query, clause, context));
  }

  // Make sure every view only exposes unique columns being contributed. E.g.
  // if we have `foo(A, A)` then we replace it with a COMPARE than does a
  // comparison between the output columns of the original view and then only
  // presents a single `A`.
  for (auto &view : pred_views) {
    view = GuardViewWithFilter(query, clause, context, view);
    view = PromoteOnlyUniqueColumns(query, view);
  }

  // Go add the functors and aggregates in.
  for (auto pred : clause.PositivePredicates()) {
    assert(pred.IsPositive());
    const auto decl = ParsedDeclaration::Of(pred);
    if (decl.IsFunctor()) {
      context.functors.push_back(pred);
    }
  }

  for (auto pred : clause.NegatedPredicates()) {
    assert(pred.IsNegated());
    const auto decl = ParsedDeclaration::Of(pred);
    if (decl.IsFunctor()) {
      assert(!pred.IsNegatedWithNever());
      context.functors.push_back(pred);
    } else if (pred.Arity()) {
      context.negated_predicates.push_back(pred);
    } else {
      assert(!pred.IsNegatedWithNever());
    }
  }

  // Everything depends on there being at least view in `pred_views`. We
  // might have something like `pred(1, 2).` and that's it, or
  // `pred(1) : foo(2).`
  if (pred_views.empty()) {
    log.Append(clause_range)
        << "Internal error: Failed to create any data flow nodes for clause";
    return false;
  }

  // Process the work list until we find some order of things that works.
  //
  // NOTE(pag): Remove `!context.result` to enable equivalence-class building.
  for (auto changed = true; changed && !pred_views.empty();) {
    changed = false;


    // Limit the functors to ones that  have a range of zero-or-one, i.e.
    // filter functors. These will restrict the data passing through.
    if (TryApplyFunctors(query, clause, context, log, true)) {
      changed = true;
      continue;
    }

    // Try to join two or more views together. Updates `pred_views` in place
    // (view `context.views`).
    if (FindJoinCandidates(query, clause, context, context.views, log)) {
      changed = true;
      continue;
    }

    // Try to apply functors that are not just filter functors, i.e. have
    // all other ranges.
    if (TryApplyFunctors(query, clause, context, log, false)) {
      changed = true;
      continue;
    }

    // Try to apply negations; these can introduce differential updates, so
    // defer them as late as possible.
    if (TryApplyNegations(query, clause, context, log)) {
      changed = true;
      continue;
    }

    // We failed to apply functors/negations, and were unable to find a join,
    // so create a cross-product if there are at least two views.
    if (1u < pred_views.size()) {
      if (CreateProduct(query, clause, context, log)) {
        changed = true;
        continue;

      // Cross-products aren't permitted in that clause, report an error.
      } else {
        return false;
      }
    }
  }

  // Diagnose functor application failures.
  for (auto pred : context.functors) {
    auto decl = ParsedDeclaration::Of(pred);
    auto err = log.Append(clause.SpellingRange(), pred.SpellingRange());
    err << "Unable to apply functor '" << decl.Name() << "/" << decl.Arity()
        << "' with binding pattern '" << decl.BindingPattern()
        << "' or any of its re-declarations (with different binding patterns)";

    for (auto view : pred_views) {
      auto i = 0u;
      for (auto var : pred.Arguments()) {
        auto param = decl.NthParameter(i++);
        if (!FindColVarInView(context, view, var) &&
            param.Binding() != ParameterBinding::kFree) {

          err.Note(decl.SpellingRange(), param.SpellingRange())
              << "Corresponding parameter is not `free`-attributed";

          err.Note(pred.SpellingRange(), var.SpellingRange())
              << "Variable '" << var << "' is free here";
        }
      }
    }
    return false;
  }

  // Diagnose negated predicate failures.
  for (auto pred : context.negated_predicates) {
    assert(pred.IsNegated());

    auto decl = ParsedDeclaration::Of(pred);
    auto err = log.Append(clause.SpellingRange(), pred.SpellingRange());
    err << "Unable to negate predicate '" << decl.Name() << "/" << decl.Arity()
        << "'";

    for (auto view : pred_views) {
      auto i = 0u;
      for (auto var : pred.Arguments()) {
        auto param = decl.NthParameter(i++);
        if (!FindColVarInView(context, view, var) && !var.IsUnnamed()) {

          err.Note(pred.SpellingRange(), var.SpellingRange())
              << "Variable '" << var << "' is free here, but must be bound";

          err.Note(decl.SpellingRange(), param.SpellingRange())
              << "Variable '" << var << "' corresponds with this parameter";
        }
      }
    }
    return false;
  }

  if (!context.unapplied_compares.empty()) {
    for (auto cmp : context.unapplied_compares) {
      auto err = log.Append(clause_range, cmp.SpellingRange());
      err << "Internal error: Failed to apply inequality comparison "
          << "between '" << cmp.LHS() << "' and '" << cmp.RHS() << "'";
    }
    return false;
  }

  assert(pred_views.size() == 1u);

  auto clause_head =
      ConvertToClauseHead(query, clause, context, log, pred_views[0]);

  // We still don't have a clause head. We might have recorded some "failed
  // heads", so we'll try to re-propose each, but with error reporting turned
  // on.
  //
  // NOTE(pag): The `true` to `ConvertToClauseHead` reports errors.
  if (!clause_head) {
    log.Append(clause.SpellingRange())
        << "No dataflow was produced for this clause";

    for (auto err_head : context.error_heads) {
      ConvertToClauseHead(query, clause, context, log, err_head, true);
    }
    return false;
  }

  const ParsedDeclaration decl = ParsedDeclaration::Of(clause);
  INSERT *insert = nullptr;

  // Add the conditions tested.
  if (!clause.PositivePredicates().empty() ||
      !clause.NegatedPredicates().empty()) {
    auto col_index = 0u;
    TUPLE *cond_guard = nullptr;
    if (clause.Arity()) {
      cond_guard = query->tuples.Create();
      cond_guard->color = context.color;
      for (ParsedVariable var : clause.Parameters()) {
        cond_guard->input_columns.AddUse(clause_head->columns[col_index]);
        (void) cond_guard->columns.Create(var, cond_guard, VarId(context, var),
                                          col_index);
        ++col_index;
      }
    } else {
      cond_guard = clause_head->GuardWithTuple(query, true);
    }

    AddConditionsToInsert(query, clause, cond_guard);
    clause_head = cond_guard;
  }

  // Functor for adding in the `sets_condition` flag. If this is a deletion
  // clause, e.g. `!cond : ...` then we want to add `set_condition` to the
  // DELETE node; however, if it's an insertion clause then we want to add
  // it to the INSERT.
  auto set_condition = false;
  auto add_set_conditon = [=, &set_condition](VIEW *view) {
    if (!set_condition && !decl.Arity()) {
      set_condition = true;
      const ParsedExport export_decl = ParsedExport::From(decl);
      auto &cond = query->decl_to_condition[export_decl];
      if (!cond) {
        cond = query->conditions.Create(export_decl);
      }

      view->sets_condition.Emplace(view, cond);
      cond->setters.AddUse(view);

      assert(cond->UsersAreConsistent());
      assert(cond->SettersAreConsistent());
    }
  };

  if (decl.IsMessage()) {
    IO *&stream = query->decl_to_input[decl];
    if (!stream) {
      stream = query->ios.Create(decl);
    }
    insert = query->inserts.Create(stream, decl);
    insert->color = context.color;
    stream->transmits.AddUse(insert);

  } else if (decl.Arity()) {
    auto &rel = query->decl_to_relation[decl];
    if (!rel) {
      rel = query->relations.Create(decl);
    }
    insert = query->inserts.Create(rel, decl);
    insert->color = context.color;
    rel->inserts.AddUse(insert);

  // It's a zero-argument predicate.
  } else {
    assert(decl.IsExport());
    add_set_conditon(clause_head);
    return true;
  }

  for (auto col : clause_head->columns) {
    insert->input_columns.AddUse(col);
  }

  // We just proved a zero-argument predicate, i.e. a condition.
  assert(clause_head->columns.Size() == clause.Arity());

  return true;
}

// Building equivalence sets means figuring out which sets of `QueryView`s can
// share the same backing storage. This doesn't mean that all views will be
// backed by such storage, but when we need backing storage, we can maximally
// share it among other places where it might be needed.
static void BuildEquivalenceSets(QueryImpl *query) {
  unsigned next_data_model_id = 1u;
  std::unordered_map<QueryView, EquivalenceSet *> view_to_model;

  const_cast<const QueryImpl *>(query)->ForEachView([&](VIEW *view) {
    QueryView query_view(view);
    EquivalenceSet *const eq_set =
        new EquivalenceSet(next_data_model_id++, view);
    view->equivalence_set.reset(eq_set);
    view_to_model.emplace(query_view, eq_set);
    if (view->induction_info) {
      eq_set->TrySetInductionGroup(view);
    }
  });

  auto all_cols_match = [](auto cols, auto pred_cols) {
    const auto num_cols = cols.size();
    if (num_cols != pred_cols.size()) {
      return false;
    }

    for (auto i = 0u; i < num_cols; ++i) {
      if (cols[i].Index() != pred_cols[i].Index()) {
        return false;
      }
    }

    return true;
  };

  // If this view might admit fewer tuples through than its predecessor, then
  // we can't have it share a data model with its predecessor.
  auto may_admit_fewer_tuples_than_pred =
      +[](QueryView view) { return view.IsCompare() || view.IsMap(); };

  // If the output of `view` is conditional, i.e. dependent on the refcount
  // condition variables, or if a condition variable is dependent on the
  // output, then successors of `view` can't share the data model with `view`.
  auto output_is_conditional = +[](QueryView view) {
    return view.SetCondition() || !view.PositiveConditions().empty() ||
           !view.NegativeConditions().empty();
  };

  auto has_multiple_succs =
      +[](QueryView view) { return 1u < view.Successors().size(); };

  // With any special cases, we need to watch out for the following kind of
  // pattern:
  //
  //                               ...
  //      ... ----.                 |
  //           UNION1 -- TUPLE -- UNION2
  //      ... ----'
  //
  // In this case, suppose TUPLE perfectly forwards data of UNION1 to
  // UNION2. Thus, UNION1 is a subset of UNION2. We don't want to accidentally
  // merge the data models of UNION1 and UNION2, otherwise we'd lose this
  // subset relation. At the same time, we don't want to break all sorts of
  // other stuff out, so we have a bunch of special cases to try to be more
  // aggressive about merging data models without falling prey to this
  // specific case.
  //
  // Another situation comes up with things like:
  //
  //          UNION1 -- INSERT -- SELECT -- UNION2
  //
  // In this situation, we want UNION1 and the INSERT/SELECT to share the
  // same data model, but UNION2 should not be allowed to share it. Similarly,
  // in this situation:
  //
  //
  //          UNION1 -- INSERT -- SELECT -- TUPLE -- UNION2
  //
  // We want the UNION1, INSERT, SELECT, and TUPLE to share the same data
  // model, but not UNION2.


  // Here we also need to check on the number of successors of the tuple's
  // predecessor, e.g.
  //
  //             --> flow -->
  //
  //      TUPLE1 -- TUPLE2 -- UNION1
  //         |
  //         '----- TUPLE3 -- UNION2
  //                            |
  //                TUPLE4 -----'
  //
  // In this case, UNION1 and TUPLE2 will share their data models, but we
  // can't let TUPLE1 and TUPLE2 or TUPLE1 and TUPLE3 share their data models,
  // otherwise the UNION1 might end up sharing its data model with completely
  // unrelated stuff in UNION2 (via TUPLE4).

  // INSERTs and SELECTs from the same relation share the same data models.
  for (auto rel : query->relations) {
    EquivalenceSet *last_model = nullptr;
    for (auto view : rel->inserts) {
      auto curr_model = view->equivalence_set.get()->Find();
      if (last_model) {
        EquivalenceSet::TryUnion(curr_model, last_model);
      } else {
        last_model = curr_model;
      }
    }

    for (auto view : rel->selects) {
      auto curr_model = view->equivalence_set.get()->Find();
      if (last_model) {
        EquivalenceSet::TryUnion(curr_model, last_model);
      } else {
        last_model = curr_model;
      }
    }
  }

  // All INSERTs should be guarded with a TUPLE predecessor which can share
  // the same data model.
  // Note(sonya): Order does matter here. This should be done before iterating
  // over all views to prioritize merging INSERT and guard TUPLE tables
  for (auto insert : query->inserts) {
    EquivalenceSet *insert_model = insert->equivalence_set.get()->Find();
    for (auto pred_view : insert->predecessors) {
      if (pred_view->AsTuple()) {
        auto tuple_model = pred_view->equivalence_set.get()->Find();
        EquivalenceSet::TryUnion(insert_model, tuple_model);
      }
    }
  }

  // Select predecessors are INSERTs, which don't have output columns.
  // In theory, there could be more than one INSERT. Selects always share
  // the data model with their corresponding INSERTs.
  //
  // TODO(pag): This more about the interplay with conditional inserts.
  for (auto select : query->selects) {
    EquivalenceSet *insert_model = select->equivalence_set.get()->Find();
    for (auto pred : select->predecessors) {
      assert(pred->AsInsert());
      assert(!output_is_conditional(pred));
      const auto pred_model = view_to_model[pred];
      EquivalenceSet::TryUnion(insert_model, pred_model);
    }
  }


  query->ForEachView([&](QueryView view) {
    if (may_admit_fewer_tuples_than_pred(view)) {
      return;
    }

    const auto model = view_to_model[view];
    const auto preds = view.Predecessors();

    // UNIONs can share the data of any of their predecessors so long as
    // those predecessors don't themselves have other successors, i.e. they
    // only lead into the UNION.
    //
    // We also have to be careful about merges that receive deletions. If so,
    // then we need to be able to distinguish where data is from. This is
    // especially important for comparisons or maps leading into merges.
    //
    // If `pred` is another UNION, then `pred` may be a subset of `view`, thus
    // we cannot merge `pred` and `view`.
    if (view.IsMerge()) {
      auto possible_sharing_preds = view.InductivePredecessors();
      for (auto pred : possible_sharing_preds) {
        if (!output_is_conditional(pred) && !pred.IsMerge() &&
            //!has_multiple_succs(pred) &&
            pred.CanProduceDeletions() == view.CanReceiveDeletions()) {
          const auto pred_model = view_to_model[pred];
          EquivalenceSet::TryUnion(model, pred_model);
        }
      }

    // If a TUPLE "perfectly" passes through its data, then it shares the
    // same data model as its predecessor.
    } else if (view.IsTuple()) {
      if (preds.size() == 1u) {
        const auto pred = preds[0];
        const auto tuple = QueryTuple::From(view);
        if (!output_is_conditional(pred) &&
            all_cols_match(tuple.InputColumns(), pred.Columns())) {
          const auto pred_model = view_to_model[pred];
          EquivalenceSet::TryUnion(model, pred_model);
        }
      }

    // NEGATE's can share data with TUPLE's that are non-inductive successors
    // and who's data matches perfectly.
    } else if (view.IsNegate()) {
      for (auto succ : view.NonInductiveSuccessors()) {
        if (succ.IsTuple()) {
          const auto tuple = QueryTuple::From(succ);
          if (all_cols_match(view.Columns(), tuple.InputColumns()) &&
              !output_is_conditional(succ)) {
            const auto succ_model = view_to_model[succ];
            EquivalenceSet::TryUnion(model, succ_model);
          }
        }
      }
    }
  });

  for (MERGE *merge : query->merges) {
    if (merge->merged_views.Size() == 1u) {
      QueryView view(merge);
      QueryView pred_view(merge->merged_views[0]);
      if (!has_multiple_succs(pred_view) && !output_is_conditional(pred_view)) {
        const auto model = view_to_model[view];
        const auto pred_model = view_to_model[pred_view];
        EquivalenceSet::ForceUnion(model, pred_model);
      }
    }
  }
}


}  // namespace

std::optional<Query> Query::Build(const ::hyde::ParsedModule &module,
                                  const ErrorLog &log) {

  std::shared_ptr<QueryImpl> impl(new QueryImpl(module));

  ClauseContext context;

  auto num_errors = log.Size();

  for (class ParsedModule sub_module : ParsedModuleIterator(module)) {
    for (ParsedClause clause : sub_module.Clauses()) {
      if (!clause.IsDisabled()) {
        context.Reset();
        if (!BuildClause(impl.get(), clause, context, log)) {
          return std::nullopt;
        }
      }
    }

    for (ParsedMessage message : sub_module.Messages()) {
      ParsedDeclaration decl(message);
      if (!decl.IsFirstDeclaration()) {
        continue;
      }

      if (decl.Clauses().empty() && !message.NumUses()) {
        log.Append(message.SpellingRange())
            << "Message '" << message.Name() << '/' << message.Arity()
            << "' is never published or received";
      }
    }
  }

#ifndef NDEBUG
  auto check_conds = [=] (void) {
    for (COND *cond : impl->conditions) {
      assert(cond->UsersAreConsistent());
      assert(cond->SettersAreConsistent());
    }
  };
#else
#  define check_conds()
#endif

  impl->RemoveUnusedViews();
  impl->ClearGroupIDs();
  impl->TrackDifferentialUpdates(log);
  if (num_errors != log.Size()) {
    return std::nullopt;
  }

  check_conds();

  impl->Simplify(log);
  if (num_errors != log.Size()) {
    return std::nullopt;
  }

  check_conds();

  if (!impl->ConnectInsertsToSelects(log)) {
    return std::nullopt;
  }

  check_conds();

  try {
    impl->Optimize(log);
    if (num_errors != log.Size()) {
      return std::nullopt;
    }

    check_conds();

    impl->ConvertConstantInputsToTuples();
    impl->RemoveUnusedViews();
    impl->ExtractConditionsToTuples();
    impl->RemoveUnusedViews();
    impl->ProxyInsertsWithTuples();
    impl->LinkViews();
    impl->RemoveUnusedViews();
    impl->IdentifyInductions(log);
    impl->FinalizeDepths();
    impl->FinalizeColumnIDs();
    impl->TrackDifferentialUpdates(log, true);
    impl->TrackConstAfterInit();

  // This is useful for debugging.
  } catch (...) {
    assert(false);
    auto view_is_dead = [] (VIEW *v) { return v->is_dead; };
    impl->selects.RemoveIf(view_is_dead);
    impl->tuples.RemoveIf(view_is_dead);
    impl->kv_indices.RemoveIf(view_is_dead);
    impl->joins.RemoveIf(view_is_dead);
    impl->maps.RemoveIf(view_is_dead);
    impl->aggregates.RemoveIf(view_is_dead);
    impl->merges.RemoveIf(view_is_dead);
    impl->compares.RemoveIf(view_is_dead);
    impl->inserts.RemoveIf(view_is_dead);
    impl->negations.RemoveIf(view_is_dead);
  }

<<<<<<< HEAD
=======
  check_conds();

  impl->ConvertConstantInputsToTuples();
  impl->RemoveUnusedViews();
  impl->ExtractConditionsToTuples();
  impl->RemoveUnusedViews();
  impl->ProxyInsertsWithTuples();
  impl->LinkViews();
  impl->RemoveUnusedViews();
  impl->IdentifyInductions(log);
  impl->FinalizeDepths();
  impl->FinalizeColumnIDs();
  impl->TrackDifferentialUpdates(log, true);
  impl->TrackConstAfterInit();
  impl->RunBackwardsTaintAnalysis();
  impl->RunForwardsTaintAnalysis();

>>>>>>> 23b0758b
  BuildEquivalenceSets(impl.get());

  return Query(std::move(impl));
}

}  // namespace hyde<|MERGE_RESOLUTION|>--- conflicted
+++ resolved
@@ -2150,6 +2150,8 @@
     impl->FinalizeColumnIDs();
     impl->TrackDifferentialUpdates(log, true);
     impl->TrackConstAfterInit();
+    impl->RunBackwardsTaintAnalysis();
+    impl->RunForwardsTaintAnalysis();
 
   // This is useful for debugging.
   } catch (...) {
@@ -2167,26 +2169,6 @@
     impl->negations.RemoveIf(view_is_dead);
   }
 
-<<<<<<< HEAD
-=======
-  check_conds();
-
-  impl->ConvertConstantInputsToTuples();
-  impl->RemoveUnusedViews();
-  impl->ExtractConditionsToTuples();
-  impl->RemoveUnusedViews();
-  impl->ProxyInsertsWithTuples();
-  impl->LinkViews();
-  impl->RemoveUnusedViews();
-  impl->IdentifyInductions(log);
-  impl->FinalizeDepths();
-  impl->FinalizeColumnIDs();
-  impl->TrackDifferentialUpdates(log, true);
-  impl->TrackConstAfterInit();
-  impl->RunBackwardsTaintAnalysis();
-  impl->RunForwardsTaintAnalysis();
-
->>>>>>> 23b0758b
   BuildEquivalenceSets(impl.get());
 
   return Query(std::move(impl));
