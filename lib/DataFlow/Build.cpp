// Copyright 2020, Trail of Bits. All rights reserved.

#include <drlojekyll/DataFlow/Query.h>
#include <drlojekyll/Display/Format.h>
#include <drlojekyll/Lex/Format.h>
#include <drlojekyll/Parse/ErrorLog.h>
#include <drlojekyll/Parse/Format.h>
#include <drlojekyll/Parse/ModuleIterator.h>
#include <drlojekyll/Parse/Parse.h>
#include <drlojekyll/Util/DisjointSet.h>
#include <drlojekyll/Util/EqualitySet.h>

#include <memory>
#include <set>
#include <sstream>
#include <string>
#include <unordered_map>
#include <unordered_set>
#include <variant>
#include <vector>

#include "EquivalenceSet.h"
#include "Query.h"
#include "Taint.h"

#define DEBUG(...)

namespace hyde {

DEBUG(extern OutputStream *gOut;)

namespace {

struct VarColumn : DisjointSet {
 public:
  explicit VarColumn(ParsedVariable var_)
      : DisjointSet(var_.Order()),
        var(var_) {}

  const ParsedVariable var;
};

struct ClauseContext {
  void Reset(void) {
    var_id_to_col.clear();
    var_to_col.clear();

    // NOTE(pag): We don't reset `spelling_to_col`.
    col_id_to_constant.clear();
    const_to_vc.clear();
    vars.clear();

    // NOTE(pag): The `hash_join_cache` is preserved.
    views.clear();

    error_heads.clear();

    unapplied_compares.clear();
    functors.clear();
    negated_predicates.clear();

    color = 0;
    sealed = false;
  }

  // Should we stop allowing for the adding of variables?
  bool sealed{false};

  // Maps vars to cols. We don't map a `ParsedVariable` because then we'd end up
  // with them all being merged.
  std::unordered_map<uint64_t, VarColumn *> var_id_to_col;

  // Maps vars to cols. Distinct instances of the same logical variable are
  // mapped to the same `VarColumn`.
  std::unordered_map<ParsedVariable, VarColumn *> var_to_col;

  // Spelling of a literal to its associated column.
  //
  // NOTE(pag): This persists beyond the lifetime of a clause.
  std::unordered_map<std::string, COL *> spelling_to_col;

  // Mapping of constants to its var column. E.g. if we have `A=1, B=1`, then
  // we treat it like `A=B, A=1`.
  std::unordered_map<COL *, VarColumn *> const_to_vc;

  // Mapping of IDs to constant columns.
  std::vector<COL *> col_id_to_constant;

  // Variables.
  std::vector<std::unique_ptr<VarColumn>> vars;

  // A cache of hashes of JOINs mapping to all the JOINs that hash that way.
  //
  // NOTE(pag): This is shared across all clauses.
  std::unordered_map<uint64_t, std::vector<JOIN *>> hash_join_cache;

  // Work list of all views to join together in various ways, so as to finally
  // produce some data flow variants for this clause.
  std::vector<VIEW *> views;

  // Comparisons that haven't yet been applied.
  std::unordered_set<ParsedComparison> unapplied_compares;

  // Functors that haven't yet been applied.
  std::vector<ParsedPredicate> functors;

  // Negations that haven't yet been applied.
  std::vector<ParsedPredicate> negated_predicates;

  // List of views that failed to produce valid heads.
  std::vector<VIEW *> error_heads;

  // Color to use in the eventual data flow output. Default is black. This
  // is influenced by `ParsedClause::IsHighlighted`, which in turn is enabled
  // by using the `@highlight` pragma after a clause head.
  unsigned color{0};
};

static VarColumn *VarSet(ClauseContext &context, ParsedVariable var) {
  if (auto vc = context.var_id_to_col[var.UniqueId()]; vc) {
    return vc->FindAs<VarColumn>();
  }

  // If this var is a clause parameter.
  if (auto vc = context.var_to_col[var]; vc) {
    return vc->FindAs<VarColumn>();
  }

  assert(false);
  return nullptr;
}

// Look up the ID of `var` in context.
static unsigned VarId(ClauseContext &context, ParsedVariable var) {
  auto var_col = VarSet(context, var);
  if (var_col) {
    return var_col->id;
  } else {
    assert(false);
    return ~0u;
  }
}

// Create a disjoint set for `var`, and merge it with any same-named variables
// in the current clause.
static void CreateVarId(ClauseContext &context, ParsedVariable var) {
  assert(!context.sealed);
  const auto order = var.Order();
  if (auto min_size = order + 1u; min_size > context.vars.size()) {
    context.vars.resize(min_size);
  }
  const auto vc_ptr = new VarColumn(var);
  DEBUG((*gOut) << "Creating variable " << var << " with ID " << vc_ptr->id
                << '\n';)
  std::unique_ptr<VarColumn> vc(vc_ptr);
  context.vars[order].swap(vc);
  assert(!vc);
  assert(!context.var_id_to_col.count(var.UniqueId()));
  context.var_id_to_col.emplace(var.UniqueId(), vc_ptr);

  auto &prev_vc = context.var_to_col[var];
  if (!prev_vc) {
    prev_vc = vc_ptr;
  } else {
    DEBUG((*gOut) << "Merging " << prev_vc->var << "(" << prev_vc->id
                  << ") with " << var << " (" << vc_ptr->id << ")\n";)
    DisjointSet::UnionInto(vc_ptr, prev_vc);
  }
}

// Ensure that `result` only produces unique columns. Does this by finding
// duplicate columns in `result` and guarding them with equality comparisons.
static VIEW *PromoteOnlyUniqueColumns(QueryImpl *query, VIEW *result) {

  while (true) {
    COL *lhs_col = nullptr;
    COL *rhs_col = nullptr;
    auto num_cols = result->columns.Size();

    // Scan to find two columns that must be compared.
    for (auto i = 0u; i < num_cols; ++i) {
      lhs_col = result->columns[i];
      rhs_col = nullptr;
      for (auto j = i + 1u; j < num_cols; ++j) {
        rhs_col = result->columns[j];
        if (rhs_col->id == lhs_col->id) {
          break;
        }
      }
      if (rhs_col && rhs_col->id == lhs_col->id) {
        break;
      }
    }

    // Didn't find a duplicate; we're done.
    if (!lhs_col || !rhs_col || rhs_col->id != lhs_col->id) {
      break;
    }

    auto col_index = 0u;

    CMP *cmp = query->compares.Create(ComparisonOperator::kEqual);
    cmp->color = result->color;
    cmp->input_columns.AddUse(lhs_col);
    cmp->input_columns.AddUse(rhs_col);
    cmp->columns.Create(lhs_col->var, lhs_col->type, cmp, lhs_col->id,
                        col_index++);

    for (auto i = 0u; i < num_cols; ++i) {
      if (i != lhs_col->index && i != rhs_col->index) {
        const auto attached_col = result->columns[i];
        cmp->attached_columns.AddUse(attached_col);
        cmp->columns.Create(attached_col->var, attached_col->type, cmp,
                            attached_col->id, col_index++);
      }
    }

    result = cmp;
  }

  return result;
}

// Create an initial, unconnected view for this predicate.
static VIEW *BuildPredicate(QueryImpl *query, ClauseContext &context,
                            ParsedPredicate pred, const ErrorLog &log) {
  VIEW *view = nullptr;
  const auto decl = ParsedDeclaration::Of(pred);

  if (decl.IsMessage()) {
    auto &input = query->decl_to_input[decl];
    if (!input) {
      input = query->ios.Create(decl);
    }

    view = query->selects.Create(input, pred);
    view->color = context.color;
    input->receives.AddUse(view);

  } else if (decl.IsFunctor()) {
    assert(false);

  } else if (decl.IsExport() || decl.IsLocal() || decl.IsQuery()) {
    Node<QueryRelation> *input = nullptr;

    auto &rel = query->decl_to_relation[decl];
    if (!rel) {
      rel = query->relations.Create(decl);
    }
    input = rel;
    view = query->selects.Create(input, pred);
    view->color = context.color;
    input->selects.AddUse(view);

  } else {
    log.Append(ParsedClause::Containing(pred).SpellingRange(),
               pred.SpellingRange())
        << "Internal error: unrecognized/unexpected predicate type";
    return nullptr;
  }

  // Add the output columns to the VIEW associated with the predicate.
  auto col_index = 0u;
  for (ParsedVariable var : pred.Arguments()) {
    view->columns.Create(var, view, VarId(context, var), col_index++);
  }

  // Deal with something like `foo(A, A)`, turning it into `foo(A, B), A=B`.
  return PromoteOnlyUniqueColumns(query, view);
}

// Go over all inequality comparisons in the clause body and try to apply as
// many as possible to the `view_ref`, replacing it each time. We apply this
// to the filtered initial views, as well as the final views before pushing
// a head clause.
static VIEW *GuardWithInequality(QueryImpl *query, ParsedClause clause,
                                 ClauseContext &context, VIEW *view) {
  if (context.unapplied_compares.empty()) {
    return view;
  }

  for (auto cmp : clause.Comparisons()) {

    // Skip if it's an equality comparison or if we've already applied it.
    if (ComparisonOperator::kEqual == cmp.Operator() ||
        !context.unapplied_compares.count(cmp)) {
      continue;
    }

    const ParsedVariable lhs_var = cmp.LHS();
    const ParsedVariable rhs_var = cmp.RHS();
    VarColumn *const lhs_set = VarSet(context, lhs_var);
    VarColumn *const rhs_set = VarSet(context, rhs_var);

    const auto lhs_id = lhs_set->id;
    const auto rhs_id = rhs_set->id;

    COL *lhs_col = nullptr;
    COL *rhs_col = nullptr;

    for (COL *col : view->columns) {
      if (col->id == lhs_id) {
        lhs_col = col;

      } else if (col->id == rhs_id) {
        rhs_col = col;

      } else {
        assert(col->var != lhs_var);
        assert(col->var != rhs_var);
      }
    }

    if (!lhs_col) {
      lhs_col = context.col_id_to_constant[lhs_id];
    }

    if (!rhs_col) {
      rhs_col = context.col_id_to_constant[rhs_id];
    }

    if (!lhs_col || !rhs_col) {
      continue;
    }

    context.unapplied_compares.erase(cmp);

    CMP *filter = query->compares.Create(cmp.Operator());
    filter->color = context.color;
    filter->spelling_range = cmp.SpellingRange();
    filter->input_columns.AddUse(lhs_col);
    filter->input_columns.AddUse(rhs_col);

    auto col_index = 0u;
    filter->columns.Create(lhs_var, filter, lhs_id, col_index++);
    filter->columns.Create(rhs_var, filter, rhs_id, col_index++);

    for (auto other_col : view->columns) {
      if (other_col != lhs_col && other_col != rhs_col) {
        filter->attached_columns.AddUse(other_col);
        filter->columns.Create(other_col->var, other_col->type, filter,
                               other_col->id, col_index++);
      }
    }

    view = filter;
  }

  return view;
}

// Find `var` in the output columns of `view`, or as a constant.
static COL *FindColVarInView(ClauseContext &context, VIEW *view,
                             ParsedVariable var) {
  const auto id = VarId(context, var);

  // Try to find the column in `view`.
  for (auto in_col : view->columns) {
    if (in_col->id == id) {
      return in_col;
    }
  }

#ifndef NDEBUG
  for (auto in_col : view->columns) {
    if (in_col->var == var) {
      DEBUG((*gOut) << "Found " << in_col->var << " (" << in_col->var.UniqueId()
                    << " vs. " << var.UniqueId() << ") equal but with ids "
                    << in_col->id << " and " << id << '\n';)
      DEBUG(gOut->Flush();)
    }
    assert(in_col->var != var);
  }
#endif

  // Try to find the column as a constant.
  return context.col_id_to_constant[id];
}

// Find `var` in the output columns of `view`, or as a constant.
static COL *FindColVarInView(ClauseContext &context, VIEW *view,
                             std::optional<ParsedVariable> var) {
  assert(var.has_value());
  return FindColVarInView(context, view, *var);
}

// If we have something like `foo(A, A)` or `foo(A, B), A=B`, then we want to
// put a filter above this view that actually implements this requirement.
//
// Similarly, if we have `foo(A, B), A=1` then we want to add that filter in
// as early as possible, and this does that.
//
// Our goal is to end up with the following approximate structures for something
// like `foo(A, B, C), A=B, B=C`.
//
//    SELECT[A, B, C]
//           |  |  |
//      VIEW[A, B, C]      <-- orig `view`
//           |  /  /
//       CMP[A=B, C]
//           \   /
//        CMP[A=C]
//           _|____
//          /  |   |
//    TUPLE[A, B, C]       <-- `view` after execution
static VIEW *GuardViewWithFilter(QueryImpl *query, ParsedClause clause,
                                 ClauseContext &context, VIEW *view) {

  // Now, compare the remaining columns against constants.
  for (auto assign : clause.Assignments()) {
    const auto lhs_var = assign.LHS();

    if (auto col = FindColVarInView(context, view, lhs_var); col) {
      auto const_id = VarId(context, lhs_var);
      auto const_col = context.col_id_to_constant[const_id];

      // Don't both comparing the constant against itself.
      if (col == const_col) {
        continue;
      }

      assert(const_col != nullptr);
      if (const_id != col->id) {
        DEBUG((*gOut) << "Constant ID " << const_id << " for " << const_col->var
                      << " doesn't match " << col->id << " for " << col->var
                      << '\n';)
      }
      assert(const_id == col->id);
      assert(const_col->id == col->id);

      CMP *cmp = query->compares.Create(ComparisonOperator::kEqual);
      cmp->color = context.color;
      cmp->input_columns.AddUse(const_col);
      cmp->input_columns.AddUse(col);

      auto col_index = 0u;
      cmp->columns.Create(col->var, col->type, cmp, col->id, col_index++);

      for (auto other_col : view->columns) {
        if (other_col != col) {
          assert(other_col->id != col->id);
          cmp->attached_columns.AddUse(other_col);
          cmp->columns.Create(other_col->var, other_col->type, cmp,
                              other_col->id, col_index++);
        }
      }

      view = cmp;
    }
  }

  return GuardWithInequality(query, clause, context, view);
}

// Try to create a new VIEW that will publish just constants, e.g. `foo(1).`.
static VIEW *AllConstantsView(QueryImpl *query, ParsedClause clause,
                              ClauseContext &context) {

  if (context.spelling_to_col.empty()) {
    return nullptr;
  }

  TUPLE *tuple = query->tuples.Create();
  tuple->color = context.color;
  auto col_index = 0u;
  for (const auto &[col, vc] : context.const_to_vc) {
    (void) vc;
    (void) tuple->columns.Create(col->var, col->type, tuple, col->id,
                                 col_index);
    tuple->input_columns.AddUse(col);
  }

#ifndef NDEBUG
  tuple->producer = "ALL-CONSTS";
#endif

  auto view = GuardViewWithFilter(query, clause, context, tuple);
  return PromoteOnlyUniqueColumns(query, view);
}

// Propose `view` as being a source of data for the clause head.
static VIEW *ConvertToClauseHead(QueryImpl *query, ParsedClause clause,
                                 ClauseContext &context, const ErrorLog &log,
                                 VIEW *view, bool report = false) {

  // Proved a zero-argument predicate.
  //
  // NOTE(pag): We totally ignore equivalence classes in these cases.
  if (!clause.Arity()) {
    return view;
  }

  TUPLE *tuple = query->tuples.Create();
  tuple->color = context.color;

#ifndef NDEBUG
  tuple->producer = "CLAUSE-HEAD";
#endif

  auto col_index = 0u;

  // Go find each clause head variable in the columns of `view`.
  for (ParsedVariable var : clause.Parameters()) {

    const auto id = VarId(context, var);
    (void) tuple->columns.Create(var, tuple, id, col_index++);

    if (auto in_col = FindColVarInView(context, view, var); in_col) {
      tuple->input_columns.AddUse(in_col);

    // If there's a variable that has no basis, then it's not range restricted.
    //
    // TODO(pag): Think about if we want to support something like `foo(A, A).`
    //            where the implication is that it's really:
    //
    //                foo(A, A) : foo(A, A).
    //
    //            Really though, this is a tautology in bottom-up proving, as
    //            if we have a `foo(A, A)` then of course we have a `foo(A, A)`.
    //            In a top-down context, it is more meaningful. If anything,
    //            this is more of a usage-site type of thing, e.g. if we do
    //            `..., foo(1, 1), ...` then it is `true`.
    } else {
      tuple->input_columns.Clear();

      // Defer error reporting until we know that we don't have any valid
      // join ordering of the clause body that can satisfy the needs of the
      // clause head.
      if (!report) {
        tuple->PrepareToDelete();
        context.error_heads.push_back(view);
        return nullptr;
      }

      const auto clause_range = clause.SpellingRange();
      auto err = log.Append(clause_range, var.SpellingRange());
      err << "Variable '" << var << "' is not range-restricted";

      for (auto in_col : view->columns) {
        err.Note(clause_range, in_col->var->SpellingRange())
            << "Failed to match against '" << in_col->var << "'";
      }

      return nullptr;
    }
  }

  return tuple;
}

// Create a PRODUCT from multiple VIEWs.
static bool CreateProduct(QueryImpl *query, ParsedClause clause,
                          ClauseContext &context, const ErrorLog &log) {

  if (!clause.CrossProductsArePermitted()) {
    auto err = log.Append(clause.SpellingRange(), clause.SpellingRange());
    err << "This clause requires a cross-product, but has not been annotated "
        << "with a '@product' pragma (placed between the clause head and "
        << "colon)";

    auto num_views = context.views.size();
    auto i = 0u;
    for (auto view : context.views) {
      for (auto col : view->columns) {
        if (!col->var->IsUnnamed()) {
          err.Note(clause.SpellingRange(), col->var->SpellingRange())
              << "This variable contributes to view " << (num_views - i)
              << " of the " << num_views
              << " views that need to be combined into a cross product";
        }
      }
      ++i;
    }
    return false;
  }

  auto join = query->joins.Create();
  join->color = context.color;
  auto col_index = 0u;
  for (auto view : context.views) {
#ifndef NDEBUG
    auto unique_view = PromoteOnlyUniqueColumns(query, view);
    assert(unique_view == view);
#else
    auto unique_view = view;
#endif

    join->joined_views.AddUse(unique_view);

    for (auto in_col : unique_view->columns) {
      auto out_col = join->columns.Create(in_col->var, in_col->type, join,
                                          in_col->id, col_index++);
      auto [pivot_set_it, added] = join->out_to_in.emplace(out_col, join);
      assert(added);
      (void) added;
      pivot_set_it->second.AddUse(in_col);
    }
  }

#ifndef NDEBUG
  for (auto &[out, in_cols] : join->out_to_in) {
    assert(!in_cols.Empty());
    (void) out;
  }
#endif

  context.views.clear();
  context.views.push_back(GuardViewWithFilter(query, clause, context, join));
  return true;
}

// Try to apply `pred`, which is a functor, given `view` as the source of the
// input values to `pred`. This is challenging because there may be multiple
// applicable redeclarations of `pred` that we can apply (due to the declarations
// sharing the same name, parameter types, but different parameter bindings),
// and is further complicated when `view` contains a value that is attributed as
// `free` in `pred`, and thus needs to be checked against the output of applying
// `pred`.
static VIEW *TryApplyFunctor(QueryImpl *query, ClauseContext &context,
                             ParsedPredicate pred, VIEW *view) {

  const auto decl = ParsedDeclaration::Of(pred);
  std::unordered_set<std::string> seen_variants;
  VIEW *out_view = nullptr;

  for (auto redecl : decl.Redeclarations()) {

    // We may have duplicate redeclarations, so don't repeat any.
    std::string binding(redecl.BindingPattern());
    if (seen_variants.count(binding)) {
    try_next_redecl:
      continue;
    }
    seen_variants.insert(std::move(binding));

    // Go through and see if we can satisfy the binding requirements.
    for (auto param : redecl.Parameters()) {
      const auto var = pred.NthArgument(param.Index());
      if (param.Binding() == ParameterBinding::kBound &&
          !FindColVarInView(context, view, var)) {
        goto try_next_redecl;
      }
    }

    // We've satisfied the binding constraints; apply `pred` to the columns in
    // `inouts`.
    MAP *map = query->maps.Create(ParsedFunctor::From(redecl),
                                  pred.SpellingRange(), pred.IsPositive());
    map->color = context.color;

    VIEW *result = map;
    auto col_index = 0u;
    unsigned needs_compares = 0;

    for (ParsedParameter param : redecl.Parameters()) {
      const ParsedVariable var = pred.NthArgument(param.Index());

      if (param.Binding() == ParameterBinding::kBound) {
        COL *const bound_col = FindColVarInView(context, view, var);
        assert(bound_col);
        assert(VarId(context, var) == bound_col->id);
        map->input_columns.AddUse(bound_col);
        (void) map->columns.Create(var, map, bound_col->id, col_index);

      } else {
        const auto id = VarId(context, var);
        (void) map->columns.Create(var, map, id, col_index);
      }

      ++col_index;
    }

    // Now attach in any columns that need to be double checked, i.e. ones that
    // are `free`-attributed in the functor, but are available via bound
    // arguments. We'll handle these with a tower of comparisons, produced
    // below.
    for (ParsedParameter param : redecl.Parameters()) {
      if (param.Binding() != ParameterBinding::kBound) {
        const ParsedVariable var = pred.NthArgument(param.Index());
        COL *const bound_col = FindColVarInView(context, view, var);
        if (bound_col) {
          const auto id = VarId(context, var);
          assert(id == bound_col->id);
          map->attached_columns.AddUse(bound_col);
          (void) map->columns.Create(bound_col->var, bound_col->type, map, id,
                                     col_index);
          ++col_index;
          ++needs_compares;
          DEBUG((*gOut) << "Found bound var (" << bound_col->var << " vs. "
                        << var << ") for param " << param << "\n";)
        }
      }
    }

    // Now attach in any columns from the predecessor `view` that aren't
    // themselves present in `map`.
    for (COL *pred_col : view->columns) {
      if (!FindColVarInView(context, map, pred_col->var)) {
        (void) map->columns.Create(pred_col->var, pred_col->type, map,
                                   pred_col->id, col_index);
        map->attached_columns.AddUse(pred_col);
        ++col_index;
      }
    }

    // Now, while there are still comparisons between column outputs that need
    // to be made, go do them. This happens when we have a bound column
    // available in our map's predecessor for one of the `free`-attributed
    // columns that the map produces.
    if (needs_compares) {
      result = PromoteOnlyUniqueColumns(query, result);
    }

    if (!out_view) {
      out_view = result;

      // NOTE(pag): Remove this `break` if we want to support equivalence
      //            classes of functor applications.
      break;

    // This is the N >= 3 redeclaration of the functor that is applicable; add
    // it into our equivalence class.
    } else if (auto out_eq = out_view->AsMerge(); out_eq) {
      assert(out_eq->merged_views[0]->columns.Size() == result->columns.Size());
      out_eq->merged_views.AddUse(result);

    // This is the second redeclaration of the functor that is applicable to
    // this case. So we'll create an equivalence class of all variants of the
    // functor that can apply to this view, and that will be what we propose.
    } else {
      assert(out_view->columns.Size() == result->columns.Size());

      MERGE *const merge = query->merges.Create();
      merge->color = context.color;

      // Create output columns for the merge.
      auto merge_col_index = 0u;
      for (auto col : result->columns) {
        (void) merge->columns.Create(col->var, col->type, merge, col->id,
                                     merge_col_index++);
      }

      merge->merged_views.AddUse(out_view);
      merge->merged_views.AddUse(result);
      out_view = merge;
    }
  }

  return out_view;
}

// Try to apply a negation. This requires that all named, non-constant variables
// are present.
static VIEW *TryApplyNegation(QueryImpl *query, ParsedClause clause,
                              ClauseContext &context, ParsedPredicate pred,
                              VIEW *view, const ErrorLog &log) {
  std::vector<ParsedVariable> needed_vars;
  std::vector<COL *> needed_cols;
  std::vector<bool> needed_params;

  bool all_needed = true;
  for (auto var : pred.Arguments()) {
    auto var_set = VarSet(context, var);
    if (!var_set) {
      log.Append(pred.SpellingRange(), var.SpellingRange())
          << "Internal error: Unable to find variable '" << var
          << "' used by negation";
      return nullptr;
    }

    // The idea here is we may want to say: `!foo(1, _)` and we want this to
    // mean that there doesn't exist any tuple in the `foo` relation with
    // first column as `1`, and the second column as not being cared for. If
    // we give it a name, however, then we
    if (auto col = FindColVarInView(context, view, var); col) {
      needed_cols.push_back(col);
      needed_params.push_back(true);
      needed_vars.push_back(var);

    } else if (var.IsAssigned()) {
      log.Append(pred.SpellingRange(), var.SpellingRange())
          << "Internal error: Failed to discover constant used by variable '"
          << var << "'";
      return nullptr;

    // This should be an unnamed variable only, e.g. `_`.
    } else if (var.IsUnnamed()) {
      needed_params.push_back(false);
      all_needed = false;

    } else {
      return nullptr;
    }
  }

  auto sel = BuildPredicate(query, context, pred, log);
  if (!sel) {
    return nullptr;
  }

#ifndef NDEBUG
  sel->producer = "PRED-NEGATION";
#endif

  if (!all_needed) {
    const auto tuple = query->tuples.Create();
    tuple->color = context.color;
#ifndef NDEBUG
    tuple->producer = "PRED-NEGATION-SUBSET";
#endif
    auto i = 0u;
    auto col_index = 0u;
    for (ParsedVariable var : pred.Arguments()) {
      const auto in_col = sel->columns[i];
      if (!needed_params[i++]) {
        continue;
      }
      // TODO(pag): Previously used `in_col->var, in_col->type`.
      (void) tuple->columns.Create(var, tuple, in_col->id, col_index++);
      tuple->input_columns.AddUse(in_col);
    }

    sel = tuple;
  }

  sel = GuardViewWithFilter(query, clause, context, sel);

  TUPLE *negated_view = query->tuples.Create();
  negated_view->is_used_by_negation = true;

  auto col_index = 0u;
  for (ParsedVariable var : needed_vars) {
    COL * const in_col = FindColVarInView(context, sel, var);
    assert(in_col->type == var.Type());
    (void) negated_view->columns.Create(
        var, negated_view, in_col->id, col_index++);
    negated_view->input_columns.AddUse(in_col);
  }

  NEGATION *const negate = query->negations.Create();
  negate->color = context.color;
  negate->negated_view.Emplace(negate, negated_view);
  negate->is_never = pred.IsNegatedWithNever();
  negate->negations.emplace_back(pred);

  col_index = 0u;
  for (auto in_col : needed_cols) {
    ParsedVariable var = needed_vars[col_index];
    negate->input_columns.AddUse(in_col);
    (void) negate->columns.Create(var, negate, in_col->id, col_index++);
  }

#ifndef NDEBUG
  for (auto col : negated_view->columns) {
    assert(col->type == negate->columns[col->Index()]->type);
  }
#endif

  // Now attach in any other columns that `view` was bringing along but that
  // aren't used in the negation itself.
  for (COL *in_col : view->columns) {
    if (std::find(needed_cols.begin(), needed_cols.end(), in_col) ==
        needed_cols.end()) {
      negate->attached_columns.AddUse(in_col);
      negate->columns.Create(in_col->var, in_col->type, negate, in_col->id,
                             col_index++);
    }
  }

  return negate;
}

// Try to apply as many functors and negations as possible to `view`.
static bool TryApplyFunctors(QueryImpl *query, ParsedClause clause,
                             ClauseContext &context, const ErrorLog &log,
                             bool only_filters) {

  const auto num_views = context.views.size();

  std::vector<ParsedPredicate> unapplied_functors;
  unapplied_functors.reserve(context.functors.size());

  bool updated = false;

  for (auto i = 0u; i < num_views; ++i) {
    auto &view = context.views[i];

    // Try to apply as many functors as possible to `view`.
    for (auto changed = true; changed;) {
      changed = false;

      auto applied_functors = false;
      unapplied_functors.clear();
      for (auto pred : context.functors) {
        const auto functor = ParsedFunctor::From(ParsedDeclaration::Of(pred));
        const auto range = functor.Range();

        // If we've already applied a functor, and if there's a chance that
        // there are negations that could depend on the results of the functor
        // application then we'll loop back to try to apply the negations
        // before trying the next functor.
        if (applied_functors && !context.negated_predicates.empty()) {
          unapplied_functors.push_back(pred);

        // We're restricting things to only apply filter functors.
        } else if (only_filters && range != FunctorRange::kZeroOrOne &&
                   range != FunctorRange::kOneToOne) {
          unapplied_functors.push_back(pred);

        // If we succeed at applying a functor then update the view.
        } else if (auto out_view = TryApplyFunctor(query, context, pred, view);
                   out_view) {
          view = GuardViewWithFilter(query, clause, context, out_view);
          updated = true;
          changed = true;
          applied_functors = true;

        } else {
          unapplied_functors.push_back(pred);
        }
      }

      if (applied_functors) {
        context.functors.swap(unapplied_functors);
      }
    }
  }
  return updated;
}


// Try to apply as many functors and negations as possible to `view`.
static bool TryApplyNegations(QueryImpl *query, ParsedClause clause,
                              ClauseContext &context, const ErrorLog &log) {

  const auto num_views = context.views.size();

  std::vector<ParsedPredicate> unapplied_negations;
  unapplied_negations.reserve(context.negated_predicates.size());

  bool updated = false;

  for (auto i = 0u; i < num_views; ++i) {
    auto &view = context.views[i];

    // Try to apply as many functors as possible to `view`.
    for (auto changed = true; changed;) {
      changed = false;

      // NOTE(pag): We don't `GuardViewWithFilter` because applying a negation
      //            doesn't introduce any new variables.
      unapplied_negations.clear();
      bool applied_negations = false;
      for (auto pred : context.negated_predicates) {
        if (auto out_view =
                TryApplyNegation(query, clause, context, pred, view, log);
            out_view) {
          view = out_view;
          updated = true;
          changed = true;
          applied_negations = true;

        } else {
          unapplied_negations.push_back(pred);
        }
      }

      if (applied_negations) {
        context.negated_predicates.swap(unapplied_negations);
      }
    }
  }
  return updated;
}

// Create a view from an aggregate.
static VIEW *ApplyAggregate(QueryImpl *query, ParsedClause clause,
                            ClauseContext &context, const ErrorLog &log,
                            ParsedAggregate agg) {

  auto base_view = BuildPredicate(query, context, agg.Predicate(), log);
  if (!base_view) {
    return nullptr;
  }

  auto functor_pred = agg.Functor();
  auto functor_decl = ParsedFunctor::From(ParsedDeclaration::Of(functor_pred));
  AGG *view = query->aggregates.Create(functor_decl);
  view->color = context.color;

  auto col_index = 0u;

  for (ParsedVariable var : agg.GroupVariablesFromPredicate()) {
    COL *col = FindColVarInView(context, base_view, var);
    if (!col) {
      log.Append(agg.SpellingRange(), var.SpellingRange())
          << "Could not find grouping variable '" << var << "'";
      return nullptr;
    }

    view->group_by_columns.AddUse(col);
    (void) view->columns.Create(var, view, col->id, col_index++);
  }

  auto do_param = [&](auto cb) {
    auto num_params = functor_decl.Arity();
    for (auto i = 0u; i < num_params; ++i) {
      auto param = functor_decl.NthParameter(i);
      auto var = functor_pred.NthArgument(i);
      cb(param, var);
    }
  };

  auto has_errors = false;

  do_param([&](ParsedParameter param, ParsedVariable var) {
    if (param.Binding() == ParameterBinding::kBound) {
      COL *col = FindColVarInView(context, base_view, var);
      if (!col) {
        auto err = log.Append(agg.SpellingRange(), var.SpellingRange());
        err << "Could not find configuration variable '" << var << "'";

        err.Note(functor_decl.SpellingRange(), param.SpellingRange())
            << "Configuration column declared here";

        has_errors = true;
      } else {
        view->config_columns.AddUse(col);
        (void) view->columns.Create(var, view, col->id, col_index++);
      }
    }
  });

  do_param([&](ParsedParameter param, ParsedVariable var) {
    if (param.Binding() == ParameterBinding::kAggregate) {
      auto col = FindColVarInView(context, base_view, var);
      if (!col) {
        auto err = log.Append(agg.SpellingRange(), var.SpellingRange());
        err << "Could not find aggregated variable '" << var << "'";

        err.Note(functor_decl.SpellingRange(), param.SpellingRange())
            << "Aggregated column declared here";

        has_errors = true;
      } else {
        view->aggregated_columns.AddUse(col);
      }
    }
  });

  do_param([&](ParsedParameter param, ParsedVariable var) {
    if (param.Binding() == ParameterBinding::kSummary) {
      auto col = FindColVarInView(context, base_view, var);
      if (col) {
        auto err = log.Append(agg.SpellingRange(), col->var->SpellingRange());
        err << "Variable '" << var
            << "' used for summarization cannot also be aggregated over";

        err.Note(functor_decl.SpellingRange(), param.SpellingRange())
            << "Summary variable declared here";

        err.Note(agg.SpellingRange(), var.SpellingRange())
            << "Summary variable used here";

        has_errors = true;
      } else {
        (void) view->columns.Create(var, view, VarId(context, var),
                                    col_index++);
      }
    }
  });

  if (has_errors) {
    return nullptr;
  }

  return PromoteOnlyUniqueColumns(query, view);
}

// Find `search_col` in all views of `views`, and fill up `found_cols_out`
// appropriately. Unconditionally fills up `found_cols_out` with all matches.
static bool FindColInAllViews(COL *search_col, const std::vector<VIEW *> &views,
                              std::vector<COL *> &found_cols_out) {
  for (auto view : views) {
    for (auto col : view->columns) {
      if (search_col->id == col->id) {
        found_cols_out.push_back(col);
        goto next_view;
      }
    }

  next_view:
    continue;
  }

  return found_cols_out.size() == views.size();
}

// Go find join candidates. This takes the first view in `views` and tries to
// join each of its columns against every other view, then proposes this as
// a new candidate. Updates `work_item` in place.
static bool FindJoinCandidates(QueryImpl *query, ParsedClause clause,
                               ClauseContext &context,
                               std::vector<VIEW *> &views,
                               const ErrorLog &log,
                               bool recursive=false) {
  const auto num_views = views.size();
  if (1u == num_views) {
    return false;
  }

#ifndef NDEBUG
  // Make sure a given view doesn't appear twice.
  for (auto &view : views) {
    auto view_ = view;
    view = nullptr;
    assert(std::find(views.begin(), views.end(), view_) == views.end());
    view = view_;
  }
#endif

  //  // Nothing left to do but try to publish the view!
  //  if (num_views == 1u &&
  //      !(work_item.functors.size() + work_item.negated_predicates.size())) {
  //    assert(!context.result);
  //    ConvertToClauseHead(query, clause, context, log, views[0]);
  //    return;
  //  }

  std::vector<std::vector<COL *>> pivot_groups;
  std::vector<VIEW *> next_views;
  std::vector<unsigned> pivot_col_ids;

  // Try to find a join candidate. If we fail, then we will rotate
  // `views`.
  for (auto num_rotations = 0u; 1u < num_views && num_rotations < num_views;
       ++num_rotations) {

    pivot_groups.clear();

    // For each column in `views[0]`, get the set of columns against which
    // that column can be joined. We want to find the group of pivots that is
    // largest, i.e. joins together the most views.
    for (auto col : views[0]->columns) {
      FindColInAllViews(col, views, pivot_groups.emplace_back());
    }

    const auto num_cols = views[0]->columns.Size();
    assert(pivot_groups.size() == num_cols);

    COL *best_pivot = nullptr;

    // Go find the pivot that can be used to merge together the most views.
    //
    // TODO(pag): There is probably some kind of dynamic programming algorithm
    //            that could do a better job and find the most "discriminating"
    //            pivot, e.g. one that has other things in common from each of
    //            the views.
    for (auto i = 0u; i < num_cols; ++i) {
      const auto group_size = pivot_groups[i].size();
      if (group_size == 1u) {
        continue;

      } else if (!best_pivot ||
                 pivot_groups[best_pivot->index].size() > group_size) {

        best_pivot = pivot_groups[i][0];
        assert(best_pivot->index == i);
      }
    }

    // We didn't find a best pivot, do a rotation of the views.
    if (!best_pivot) {
      next_views.clear();
      next_views.insert(next_views.end(), views.begin() + 1, views.end());
      next_views.push_back(views[0]);
      views.swap(next_views);
      continue;
    }

    JOIN *const join = query->joins.Create();
    join->color = context.color;

    // Collect the set of views against which we will join.
    next_views.clear();
    for (COL *best_pivot_in : pivot_groups[best_pivot->index]) {
      next_views.push_back(best_pivot_in->view);
      join->joined_views.AddUse(best_pivot_in->view);
    }

    auto col_index = 0u;
    auto &pivot_cols = pivot_groups[0];

    // Build out the pivot set. This will implicitly capture the `best_pivot`.
    pivot_col_ids.clear();
    for (COL *col : views[0]->columns) {
      pivot_cols.clear();
      if (!FindColInAllViews(col, next_views, pivot_cols)) {
        continue;
      }

      ++join->num_pivots;
      const auto pivot_col =
          join->columns.Create(col->var, col->type, join, col->id, col_index++);

      auto [pivot_cols_in_it, added] = join->out_to_in.emplace(pivot_col, join);
      assert(added);
      (void) added;

      for (auto pivot_in : pivot_cols) {
        pivot_cols_in_it->second.AddUse(pivot_in);
      }

      pivot_col_ids.push_back(col->id);
    }

    // Now add in all non-pivots.
    for (VIEW *joined_view : next_views) {
      for (COL *in_col : joined_view->columns) {
        if (std::find(pivot_col_ids.begin(), pivot_col_ids.end(), in_col->id) ==
            pivot_col_ids.end()) {

          COL *const non_pivot_col = join->columns.Create(
              in_col->var, in_col->type, join, in_col->id, col_index++);
          auto [non_pivot_cols_in_it, added] =
              join->out_to_in.emplace(non_pivot_col, join);
          assert(added);
          (void) added;

          non_pivot_cols_in_it->second.AddUse(in_col);
        }
      }
    }

    // It's possibly that some of the views have subsets of their columns
    // matching, but where these subsets aren't fully covered by all joined
    // views, and so we need to wrap the join in a bunch of equality
    // comparisons.
    auto ret = GuardViewWithFilter(query, clause, context,
                                   PromoteOnlyUniqueColumns(query, join));

    // Remove the joined views from `views`, and put the joined view at the
    // end as a way of giving other relations in the body a chance to be
    // the head of a JOIN. The purpose here is to try to encourage more
    // "balanced" trees of joins, rather than ones that lean in a specific
    // direction.
    for (VIEW *&view : views) {
      if (std::find(next_views.begin(), next_views.end(), view) !=
          next_views.end()) {
        view = nullptr;
      }
    }

    auto it =
        std::remove_if(views.begin(), views.end(), [](VIEW *v) { return !v; });
    views.erase(it, views.end());

    // Put the joined view at the end.
    views.push_back(ret);

//    // For each of the views we just joined, try to join that view against
//    // every other unjoined view. The idea here is that we want to bring about
//    // the equivalent of a worst-case optimal join, where you have something
//    // like `foo(A, B), bar(B, C), baz(A, C)` and you can't decide the best
//    // order a-priori. With this approach, we'll end up with something like:
//    //
//    //
//    //       JOIN[B | A, C]         JOIN[A | B, C]          JOIN[C | A, C]
//    //          /      \               /       \                /     \        .
//    //      foo(A, B)  bar(B, C)   foo(A, B)  baz(A, C)   bar(B, C)  baz(A, C)
//    if (1u <= views.size() && !recursive) {
//
//      std::vector<VIEW *> next_views_wcoj;
//
//      // Experimental testing on dds-native shows that this variant performs
//      // pretty well. The general idea is that we have `foo(A, B), bar(B, C),
//      // baz(A, C)`, and so if we join together `foo(A, B), bar(B, C)` then
//      // we want to select `bar(B, C)` (index 1), and try to join it against
//      // everything not joined, i.e. `baz(A, C)`. After both, we'll have
//      // two things presenting `foo_bar(A, B, C), bar_baz(A, B, C)` which can
//      // be joined over all columns.
//      if (true) {
//        next_views_wcoj.push_back(join->joined_views[1u]);
//        for (VIEW *unjoined_view : views) {
//          next_views_wcoj.push_back(unjoined_view);
//        }
//
//        if (FindJoinCandidates(query, clause, context, next_views_wcoj, log,
//                               false)) {
//          views.swap(next_views_wcoj);
//        }
//
//      // This variant is like a generalization of the above variant for N-ary
//      // joins rather than binary joins. Experiments on dds-native shows that
//      // `i=0` is better than not doing any WCOJ-like setup, and that `i=1`
//      // is consistently better than `i=0`, and performs nearly as well as the
//      // above if use `next_views_wcoj.push_back(join->joined_views[0]);`, but
//      // ultimately, `next_views_wcoj.push_back(join->joined_views[1]);` (i.e.
//      // index 1) outperformed all. Keeping this code here for posterity.
//      } else {
//
//        //for (VIEW *view : join->joined_views) {
//        for (auto i = 1u, max_i = join->joined_views.Size(); i < max_i; ++i) {
//          VIEW * const view = join->joined_views[i];
//          next_views_wcoj.clear();
//          next_views_wcoj.push_back(view);
//          for (VIEW *unjoined_view : views) {
//            next_views_wcoj.push_back(unjoined_view);
//          }
//
//          if (FindJoinCandidates(query, clause, context, next_views_wcoj, log,
//                                 true)) {
//            views.swap(next_views_wcoj);
//          }
//        }
//      }
//    }
//

    return true;
  }

  return false;
}

// Make the INSERT conditional on any zero-argument predicates.
static void AddConditionsToInsert(QueryImpl *query, ParsedClause clause,
                                  VIEW *insert) {
  std::vector<COND *> conds;

  auto add_conds = [&](NodeRange<ParsedPredicate> range, UseList<COND> &uses,
                       bool is_positive, VIEW *user) {
    conds.clear();

    for (auto pred : range) {
      auto decl = ParsedDeclaration::Of(pred);
      if (decl.Arity() || !decl.IsExport()) {
        continue;
      }

      auto export_ = ParsedExport::From(decl);
      auto &cond = query->decl_to_condition[export_];
      if (!cond) {
        cond = query->conditions.Create(export_);
      }

      assert(cond->UsersAreConsistent());

      conds.push_back(cond);
    }

    std::sort(conds.begin(), conds.end());
    auto it = std::unique(conds.begin(), conds.end());
    conds.erase(it, conds.end());

    for (auto cond : conds) {
      assert(cond);
      uses.AddUse(cond);
      if (is_positive) {
        cond->positive_users.AddUse(user);
      } else {
        cond->negative_users.AddUse(user);
      }

      assert(cond->UsersAreConsistent());
    }
  };

  add_conds(clause.PositivePredicates(), insert->positive_conditions, true,
            insert);
  add_conds(clause.NegatedPredicates(), insert->negative_conditions, false,
            insert);
}

// The goal of this function is to build multiple equivalent dataflows out of
// a single clause body. When we have a bunch of predicates, there are usually
// many ways in which they can be joined.
static bool BuildClause(QueryImpl *query, ParsedClause clause,
                        ClauseContext &context, const ErrorLog &log) {
  DEBUG((*gOut) << "Building clause: " << clause << '\n';)

  auto &pred_views = context.views;

  if (clause.IsHighlighted()) {
    auto decl = ParsedDeclaration::Of(clause);
    uint64_t hash = decl.Hash();
    hash ^= clause.Hash() * RotateRight64(hash, 13u);
    context.color =
        static_cast<uint32_t>(hash) ^ static_cast<uint32_t>(hash >> 32u);
  }

  auto do_var = [&](ParsedVariable var) {
    if (1u == var.NumUses() && !var.IsUnnamed()) {
      log.Append(clause.SpellingRange(), var.SpellingRange())
          << "Named variable '" << var << "' is only used once; you should use "
          << "either '_' or prefix the name with an '_' to explicitly mark it "
          << "as anonymous";
    }
    CreateVarId(context, var);
  };

  // NOTE(pag): This applies to body variables, not parameters.
  for (auto var : clause.Parameters()) {
    do_var(var);
  }
  for (auto var : clause.Variables()) {
    do_var(var);
  }

  context.sealed = true;

  context.col_id_to_constant.resize(context.vars.size(), nullptr);

  const auto clause_range = clause.SpellingRange();

  // Go through the comparisons and merge disjoint sets when we have equality
  // comparisons, e.g. `A=B`.
  for (auto cmp : clause.Comparisons()) {
    const auto lhs_var = cmp.LHS();
    const auto rhs_var = cmp.RHS();
    const auto lhs_vc = VarSet(context, lhs_var);
    const auto rhs_vc = VarSet(context, rhs_var);

    if (!lhs_vc) {
      log.Append(clause_range, lhs_var.SpellingRange())
          << "Internal error: Could not find column for variable '" << lhs_var
          << "'";
      continue;
    }

    if (!rhs_vc) {
      log.Append(clause_range, rhs_var.SpellingRange())
          << "Internal error: Could not find column for variable '" << rhs_var
          << "'";
      continue;
    }

    if (cmp.Operator() == ComparisonOperator::kEqual) {
      DisjointSet::Union(lhs_vc, rhs_vc);
      DEBUG((*gOut) << "Merging " << lhs_vc->var << "(" << lhs_vc->id
                    << ") with " << rhs_vc->var << " (" << rhs_vc->id
                    << ") by compare\n";)

    // At the end, this should be empty.
    } else {
      context.unapplied_compares.insert(cmp);
    }
  }

  //  // Create a bunch of dummy constants, which are helpful for sinking MERGE
  //  // nodes through NEGATIONs.
  //  for (auto i = 0u; i < query->kMaxDefaultU8s; ++i) {
  //    std::stringstream ss;
  //    ss << "u8:" << i;
  //    const auto key = ss.str();
  //    auto &const_col = context.spelling_to_col[key];
  //    if (const_col) {
  //      query->default_u8_const_cols[i] = const_col;
  //      continue;
  //    }
  //
  //
  //  }

  for (auto assign : clause.Assignments()) {
    const auto var = assign.LHS();
    const auto literal = assign.RHS();

    // The type and spelling of a constant are a reasonable way of finding the
    // unique constants in a clause body. There are some obvious missed things,
    // e.g. `1` and `0x1` are treated differently, but that's OK.
    std::stringstream ss;
    ss << literal.Type().Spelling() << ':';
    if (literal.IsConstant()) {
      ss << static_cast<unsigned>(literal.Type().Kind()) << ':'
         << literal.Literal().IdentifierId();
    } else {
      ss << *literal.Spelling(Language::kUnknown);
    }
    const auto key = ss.str();

    auto vc = VarSet(context, var);
    if (!vc) {
      log.Append(clause_range, var.SpellingRange())
          << "Internal error: Could not find column for variable '" << var
          << "'";
      continue;
    }

    auto &const_col = context.spelling_to_col[key];
    auto col_id = vc->id;

    if (!const_col) {
      CONST *stream = query->constants.Create(literal);
      SELECT *select = query->selects.Create(stream, literal.SpellingRange());
      select->color = context.color;
      const_col = select->columns.Create(var, select, col_id);
      context.const_to_vc.emplace(const_col, vc);

    // Reset these, just in case they were initialized by another clause.
    } else {
      auto &prev_const_vc = context.const_to_vc[const_col];
      if (!prev_const_vc) {
        prev_const_vc = vc;
      } else {
        vc = DisjointSet::Union(vc, prev_const_vc)->FindAs<VarColumn>();
        prev_const_vc = vc;
        col_id = vc->id;
      }

      const_col->var = var;
      const_col->id = col_id;
    }

    DEBUG((*gOut) << "Constant " << var << " = " << literal.Literal()
                  << " with key " << key << " has ID " << col_id << " and "
                  << vc->id << "(" << vc->var << ")\n";)

    context.col_id_to_constant[vc->id] = const_col;

    // Fixup all constant column IDs so that they match with their set.
    for (auto &[var_id, found_vc] : context.var_id_to_col) {
      if (found_vc->FindAs<VarColumn>() == vc) {
        context.col_id_to_constant[found_vc->id] = const_col;
      }
    }
  }

  // Fixup all `vc` IDs so that within a set they all match.
  for (auto &vc : context.vars) {
    vc->id = vc->FindAs<VarColumn>()->id;
  }

  // Go back through the comparisons and look for clause-local unsatisfiable
  // inequalities.
  for (auto cmp : clause.Comparisons()) {
    const auto lhs_var = cmp.LHS();
    const auto rhs_var = cmp.RHS();
    const auto lhs_id = VarId(context, lhs_var);
    const auto rhs_id = VarId(context, rhs_var);
    if (lhs_id == rhs_id && cmp.Operator() != ComparisonOperator::kEqual) {
      auto err = log.Append(clause_range, cmp.SpellingRange());
      err << "Variables '" << lhs_var << "' and '" << rhs_var
          << "' can be equal, but are marked as not equal here";
      return false;
    }
  }

  // Build one view per predicate/relation. This represents a SELECT from each
  // underlying relation, and these will get joined together.
  for (auto pred : clause.PositivePredicates()) {
    const auto decl = ParsedDeclaration::Of(pred);
    if (pred.Arity() && !decl.IsFunctor()) {
      if (auto view = BuildPredicate(query, context, pred, log); view) {
        pred_views.push_back(view);

      } else {
        return false;
      }
    }
  }

  // Add the aggregates as views.
  for (auto agg : clause.Aggregates()) {
    if (auto view = ApplyAggregate(query, clause, context, log, agg); view) {
      pred_views.push_back(view);
    } else {
      return false;
    }
  }

  // Do a range-restriction check that all variables in the clause head appear
  // somewhere in the clause body. This shouldn't be technically necessary but
  // having a bit of redundancy doesn't hurt.
  //
  // NOTE(pag): This isn't a 100% check, because for range restriction, you
  //            really need all parameters to themselves be arguments to
  //            predicates.
  for (auto var : clause.Parameters()) {
    if (!context.var_to_col.count(var)) {
      log.Append(clause.SpellingRange(), var.SpellingRange())
          << "Parameter variable '" << var << "' is not range restricted";
      return false;
    }
  }

  // We have no relations, so lets create a single view that has all of the
  // constants. It's possible that we have functors or comparisons that need
  // to operate on these constants, so this is why be bring them in here.
  if (pred_views.empty()) {
    pred_views.push_back(AllConstantsView(query, clause, context));
  }

  // Make sure every view only exposes unique columns being contributed. E.g.
  // if we have `foo(A, A)` then we replace it with a COMPARE than does a
  // comparison between the output columns of the original view and then only
  // presents a single `A`.
  for (auto &view : pred_views) {
    view = GuardViewWithFilter(query, clause, context, view);
    view = PromoteOnlyUniqueColumns(query, view);
  }

  // Go add the functors and aggregates in.
  for (auto pred : clause.PositivePredicates()) {
    assert(pred.IsPositive());
    const auto decl = ParsedDeclaration::Of(pred);
    if (decl.IsFunctor()) {
      context.functors.push_back(pred);
    }
  }

  for (auto pred : clause.NegatedPredicates()) {
    assert(pred.IsNegated());
    const auto decl = ParsedDeclaration::Of(pred);
    if (decl.IsFunctor()) {
      assert(!pred.IsNegatedWithNever());
      context.functors.push_back(pred);
    } else if (pred.Arity()) {
      context.negated_predicates.push_back(pred);
    } else {
      assert(!pred.IsNegatedWithNever());
    }
  }

  // Everything depends on there being at least view in `pred_views`. We
  // might have something like `pred(1, 2).` and that's it, or
  // `pred(1) : foo(2).`
  if (pred_views.empty()) {
    log.Append(clause_range)
        << "Internal error: Failed to create any data flow nodes for clause";
    return false;
  }

  // Process the work list until we find some order of things that works.
  //
  // NOTE(pag): Remove `!context.result` to enable equivalence-class building.
  for (auto changed = true; changed && !pred_views.empty();) {
    changed = false;


    // Limit the functors to ones that  have a range of zero-or-one, i.e.
    // filter functors. These will restrict the data passing through.
    if (TryApplyFunctors(query, clause, context, log, true)) {
      changed = true;
      continue;
    }

    // Try to join two or more views together. Updates `pred_views` in place
    // (view `context.views`).
    if (FindJoinCandidates(query, clause, context, context.views, log)) {
      changed = true;
      continue;
    }

    // Try to apply functors that are not just filter functors, i.e. have
    // all other ranges.
    if (TryApplyFunctors(query, clause, context, log, false)) {
      changed = true;
      continue;
    }

    // Try to apply negations; these can introduce differential updates, so
    // defer them as late as possible.
    if (TryApplyNegations(query, clause, context, log)) {
      changed = true;
      continue;
    }

    // We failed to apply functors/negations, and were unable to find a join,
    // so create a cross-product if there are at least two views.
    if (1u < pred_views.size()) {
      if (CreateProduct(query, clause, context, log)) {
        changed = true;
        continue;

      // Cross-products aren't permitted in that clause, report an error.
      } else {
        return false;
      }
    }
  }

  // Diagnose functor application failures.
  for (auto pred : context.functors) {
    auto decl = ParsedDeclaration::Of(pred);
    auto err = log.Append(clause.SpellingRange(), pred.SpellingRange());
    err << "Unable to apply functor '" << decl.Name() << "/" << decl.Arity()
        << "' with binding pattern '" << decl.BindingPattern()
        << "' or any of its re-declarations (with different binding patterns)";

    for (auto view : pred_views) {
      auto i = 0u;
      for (auto var : pred.Arguments()) {
        auto param = decl.NthParameter(i++);
        if (!FindColVarInView(context, view, var) &&
            param.Binding() != ParameterBinding::kFree) {

          err.Note(decl.SpellingRange(), param.SpellingRange())
              << "Corresponding parameter is not `free`-attributed";

          err.Note(pred.SpellingRange(), var.SpellingRange())
              << "Variable '" << var << "' is free here";
        }
      }
    }
    return false;
  }

  // Diagnose negated predicate failures.
  for (auto pred : context.negated_predicates) {
    assert(pred.IsNegated());

    auto decl = ParsedDeclaration::Of(pred);
    auto err = log.Append(clause.SpellingRange(), pred.SpellingRange());
    err << "Unable to negate predicate '" << decl.Name() << "/" << decl.Arity()
        << "'";

    for (auto view : pred_views) {
      auto i = 0u;
      for (auto var : pred.Arguments()) {
        auto param = decl.NthParameter(i++);
        if (!FindColVarInView(context, view, var) && !var.IsUnnamed()) {

          err.Note(pred.SpellingRange(), var.SpellingRange())
              << "Variable '" << var << "' is free here, but must be bound";

          err.Note(decl.SpellingRange(), param.SpellingRange())
              << "Variable '" << var << "' corresponds with this parameter";
        }
      }
    }
    return false;
  }

  if (!context.unapplied_compares.empty()) {
    for (auto cmp : context.unapplied_compares) {
      auto err = log.Append(clause_range, cmp.SpellingRange());
      err << "Internal error: Failed to apply inequality comparison "
          << "between '" << cmp.LHS() << "' and '" << cmp.RHS() << "'";
    }
    return false;
  }

  assert(pred_views.size() == 1u);

  auto clause_head =
      ConvertToClauseHead(query, clause, context, log, pred_views[0]);

  // We still don't have a clause head. We might have recorded some "failed
  // heads", so we'll try to re-propose each, but with error reporting turned
  // on.
  //
  // NOTE(pag): The `true` to `ConvertToClauseHead` reports errors.
  if (!clause_head) {
    log.Append(clause.SpellingRange())
        << "No dataflow was produced for this clause";

    for (auto err_head : context.error_heads) {
      ConvertToClauseHead(query, clause, context, log, err_head, true);
    }
    return false;
  }

  const ParsedDeclaration decl = ParsedDeclaration::Of(clause);
  INSERT *insert = nullptr;

  // Add the conditions tested.
  if (!clause.PositivePredicates().empty() ||
      !clause.NegatedPredicates().empty()) {
    auto col_index = 0u;
    TUPLE *cond_guard = nullptr;
    if (clause.Arity()) {
      cond_guard = query->tuples.Create();
      cond_guard->color = context.color;
      for (ParsedVariable var : clause.Parameters()) {
        cond_guard->input_columns.AddUse(clause_head->columns[col_index]);
        (void) cond_guard->columns.Create(var, cond_guard, VarId(context, var),
                                          col_index);
        ++col_index;
      }
    } else {
      cond_guard = clause_head->GuardWithTuple(query, true);
    }

    AddConditionsToInsert(query, clause, cond_guard);
    clause_head = cond_guard;
  }

  // Functor for adding in the `sets_condition` flag. If this is a deletion
  // clause, e.g. `!cond : ...` then we want to add `set_condition` to the
  // DELETE node; however, if it's an insertion clause then we want to add
  // it to the INSERT.
  auto set_condition = false;
  auto add_set_conditon = [=, &set_condition](VIEW *view) {
    if (!set_condition && !decl.Arity()) {
      set_condition = true;
      const ParsedExport export_decl = ParsedExport::From(decl);
      auto &cond = query->decl_to_condition[export_decl];
      if (!cond) {
        cond = query->conditions.Create(export_decl);
      }

      view->sets_condition.Emplace(view, cond);
      cond->setters.AddUse(view);

      assert(cond->UsersAreConsistent());
      assert(cond->SettersAreConsistent());
    }
  };

  if (decl.IsMessage()) {
    IO *&stream = query->decl_to_input[decl];
    if (!stream) {
      stream = query->ios.Create(decl);
    }
    insert = query->inserts.Create(stream, decl);
    insert->color = context.color;
    stream->transmits.AddUse(insert);

  } else if (decl.Arity()) {
    auto &rel = query->decl_to_relation[decl];
    if (!rel) {
      rel = query->relations.Create(decl);
    }
    insert = query->inserts.Create(rel, decl);
    insert->color = context.color;
    rel->inserts.AddUse(insert);

  // It's a zero-argument predicate.
  } else {
    assert(decl.IsExport());
    add_set_conditon(clause_head);
    return true;
  }

  for (auto col : clause_head->columns) {
    insert->input_columns.AddUse(col);
  }

  // We just proved a zero-argument predicate, i.e. a condition.
  assert(clause_head->columns.Size() == clause.Arity());

  return true;
}

// Building equivalence sets means figuring out which sets of `QueryView`s can
// share the same backing storage. This doesn't mean that all views will be
// backed by such storage, but when we need backing storage, we can maximally
// share it among other places where it might be needed.
static void BuildEquivalenceSets(QueryImpl *query) {
  unsigned next_data_model_id = 1u;
  std::unordered_map<QueryView, EquivalenceSet *> view_to_model;

  const_cast<const QueryImpl *>(query)->ForEachView([&](VIEW *view) {
    QueryView query_view(view);
    EquivalenceSet *const eq_set =
        new EquivalenceSet(next_data_model_id++, view);
    view->equivalence_set.reset(eq_set);
    view_to_model.emplace(query_view, eq_set);
    if (view->induction_info) {
      eq_set->TrySetInductionGroup(view);
    }
  });

  auto all_cols_match = [](auto cols, auto pred_cols) {
    const auto num_cols = cols.size();
    if (num_cols != pred_cols.size()) {
      return false;
    }

    for (auto i = 0u; i < num_cols; ++i) {
      if (cols[i].Index() != pred_cols[i].Index()) {
        return false;
      }
    }

    return true;
  };

  // If this view might admit fewer tuples through than its predecessor, then
  // we can't have it share a data model with its predecessor.
  auto may_admit_fewer_tuples_than_pred =
      +[](QueryView view) { return view.IsCompare() || view.IsMap(); };

  // If the output of `view` is conditional, i.e. dependent on the refcount
  // condition variables, or if a condition variable is dependent on the
  // output, then successors of `view` can't share the data model with `view`.
  auto output_is_conditional = +[](QueryView view) {
    return view.SetCondition() || !view.PositiveConditions().empty() ||
           !view.NegativeConditions().empty();
  };

  auto has_multiple_succs =
      +[](QueryView view) { return 1u < view.Successors().size(); };

  // With any special cases, we need to watch out for the following kind of
  // pattern:
  //
  //                               ...
  //      ... ----.                 |
  //           UNION1 -- TUPLE -- UNION2
  //      ... ----'
  //
  // In this case, suppose TUPLE perfectly forwards data of UNION1 to
  // UNION2. Thus, UNION1 is a subset of UNION2. We don't want to accidentally
  // merge the data models of UNION1 and UNION2, otherwise we'd lose this
  // subset relation. At the same time, we don't want to break all sorts of
  // other stuff out, so we have a bunch of special cases to try to be more
  // aggressive about merging data models without falling prey to this
  // specific case.
  //
  // Another situation comes up with things like:
  //
  //          UNION1 -- INSERT -- SELECT -- UNION2
  //
  // In this situation, we want UNION1 and the INSERT/SELECT to share the
  // same data model, but UNION2 should not be allowed to share it. Similarly,
  // in this situation:
  //
  //
  //          UNION1 -- INSERT -- SELECT -- TUPLE -- UNION2
  //
  // We want the UNION1, INSERT, SELECT, and TUPLE to share the same data
  // model, but not UNION2.


  // Here we also need to check on the number of successors of the tuple's
  // predecessor, e.g.
  //
  //             --> flow -->
  //
  //      TUPLE1 -- TUPLE2 -- UNION1
  //         |
  //         '----- TUPLE3 -- UNION2
  //                            |
  //                TUPLE4 -----'
  //
  // In this case, UNION1 and TUPLE2 will share their data models, but we
  // can't let TUPLE1 and TUPLE2 or TUPLE1 and TUPLE3 share their data models,
  // otherwise the UNION1 might end up sharing its data model with completely
  // unrelated stuff in UNION2 (via TUPLE4).

  // INSERTs and SELECTs from the same relation share the same data models.
  for (auto rel : query->relations) {
    EquivalenceSet *last_model = nullptr;
    for (auto view : rel->inserts) {
      auto curr_model = view->equivalence_set.get()->Find();
      if (last_model) {
        EquivalenceSet::TryUnion(curr_model, last_model);
      } else {
        last_model = curr_model;
      }
    }

    for (auto view : rel->selects) {
      auto curr_model = view->equivalence_set.get()->Find();
      if (last_model) {
        EquivalenceSet::TryUnion(curr_model, last_model);
      } else {
        last_model = curr_model;
      }
    }
  }

  // All INSERTs should be guarded with a TUPLE predecessor which can share
  // the same data model.
  // Note(sonya): Order does matter here. This should be done before iterating
  // over all views to prioritize merging INSERT and guard TUPLE tables
  for (auto insert : query->inserts) {
    EquivalenceSet *insert_model = insert->equivalence_set.get()->Find();
    for (auto pred_view : insert->predecessors) {
      if (pred_view->AsTuple()) {
        auto tuple_model = pred_view->equivalence_set.get()->Find();
        EquivalenceSet::TryUnion(insert_model, tuple_model);
      }
    }
  }

  // Select predecessors are INSERTs, which don't have output columns.
  // In theory, there could be more than one INSERT. Selects always share
  // the data model with their corresponding INSERTs.
  //
  // TODO(pag): This more about the interplay with conditional inserts.
  for (auto select : query->selects) {
    EquivalenceSet *insert_model = select->equivalence_set.get()->Find();
    for (auto pred : select->predecessors) {
      assert(pred->AsInsert());
      assert(!output_is_conditional(pred));
      const auto pred_model = view_to_model[pred];
      EquivalenceSet::TryUnion(insert_model, pred_model);
    }
  }


  query->ForEachView([&](QueryView view) {
    if (may_admit_fewer_tuples_than_pred(view)) {
      return;
    }

    const auto model = view_to_model[view];
    const auto preds = view.Predecessors();

    // UNIONs can share the data of any of their predecessors so long as
    // those predecessors don't themselves have other successors, i.e. they
    // only lead into the UNION.
    //
    // We also have to be careful about merges that receive deletions. If so,
    // then we need to be able to distinguish where data is from. This is
    // especially important for comparisons or maps leading into merges.
    //
    // If `pred` is another UNION, then `pred` may be a subset of `view`, thus
    // we cannot merge `pred` and `view`.
    if (view.IsMerge()) {
      auto possible_sharing_preds = view.InductivePredecessors();
      for (auto pred : possible_sharing_preds) {
        if (!output_is_conditional(pred) && !pred.IsMerge() &&
            //!has_multiple_succs(pred) &&
            pred.CanProduceDeletions() == view.CanReceiveDeletions()) {
          const auto pred_model = view_to_model[pred];
          EquivalenceSet::TryUnion(model, pred_model);
        }
      }

    // If a TUPLE "perfectly" passes through its data, then it shares the
    // same data model as its predecessor.
    } else if (view.IsTuple()) {
      if (preds.size() == 1u) {
        const auto pred = preds[0];
        const auto tuple = QueryTuple::From(view);
        if (!output_is_conditional(pred) &&
            all_cols_match(tuple.InputColumns(), pred.Columns())) {
          const auto pred_model = view_to_model[pred];
          EquivalenceSet::TryUnion(model, pred_model);
        }
      }

    // NEGATE's can share data with TUPLE's that are non-inductive successors
    // and who's data matches perfectly.
    } else if (view.IsNegate()) {
      for (auto succ : view.NonInductiveSuccessors()) {
        if (succ.IsTuple()) {
          const auto tuple = QueryTuple::From(succ);
          if (all_cols_match(view.Columns(), tuple.InputColumns()) &&
              !output_is_conditional(succ)) {
            const auto succ_model = view_to_model[succ];
            EquivalenceSet::TryUnion(model, succ_model);
          }
        }
      }
    }
  });

  for (MERGE *merge : query->merges) {
    if (merge->merged_views.Size() == 1u) {
      QueryView view(merge);
      QueryView pred_view(merge->merged_views[0]);
      if (!has_multiple_succs(pred_view) && !output_is_conditional(pred_view)) {
        const auto model = view_to_model[view];
        const auto pred_model = view_to_model[pred_view];
        EquivalenceSet::ForceUnion(model, pred_model);
      }
    }
  }
}


}  // namespace

std::optional<Query> Query::Build(const ::hyde::ParsedModule &module,
                                  const ErrorLog &log) {

  std::shared_ptr<QueryImpl> impl(new QueryImpl(module));

  ClauseContext context;

  auto num_errors = log.Size();

  for (auto sub_module : ParsedModuleIterator(module)) {
    for (auto clause : sub_module.Clauses()) {
      if (!clause.IsDisabled()) {
        context.Reset();
        if (!BuildClause(impl.get(), clause, context, log)) {
          return std::nullopt;
        }
      }
    }

    for (auto clause : sub_module.DeletionClauses()) {
      if (!clause.IsDisabled()) {
        context.Reset();
        if (!BuildClause(impl.get(), clause, context, log)) {
          return std::nullopt;
        }
      }
    }

    for (auto message : sub_module.Messages()) {
      if (message.Clauses().empty() && !message.NumUses()) {
        log.Append(message.SpellingRange())
            << "Message '" << message.Name() << '/' << message.Arity()
            << "' is never published or received";
      }
    }
  }

#ifndef NDEBUG
  auto check_conds = [=] (void) {
    for (auto cond : impl->conditions) {
      assert(cond->UsersAreConsistent());
      assert(cond->SettersAreConsistent());
    }
  };
#else
#  define check_conds()
#endif

  impl->RemoveUnusedViews();
  impl->ClearGroupIDs();
  impl->TrackDifferentialUpdates(log);
  if (num_errors != log.Size()) {
    return std::nullopt;
  }

  check_conds();

  impl->Simplify(log);
  if (num_errors != log.Size()) {
    return std::nullopt;
  }

  check_conds();

  if (!impl->ConnectInsertsToSelects(log)) {
    return std::nullopt;
  }

  check_conds();

  impl->Optimize(log);
  if (num_errors != log.Size()) {
    return std::nullopt;
  }

  check_conds();

  impl->ConvertConstantInputsToTuples();
  impl->RemoveUnusedViews();
  impl->ExtractConditionsToTuples();
  impl->RemoveUnusedViews();
  impl->ProxyInsertsWithTuples();
  impl->LinkViews();
  impl->RemoveUnusedViews();
  impl->IdentifyInductions(log);
  impl->FinalizeDepths();
  impl->FinalizeColumnIDs();
  impl->TrackDifferentialUpdates(log, true);
<<<<<<< HEAD

  TaintTracker<COL *> t (impl);
  //t.RunBackwardAnalysis();
  t.RunForwardAnalysis();

=======
  impl->TrackConstAfterInit();
>>>>>>> cbce3b75
  BuildEquivalenceSets(impl.get());

  return Query(std::move(impl));
}

}  // namespace hyde<|MERGE_RESOLUTION|>--- conflicted
+++ resolved
@@ -2154,15 +2154,12 @@
   impl->FinalizeDepths();
   impl->FinalizeColumnIDs();
   impl->TrackDifferentialUpdates(log, true);
-<<<<<<< HEAD
+  impl->TrackConstAfterInit();
 
   TaintTracker<COL *> t (impl);
   //t.RunBackwardAnalysis();
   t.RunForwardAnalysis();
 
-=======
-  impl->TrackConstAfterInit();
->>>>>>> cbce3b75
   BuildEquivalenceSets(impl.get());
 
   return Query(std::move(impl));
