// Copyright 2020, Trail of Bits. All rights reserved.

#include <drlojekyll/DataFlow/Query.h>
#include <drlojekyll/Display/Format.h>
#include <drlojekyll/Lex/Format.h>
#include <drlojekyll/Parse/ErrorLog.h>
#include <drlojekyll/Parse/Format.h>
#include <drlojekyll/Parse/ModuleIterator.h>
#include <drlojekyll/Parse/Parse.h>
#include <drlojekyll/Util/DisjointSet.h>
#include <drlojekyll/Util/EqualitySet.h>

#include <memory>
#include <set>
#include <sstream>
#include <string>
#include <unordered_map>
#include <unordered_set>
#include <variant>
#include <vector>

#include "EquivalenceSet.h"
#include "Query.h"

#define DEBUG(...)

namespace hyde {

DEBUG(extern OutputStream *gOut;)

namespace {

struct VarColumn : DisjointSet {
 public:
  explicit VarColumn(ParsedVariable var_)
      : DisjointSet(var_.Order()),
        var(var_) {}

  const ParsedVariable var;
};

struct ClauseContext {
  void Reset(void) {
    var_id_to_col.clear();
    var_to_col.clear();

    // NOTE(pag): We don't reset `spelling_to_col`.
    col_id_to_constant.clear();
    const_to_vc.clear();
    vars.clear();

    // NOTE(pag): The `hash_join_cache` is preserved.
    views.clear();

    error_heads.clear();

    unapplied_compares.clear();
    functors.clear();
    negated_predicates.clear();

    color = 0;
    sealed = false;
  }

  // Should we stop allowing for the adding of variables?
  bool sealed{false};

  // Maps vars to cols. We don't map a `ParsedVariable` because then we'd end up
  // with them all being merged.
  std::unordered_map<uint64_t, VarColumn *> var_id_to_col;

  // Maps vars to cols. Distinct instances of the same logical variable are
  // mapped to the same `VarColumn`.
  std::unordered_map<ParsedVariable, VarColumn *> var_to_col;

  // Spelling of a literal to its associated column.
  //
  // NOTE(pag): This persists beyond the lifetime of a clause.
  std::unordered_map<std::string, COL *> spelling_to_col;

  // Mapping of constants to its var column. E.g. if we have `A=1, B=1`, then
  // we treat it like `A=B, A=1`.
  std::unordered_map<COL *, VarColumn *> const_to_vc;

  // Mapping of IDs to constant columns.
  std::vector<COL *> col_id_to_constant;

  // Variables.
  std::vector<std::unique_ptr<VarColumn>> vars;

  // A cache of hashes of JOINs mapping to all the JOINs that hash that way.
  //
  // NOTE(pag): This is shared across all clauses.
  std::unordered_map<uint64_t, std::vector<JOIN *>> hash_join_cache;

  // Work list of all views to join together in various ways, so as to finally
  // produce some data flow variants for this clause.
  std::vector<VIEW *> views;

  // Comparisons that haven't yet been applied.
  std::unordered_set<ParsedComparison> unapplied_compares;

  // Functors that haven't yet been applied.
  std::vector<ParsedPredicate> functors;

  // Negations that haven't yet been applied.
  std::vector<ParsedPredicate> negated_predicates;

  // List of views that failed to produce valid heads.
  std::vector<VIEW *> error_heads;

  // Color to use in the eventual data flow output. Default is black. This
  // is influenced by `ParsedClause::IsHighlighted`, which in turn is enabled
  // by using the `@highlight` pragma after a clause head.
  unsigned color{0};
};

static VarColumn *VarSet(ClauseContext &context, ParsedVariable var) {
  if (auto vc = context.var_id_to_col[var.UniqueId()]; vc) {
    return vc->FindAs<VarColumn>();
  }

  // If this var is a clause parameter.
  if (auto vc = context.var_to_col[var]; vc) {
    return vc->FindAs<VarColumn>();
  }

  assert(false);
  return nullptr;
}

// Look up the ID of `var` in context.
static unsigned VarId(ClauseContext &context, ParsedVariable var) {
  auto var_col = VarSet(context, var);
  if (var_col) {
    return var_col->id;
  } else {
    assert(false);
    return ~0u;
  }
}

// Create a disjoint set for `var`, and merge it with any same-named variables
// in the current clause.
static void CreateVarId(ClauseContext &context, ParsedVariable var) {
  assert(!context.sealed);
  const auto order = var.Order();
  if (auto min_size = order + 1u; min_size > context.vars.size()) {
    context.vars.resize(min_size);
  }
  const auto vc_ptr = new VarColumn(var);
  DEBUG((*gOut) << "Creating variable " << var << " with ID " << vc_ptr->id
                << '\n';)
  std::unique_ptr<VarColumn> vc(vc_ptr);
  context.vars[order].swap(vc);
  assert(!vc);
  assert(!context.var_id_to_col.count(var.UniqueId()));
  context.var_id_to_col.emplace(var.UniqueId(), vc_ptr);

  auto &prev_vc = context.var_to_col[var];
  if (!prev_vc) {
    prev_vc = vc_ptr;
  } else {
    DEBUG((*gOut) << "Merging " << prev_vc->var << "(" << prev_vc->id
                  << ") with " << var << " (" << vc_ptr->id << ")\n";)
    DisjointSet::UnionInto(vc_ptr, prev_vc);
  }
}

// Ensure that `result` only produces unique columns. Does this by finding
// duplicate columns in `result` and guarding them with equality comparisons.
static VIEW *PromoteOnlyUniqueColumns(QueryImpl *query, VIEW *result) {

  while (true) {
    COL *lhs_col = nullptr;
    COL *rhs_col = nullptr;
    auto num_cols = result->columns.Size();

    // Scan to find two columns that must be compared.
    for (auto i = 0u; i < num_cols; ++i) {
      lhs_col = result->columns[i];
      rhs_col = nullptr;
      for (auto j = i + 1u; j < num_cols; ++j) {
        rhs_col = result->columns[j];
        if (rhs_col->id == lhs_col->id) {
          break;
        }
      }
      if (rhs_col && rhs_col->id == lhs_col->id) {
        break;
      }
    }

    // Didn't find a duplicate; we're done.
    if (!lhs_col || !rhs_col || rhs_col->id != lhs_col->id) {
      break;
    }

    auto col_index = 0u;

    CMP *cmp = query->compares.Create(ComparisonOperator::kEqual);
    cmp->color = result->color;
    cmp->input_columns.AddUse(lhs_col);
    cmp->input_columns.AddUse(rhs_col);
    cmp->columns.Create(lhs_col->var, lhs_col->type, cmp, lhs_col->id,
                        col_index++);

    for (auto i = 0u; i < num_cols; ++i) {
      if (i != lhs_col->index && i != rhs_col->index) {
        const auto attached_col = result->columns[i];
        cmp->attached_columns.AddUse(attached_col);
        cmp->columns.Create(attached_col->var, attached_col->type, cmp,
                            attached_col->id, col_index++);
      }
    }

    result = cmp;
  }

  return result;
}

// Create an initial, unconnected view for this predicate.
static VIEW *BuildPredicate(QueryImpl *query, ClauseContext &context,
                            ParsedPredicate pred, const ErrorLog &log) {
  VIEW *view = nullptr;
  const auto decl = ParsedDeclaration::Of(pred);

  if (decl.IsMessage()) {
    auto &input = query->decl_to_input[decl];
    if (!input) {
      input = query->ios.Create(decl);
    }

    view = query->selects.Create(input, pred);
    view->color = context.color;
    input->receives.AddUse(view);

  } else if (decl.IsFunctor()) {
    assert(false);

  } else if (decl.IsExport() || decl.IsLocal() || decl.IsQuery()) {
    Node<QueryRelation> *input = nullptr;

    auto &rel = query->decl_to_relation[decl];
    if (!rel) {
      rel = query->relations.Create(decl);
    }
    input = rel;
    view = query->selects.Create(input, pred);
    view->color = context.color;
    input->selects.AddUse(view);

  } else {
    log.Append(ParsedClause::Containing(pred).SpellingRange(),
               pred.SpellingRange())
        << "Internal error: unrecognized/unexpected predicate type";
    return nullptr;
  }

  // Add the output columns to the VIEW associated with the predicate.
  auto col_index = 0u;
  for (ParsedVariable var : pred.Arguments()) {
    view->columns.Create(var, view, VarId(context, var), col_index++);
  }

  // Deal with something like `foo(A, A)`, turning it into `foo(A, B), A=B`.
  return PromoteOnlyUniqueColumns(query, view);
}

// Go over all inequality comparisons in the clause body and try to apply as
// many as possible to the `view_ref`, replacing it each time. We apply this
// to the filtered initial views, as well as the final views before pushing
// a head clause.
static VIEW *GuardWithInequality(QueryImpl *query, ParsedClause clause,
                                 ClauseContext &context, VIEW *view) {
  if (context.unapplied_compares.empty()) {
    return view;
  }

  for (auto cmp : clause.Comparisons()) {

    // Skip if it's an equality comparison or if we've already applied it.
    if (ComparisonOperator::kEqual == cmp.Operator() ||
        !context.unapplied_compares.count(cmp)) {
      continue;
    }

    const ParsedVariable lhs_var = cmp.LHS();
    const ParsedVariable rhs_var = cmp.RHS();
    VarColumn *const lhs_set = VarSet(context, lhs_var);
    VarColumn *const rhs_set = VarSet(context, rhs_var);

    const auto lhs_id = lhs_set->id;
    const auto rhs_id = rhs_set->id;

    COL *lhs_col = nullptr;
    COL *rhs_col = nullptr;

    for (COL *col : view->columns) {
      if (col->id == lhs_id) {
        lhs_col = col;

      } else if (col->id == rhs_id) {
        rhs_col = col;

      } else {
        assert(col->var != lhs_var);
        assert(col->var != rhs_var);
      }
    }

    if (!lhs_col) {
      lhs_col = context.col_id_to_constant[lhs_id];
    }

    if (!rhs_col) {
      rhs_col = context.col_id_to_constant[rhs_id];
    }

    if (!lhs_col || !rhs_col) {
      continue;
    }

    context.unapplied_compares.erase(cmp);

    CMP *filter = query->compares.Create(cmp.Operator());
    filter->color = context.color;
    filter->spelling_range = cmp.SpellingRange();
    filter->input_columns.AddUse(lhs_col);
    filter->input_columns.AddUse(rhs_col);

    auto col_index = 0u;
    filter->columns.Create(lhs_var, filter, lhs_id, col_index++);
    filter->columns.Create(rhs_var, filter, rhs_id, col_index++);

    for (auto other_col : view->columns) {
      if (other_col != lhs_col && other_col != rhs_col) {
        filter->attached_columns.AddUse(other_col);
        filter->columns.Create(other_col->var, other_col->type, filter,
                               other_col->id, col_index++);
      }
    }

    view = filter;
  }

  return view;
}

// Find `var` in the output columns of `view`, or as a constant.
static COL *FindColVarInView(ClauseContext &context, VIEW *view,
                             ParsedVariable var) {
  const auto id = VarId(context, var);

  // Try to find the column in `view`.
  for (auto in_col : view->columns) {
    if (in_col->id == id) {
      return in_col;
    }
  }

#ifndef NDEBUG
  for (auto in_col : view->columns) {
    if (in_col->var == var) {
      DEBUG((*gOut) << "Found " << in_col->var << " (" << in_col->var.UniqueId()
                    << " vs. " << var.UniqueId() << ") equal but with ids "
                    << in_col->id << " and " << id << '\n';)
      DEBUG(gOut->Flush();)
    }
    assert(in_col->var != var);
  }
#endif

  // Try to find the column as a constant.
  return context.col_id_to_constant[id];
}

// Find `var` in the output columns of `view`, or as a constant.
static COL *FindColVarInView(ClauseContext &context, VIEW *view,
                             std::optional<ParsedVariable> var) {
  assert(var.has_value());
  return FindColVarInView(context, view, *var);
}

// If we have something like `foo(A, A)` or `foo(A, B), A=B`, then we want to
// put a filter above this view that actually implements this requirement.
//
// Similarly, if we have `foo(A, B), A=1` then we want to add that filter in
// as early as possible, and this does that.
//
// Our goal is to end up with the following approximate structures for something
// like `foo(A, B, C), A=B, B=C`.
//
//    SELECT[A, B, C]
//           |  |  |
//      VIEW[A, B, C]      <-- orig `view`
//           |  /  /
//       CMP[A=B, C]
//           \   /
//        CMP[A=C]
//           _|____
//          /  |   |
//    TUPLE[A, B, C]       <-- `view` after execution
static VIEW *GuardViewWithFilter(QueryImpl *query, ParsedClause clause,
                                 ClauseContext &context, VIEW *view) {

  // Now, compare the remaining columns against constants.
  for (auto assign : clause.Assignments()) {
    const auto lhs_var = assign.LHS();

    if (auto col = FindColVarInView(context, view, lhs_var); col) {
      auto const_id = VarId(context, lhs_var);
      auto const_col = context.col_id_to_constant[const_id];

      // Don't both comparing the constant against itself.
      if (col == const_col) {
        continue;
      }

      assert(const_col != nullptr);
      if (const_id != col->id) {
        DEBUG((*gOut) << "Constant ID " << const_id << " for " << const_col->var
                      << " doesn't match " << col->id << " for " << col->var
                      << '\n';)
      }
      assert(const_id == col->id);
      assert(const_col->id == col->id);

      CMP *cmp = query->compares.Create(ComparisonOperator::kEqual);
      cmp->color = context.color;
      cmp->input_columns.AddUse(const_col);
      cmp->input_columns.AddUse(col);

      auto col_index = 0u;
      cmp->columns.Create(col->var, col->type, cmp, col->id, col_index++);

      for (auto other_col : view->columns) {
        if (other_col != col) {
          assert(other_col->id != col->id);
          cmp->attached_columns.AddUse(other_col);
          cmp->columns.Create(other_col->var, other_col->type, cmp,
                              other_col->id, col_index++);
        }
      }

      view = cmp;
    }
  }

  return GuardWithInequality(query, clause, context, view);
}

// Try to create a new VIEW that will publish just constants, e.g. `foo(1).`.
static VIEW *AllConstantsView(QueryImpl *query, ParsedClause clause,
                              ClauseContext &context) {

  if (context.spelling_to_col.empty()) {
    return nullptr;
  }

  TUPLE *tuple = query->tuples.Create();
  tuple->color = context.color;
  auto col_index = 0u;
  for (const auto &[col, vc] : context.const_to_vc) {
    (void) vc;
    (void) tuple->columns.Create(col->var, col->type, tuple, col->id,
                                 col_index);
    tuple->input_columns.AddUse(col);
  }

#ifndef NDEBUG
  tuple->producer = "ALL-CONSTS";
#endif

  auto view = GuardViewWithFilter(query, clause, context, tuple);
  return PromoteOnlyUniqueColumns(query, view);
}

// Propose `view` as being a source of data for the clause head.
static VIEW *ConvertToClauseHead(QueryImpl *query, ParsedClause clause,
                                 ClauseContext &context, const ErrorLog &log,
                                 VIEW *view, bool report = false) {

  // Proved a zero-argument predicate.
  //
  // NOTE(pag): We totally ignore equivalence classes in these cases.
  if (!clause.Arity()) {
    return view;
  }

  TUPLE *tuple = query->tuples.Create();
  tuple->color = context.color;

#ifndef NDEBUG
  tuple->producer = "CLAUSE-HEAD";
#endif

  auto col_index = 0u;

  // Go find each clause head variable in the columns of `view`.
  for (ParsedVariable var : clause.Parameters()) {

    const auto id = VarId(context, var);
    (void) tuple->columns.Create(var, tuple, id, col_index++);

    if (auto in_col = FindColVarInView(context, view, var); in_col) {
      tuple->input_columns.AddUse(in_col);

    // If there's a variable that has no basis, then it's not range restricted.
    //
    // TODO(pag): Think about if we want to support something like `foo(A, A).`
    //            where the implication is that it's really:
    //
    //                foo(A, A) : foo(A, A).
    //
    //            Really though, this is a tautology in bottom-up proving, as
    //            if we have a `foo(A, A)` then of course we have a `foo(A, A)`.
    //            In a top-down context, it is more meaningful. If anything,
    //            this is more of a usage-site type of thing, e.g. if we do
    //            `..., foo(1, 1), ...` then it is `true`.
    } else {
      tuple->input_columns.Clear();

      // Defer error reporting until we know that we don't have any valid
      // join ordering of the clause body that can satisfy the needs of the
      // clause head.
      if (!report) {
        tuple->PrepareToDelete();
        context.error_heads.push_back(view);
        return nullptr;
      }

      const auto clause_range = clause.SpellingRange();
      auto err = log.Append(clause_range, var.SpellingRange());
      err << "Variable '" << var << "' is not range-restricted";

      for (auto in_col : view->columns) {
        err.Note(clause_range, in_col->var->SpellingRange())
            << "Failed to match against '" << in_col->var << "'";
      }

      return nullptr;
    }
  }

  return tuple;
}

// Create a PRODUCT from multiple VIEWs.
static bool CreateProduct(QueryImpl *query, ParsedClause clause,
                          ClauseContext &context, const ErrorLog &log) {

  if (!clause.CrossProductsArePermitted()) {
    auto err = log.Append(clause.SpellingRange(), clause.SpellingRange());
    err << "This clause requires a cross-product, but has not been annotated "
        << "with a '@product' pragma (placed between the clause head and "
        << "colon)";

    auto num_views = context.views.size();
    auto i = 0u;
    for (auto view : context.views) {
      for (auto col : view->columns) {
        if (!col->var->IsUnnamed()) {
          err.Note(clause.SpellingRange(), col->var->SpellingRange())
              << "This variable contributes to view " << (num_views - i)
              << " of the " << num_views
              << " views that need to be combined into a cross product";
        }
      }
      ++i;
    }
    return false;
  }

  auto join = query->joins.Create();
  join->color = context.color;
  auto col_index = 0u;
  for (auto view : context.views) {
#ifndef NDEBUG
    auto unique_view = PromoteOnlyUniqueColumns(query, view);
    assert(unique_view == view);
#else
    auto unique_view = view;
#endif

    join->joined_views.AddUse(unique_view);

    for (auto in_col : unique_view->columns) {
      auto out_col = join->columns.Create(in_col->var, in_col->type, join,
                                          in_col->id, col_index++);
      auto [pivot_set_it, added] = join->out_to_in.emplace(out_col, join);
      assert(added);
      (void) added;
      pivot_set_it->second.AddUse(in_col);
    }
  }

#ifndef NDEBUG
  for (auto &[out, in_cols] : join->out_to_in) {
    assert(!in_cols.Empty());
    (void) out;
  }
#endif

  context.views.clear();
  context.views.push_back(GuardViewWithFilter(query, clause, context, join));
  return true;
}

// Try to apply `pred`, which is a functor, given `view` as the source of the
// input values to `pred`. This is challenging because there may be multiple
// applicable redeclarations of `pred` that we can apply (due to the declarations
// sharing the same name, parameter types, but different parameter bindings),
// and is further complicated when `view` contains a value that is attributed as
// `free` in `pred`, and thus needs to be checked against the output of applying
// `pred`.
static VIEW *TryApplyFunctor(QueryImpl *query, ClauseContext &context,
                             ParsedPredicate pred, VIEW *view) {

  const auto decl = ParsedDeclaration::Of(pred);
  std::unordered_set<std::string> seen_variants;
  VIEW *out_view = nullptr;

  for (auto redecl : decl.Redeclarations()) {

    // We may have duplicate redeclarations, so don't repeat any.
    std::string binding(redecl.BindingPattern());
    if (seen_variants.count(binding)) {
    try_next_redecl:
      continue;
    }
    seen_variants.insert(std::move(binding));

    // Go through and see if we can satisfy the binding requirements.
    for (auto param : redecl.Parameters()) {
      const auto var = pred.NthArgument(param.Index());
      if (param.Binding() == ParameterBinding::kBound &&
          !FindColVarInView(context, view, var)) {
        goto try_next_redecl;
      }
    }

    // We've satisfied the binding constraints; apply `pred` to the columns in
    // `inouts`.
    MAP *map = query->maps.Create(ParsedFunctor::From(redecl),
                                  pred.SpellingRange(), pred.IsPositive());
    map->color = context.color;

    VIEW *result = map;
    auto col_index = 0u;
    unsigned needs_compares = 0;

    for (ParsedParameter param : redecl.Parameters()) {
      const ParsedVariable var = pred.NthArgument(param.Index());

      if (param.Binding() == ParameterBinding::kBound) {
        COL *const bound_col = FindColVarInView(context, view, var);
        assert(bound_col);
        assert(VarId(context, var) == bound_col->id);
        map->input_columns.AddUse(bound_col);
        (void) map->columns.Create(var, map, bound_col->id, col_index);

      } else {
        const auto id = VarId(context, var);
        (void) map->columns.Create(var, map, id, col_index);
      }

      ++col_index;
    }

    // Now attach in any columns that need to be double checked, i.e. ones that
    // are `free`-attributed in the functor, but are available via bound
    // arguments. We'll handle these with a tower of comparisons, produced
    // below.
    for (ParsedParameter param : redecl.Parameters()) {
      if (param.Binding() != ParameterBinding::kBound) {
        const ParsedVariable var = pred.NthArgument(param.Index());
        COL *const bound_col = FindColVarInView(context, view, var);
        if (bound_col) {
          const auto id = VarId(context, var);
          assert(id == bound_col->id);
          map->attached_columns.AddUse(bound_col);
          (void) map->columns.Create(bound_col->var, bound_col->type, map, id,
                                     col_index);
          ++col_index;
          ++needs_compares;
          DEBUG((*gOut) << "Found bound var (" << bound_col->var << " vs. "
                        << var << ") for param " << param << "\n";)
        }
      }
    }

    // Now attach in any columns from the predecessor `view` that aren't
    // themselves present in `map`.
    for (COL *pred_col : view->columns) {
      if (!FindColVarInView(context, map, pred_col->var)) {
        (void) map->columns.Create(pred_col->var, pred_col->type, map,
                                   pred_col->id, col_index);
        map->attached_columns.AddUse(pred_col);
        ++col_index;
      }
    }

    // Now, while there are still comparisons between column outputs that need
    // to be made, go do them. This happens when we have a bound column
    // available in our map's predecessor for one of the `free`-attributed
    // columns that the map produces.
    if (needs_compares) {
      result = PromoteOnlyUniqueColumns(query, result);
    }

    if (!out_view) {
      out_view = result;

      // NOTE(pag): Remove this `break` if we want to support equivalence
      //            classes of functor applications.
      break;

    // This is the N >= 3 redeclaration of the functor that is applicable; add
    // it into our equivalence class.
    } else if (auto out_eq = out_view->AsMerge(); out_eq) {
      assert(out_eq->merged_views[0]->columns.Size() == result->columns.Size());
      out_eq->merged_views.AddUse(result);

    // This is the second redeclaration of the functor that is applicable to
    // this case. So we'll create an equivalence class of all variants of the
    // functor that can apply to this view, and that will be what we propose.
    } else {
      assert(out_view->columns.Size() == result->columns.Size());

      MERGE *const merge = query->merges.Create();
      merge->color = context.color;

      // Create output columns for the merge.
      auto merge_col_index = 0u;
      for (auto col : result->columns) {
        (void) merge->columns.Create(col->var, col->type, merge, col->id,
                                     merge_col_index++);
      }

      merge->merged_views.AddUse(out_view);
      merge->merged_views.AddUse(result);
      out_view = merge;
    }
  }

  return out_view;
}

// Try to apply a negation. This requires that all named, non-constant variables
// are present.
static VIEW *TryApplyNegation(QueryImpl *query, ParsedClause clause,
                              ClauseContext &context, ParsedPredicate pred,
                              VIEW *view, const ErrorLog &log) {
  std::vector<ParsedVariable> needed_vars;
  std::vector<COL *> needed_cols;
  std::vector<bool> needed_params;

  bool all_needed = true;
  for (auto var : pred.Arguments()) {
    auto var_set = VarSet(context, var);
    if (!var_set) {
      log.Append(pred.SpellingRange(), var.SpellingRange())
          << "Internal error: Unable to find variable '" << var
          << "' used by negation";
      return nullptr;
    }

    // The idea here is we may want to say: `!foo(1, _)` and we want this to
    // mean that there doesn't exist any tuple in the `foo` relation with
    // first column as `1`, and the second column as not being cared for. If
    // we give it a name, however, then we
    if (auto col = FindColVarInView(context, view, var); col) {
      needed_cols.push_back(col);
      needed_params.push_back(true);
      needed_vars.push_back(var);

    } else if (var.IsAssigned()) {
      log.Append(pred.SpellingRange(), var.SpellingRange())
          << "Internal error: Failed to discover constant used by variable '"
          << var << "'";
      return nullptr;

    // This should be an unnamed variable only, e.g. `_`.
    } else if (var.IsUnnamed()) {
      needed_params.push_back(false);
      all_needed = false;

    } else {
      return nullptr;
    }
  }

  auto sel = BuildPredicate(query, context, pred, log);
  if (!sel) {
    return nullptr;
  }

#ifndef NDEBUG
  sel->producer = "PRED-NEGATION";
#endif

  if (!all_needed) {
    const auto tuple = query->tuples.Create();
    tuple->color = context.color;
#ifndef NDEBUG
    tuple->producer = "PRED-NEGATION-SUBSET";
#endif
    auto i = 0u;
    auto col_index = 0u;
    for (ParsedVariable var : pred.Arguments()) {
      const auto in_col = sel->columns[i];
      if (!needed_params[i++]) {
        continue;
      }
      // TODO(pag): Previously used `in_col->var, in_col->type`.
      (void) tuple->columns.Create(var, tuple, in_col->id, col_index++);
      tuple->input_columns.AddUse(in_col);
    }

    sel = tuple;
  }

  sel = GuardViewWithFilter(query, clause, context, sel);
  sel->can_produce_deletions = true;
  sel->is_used_by_negation = true;

  NEGATION *const negate = query->negations.Create();
  negate->color = context.color;
  negate->negated_view.Emplace(negate, sel);
  negate->is_never = pred.IsNegatedWithNever();
  negate->negations.emplace_back(pred);

  auto col_index = 0u;
  for (auto in_col : needed_cols) {
    ParsedVariable var = needed_vars[col_index];
    negate->input_columns.AddUse(in_col);
    (void) negate->columns.Create(var, negate, in_col->id, col_index++);
  }

  // Now attach in any other columns that `view` was bringing along but that
  // aren't used in the negation itself.
  for (COL *in_col : view->columns) {
    if (std::find(needed_cols.begin(), needed_cols.end(), in_col) ==
        needed_cols.end()) {
      negate->attached_columns.AddUse(in_col);
      negate->columns.Create(in_col->var, in_col->type, negate, in_col->id,
                             col_index++);
    }
  }

  return negate;
}

// Try to apply as many functors and negations as possible to `view`.
static bool TryApplyFunctors(QueryImpl *query, ParsedClause clause,
                             ClauseContext &context, const ErrorLog &log,
                             bool only_filters) {

  const auto num_views = context.views.size();

  std::vector<ParsedPredicate> unapplied_functors;
  unapplied_functors.reserve(context.functors.size());

  bool updated = false;

  for (auto i = 0u; i < num_views; ++i) {
    auto &view = context.views[i];

    // Try to apply as many functors as possible to `view`.
    for (auto changed = true; changed;) {
      changed = false;

      auto applied_functors = false;
      unapplied_functors.clear();
      for (auto pred : context.functors) {
        const auto functor = ParsedFunctor::From(ParsedDeclaration::Of(pred));
        const auto range = functor.Range();

        // If we've already applied a functor, and if there's a chance that
        // there are negations that could depend on the results of the functor
        // application then we'll loop back to try to apply the negations
        // before trying the next functor.
        if (applied_functors && !context.negated_predicates.empty()) {
          unapplied_functors.push_back(pred);

        // We're restricting things to only apply filter functors.
        } else if (only_filters && range != FunctorRange::kZeroOrOne &&
                   range != FunctorRange::kOneToOne) {
          unapplied_functors.push_back(pred);

        // If we succeed at applying a functor then update the view.
        } else if (auto out_view = TryApplyFunctor(query, context, pred, view);
                   out_view) {
          view = GuardViewWithFilter(query, clause, context, out_view);
          updated = true;
          changed = true;
          applied_functors = true;

        } else {
          unapplied_functors.push_back(pred);
        }
      }

      if (applied_functors) {
        context.functors.swap(unapplied_functors);
      }
    }
  }
  return updated;
}


// Try to apply as many functors and negations as possible to `view`.
static bool TryApplyNegations(QueryImpl *query, ParsedClause clause,
                              ClauseContext &context, const ErrorLog &log) {

  const auto num_views = context.views.size();

  std::vector<ParsedPredicate> unapplied_negations;
  unapplied_negations.reserve(context.negated_predicates.size());

  bool updated = false;

  for (auto i = 0u; i < num_views; ++i) {
    auto &view = context.views[i];

    // Try to apply as many functors as possible to `view`.
    for (auto changed = true; changed;) {
      changed = false;

      // NOTE(pag): We don't `GuardViewWithFilter` because applying a negation
      //            doesn't introduce any new variables.
      unapplied_negations.clear();
      bool applied_negations = false;
      for (auto pred : context.negated_predicates) {
        if (auto out_view =
                TryApplyNegation(query, clause, context, pred, view, log);
            out_view) {
          view = out_view;
          updated = true;
          changed = true;
          applied_negations = true;

        } else {
          unapplied_negations.push_back(pred);
        }
      }

      if (applied_negations) {
        context.negated_predicates.swap(unapplied_negations);
      }
    }
  }
  return updated;
}

// Create a view from an aggregate.
static VIEW *ApplyAggregate(QueryImpl *query, ParsedClause clause,
                            ClauseContext &context, const ErrorLog &log,
                            ParsedAggregate agg) {

  auto base_view = BuildPredicate(query, context, agg.Predicate(), log);
  if (!base_view) {
    return nullptr;
  }

  auto functor_pred = agg.Functor();
  auto functor_decl = ParsedFunctor::From(ParsedDeclaration::Of(functor_pred));
  AGG *view = query->aggregates.Create(functor_decl);
  view->color = context.color;

  auto col_index = 0u;

  for (ParsedVariable var : agg.GroupVariablesFromPredicate()) {
    COL *col = FindColVarInView(context, base_view, var);
    if (!col) {
      log.Append(agg.SpellingRange(), var.SpellingRange())
          << "Could not find grouping variable '" << var << "'";
      return nullptr;
    }

    view->group_by_columns.AddUse(col);
    (void) view->columns.Create(var, view, col->id, col_index++);
  }

  auto do_param = [&](auto cb) {
    auto num_params = functor_decl.Arity();
    for (auto i = 0u; i < num_params; ++i) {
      auto param = functor_decl.NthParameter(i);
      auto var = functor_pred.NthArgument(i);
      cb(param, var);
    }
  };

  auto has_errors = false;

  do_param([&](ParsedParameter param, ParsedVariable var) {
    if (param.Binding() == ParameterBinding::kBound) {
      COL *col = FindColVarInView(context, base_view, var);
      if (!col) {
        auto err = log.Append(agg.SpellingRange(), var.SpellingRange());
        err << "Could not find configuration variable '" << var << "'";

        err.Note(functor_decl.SpellingRange(), param.SpellingRange())
            << "Configuration column declared here";

        has_errors = true;
      } else {
        view->config_columns.AddUse(col);
        (void) view->columns.Create(var, view, col->id, col_index++);
      }
    }
  });

  do_param([&](ParsedParameter param, ParsedVariable var) {
    if (param.Binding() == ParameterBinding::kAggregate) {
      auto col = FindColVarInView(context, base_view, var);
      if (!col) {
        auto err = log.Append(agg.SpellingRange(), var.SpellingRange());
        err << "Could not find aggregated variable '" << var << "'";

        err.Note(functor_decl.SpellingRange(), param.SpellingRange())
            << "Aggregated column declared here";

        has_errors = true;
      } else {
        view->aggregated_columns.AddUse(col);
      }
    }
  });

  do_param([&](ParsedParameter param, ParsedVariable var) {
    if (param.Binding() == ParameterBinding::kSummary) {
      auto col = FindColVarInView(context, base_view, var);
      if (col) {
        auto err = log.Append(agg.SpellingRange(), col->var->SpellingRange());
        err << "Variable '" << var
            << "' used for summarization cannot also be aggregated over";

        err.Note(functor_decl.SpellingRange(), param.SpellingRange())
            << "Summary variable declared here";

        err.Note(agg.SpellingRange(), var.SpellingRange())
            << "Summary variable used here";

        has_errors = true;
      } else {
        (void) view->columns.Create(var, view, VarId(context, var),
                                    col_index++);
      }
    }
  });

  if (has_errors) {
    return nullptr;
  }

  return PromoteOnlyUniqueColumns(query, view);
}

// Find `search_col` in all views of `views`, and fill up `found_cols_out`
// appropriately. Unconditionally fills up `found_cols_out` with all matches.
static bool FindColInAllViews(COL *search_col, const std::vector<VIEW *> &views,
                              std::vector<COL *> &found_cols_out) {
  for (auto view : views) {
    for (auto col : view->columns) {
      if (search_col->id == col->id) {
        found_cols_out.push_back(col);
        goto next_view;
      }
    }

  next_view:
    continue;
  }

  return found_cols_out.size() == views.size();
}

// Go find join candidates. This takes the first view in `views` and tries to
// join each of its columns against every other view, then proposes this as
// a new candidate. Updates `work_item` in place.
static bool FindJoinCandidates(QueryImpl *query, ParsedClause clause,
                               ClauseContext &context,
                               std::vector<VIEW *> &views,
                               const ErrorLog &log,
                               bool recursive=false) {
  const auto num_views = views.size();
  if (1u == num_views) {
    return false;
  }

#ifndef NDEBUG
  // Make sure a given view doesn't appear twice.
  for (auto &view : views) {
    auto view_ = view;
    view = nullptr;
    assert(std::find(views.begin(), views.end(), view_) == views.end());
    view = view_;
  }
#endif

  //  // Nothing left to do but try to publish the view!
  //  if (num_views == 1u &&
  //      !(work_item.functors.size() + work_item.negated_predicates.size())) {
  //    assert(!context.result);
  //    ConvertToClauseHead(query, clause, context, log, views[0]);
  //    return;
  //  }

  std::vector<std::vector<COL *>> pivot_groups;
  std::vector<VIEW *> next_views;
  std::vector<unsigned> pivot_col_ids;

  // Try to find a join candidate. If we fail, then we will rotate
  // `views`.
  for (auto num_rotations = 0u; 1u < num_views && num_rotations < num_views;
       ++num_rotations) {

    pivot_groups.clear();

    // For each column in `views[0]`, get the set of columns against which
    // that column can be joined. We want to find the group of pivots that is
    // largest, i.e. joins together the most views.
    for (auto col : views[0]->columns) {
      FindColInAllViews(col, views, pivot_groups.emplace_back());
    }

    const auto num_cols = views[0]->columns.Size();
    assert(pivot_groups.size() == num_cols);

    COL *best_pivot = nullptr;

    // Go find the pivot that can be used to merge together the most views.
    //
    // TODO(pag): There is probably some kind of dynamic programming algorithm
    //            that could do a better job and find the most "discriminating"
    //            pivot, e.g. one that has other things in common from each of
    //            the views.
    for (auto i = 0u; i < num_cols; ++i) {
      const auto group_size = pivot_groups[i].size();
      if (group_size == 1u) {
        continue;

      } else if (!best_pivot ||
                 pivot_groups[best_pivot->index].size() > group_size) {

        best_pivot = pivot_groups[i][0];
        assert(best_pivot->index == i);
      }
    }

    // We didn't find a best pivot, do a rotation of the views.
    if (!best_pivot) {
      next_views.clear();
      next_views.insert(next_views.end(), views.begin() + 1, views.end());
      next_views.push_back(views[0]);
      views.swap(next_views);
      continue;
    }

    JOIN *const join = query->joins.Create();
    join->color = context.color;

    // Collect the set of views against which we will join.
    next_views.clear();
    for (COL *best_pivot_in : pivot_groups[best_pivot->index]) {
      next_views.push_back(best_pivot_in->view);
      join->joined_views.AddUse(best_pivot_in->view);
    }

    auto col_index = 0u;
    auto &pivot_cols = pivot_groups[0];

    // Build out the pivot set. This will implicitly capture the `best_pivot`.
    pivot_col_ids.clear();
    for (COL *col : views[0]->columns) {
      pivot_cols.clear();
      if (!FindColInAllViews(col, next_views, pivot_cols)) {
        continue;
      }

      ++join->num_pivots;
      const auto pivot_col =
          join->columns.Create(col->var, col->type, join, col->id, col_index++);

      auto [pivot_cols_in_it, added] = join->out_to_in.emplace(pivot_col, join);
      assert(added);
      (void) added;

      for (auto pivot_in : pivot_cols) {
        pivot_cols_in_it->second.AddUse(pivot_in);
      }

      pivot_col_ids.push_back(col->id);
    }

    // Now add in all non-pivots.
    for (VIEW *joined_view : next_views) {
      for (COL *in_col : joined_view->columns) {
        if (std::find(pivot_col_ids.begin(), pivot_col_ids.end(), in_col->id) ==
            pivot_col_ids.end()) {

          COL *const non_pivot_col = join->columns.Create(
              in_col->var, in_col->type, join, in_col->id, col_index++);
          auto [non_pivot_cols_in_it, added] =
              join->out_to_in.emplace(non_pivot_col, join);
          assert(added);
          (void) added;

          non_pivot_cols_in_it->second.AddUse(in_col);
        }
      }
    }

    // It's possibly that some of the views have subsets of their columns
    // matching, but where these subsets aren't fully covered by all joined
    // views, and so we need to wrap the join in a bunch of equality
    // comparisons.
    auto ret = GuardViewWithFilter(query, clause, context,
                                   PromoteOnlyUniqueColumns(query, join));

    // Remove the joined views from `views`, and move `ret` to the end.
    for (VIEW *&view : views) {
      if (std::find(next_views.begin(), next_views.end(), view) !=
          next_views.end()) {
        view = nullptr;
      }
    }

    auto it =
        std::remove_if(views.begin(), views.end(), [](VIEW *v) { return !v; });
    views.erase(it, views.end());

    // For each of the views we just joined, try to join that view against
    // every other unjoined view. The idea here is that we want to bring about
    // the equivalent of a worst-case optimal join, where you have something
    // like `foo(A, B), bar(B, C), baz(A, C)` and you can't decide the best
    // order a-priori. With this approach, we'll end up with something like:
    //
    //
    //       JOIN[B | A, C]         JOIN[A | B, C]          JOIN[C | A, C]
    //          /      \               /       \                /     \        .
    //      foo(A, B)  bar(B, C)   foo(A, B)  baz(A, C)   bar(B, C)  baz(A, C)
    if (1u <= views.size() && !recursive) {

      std::vector<VIEW *> next_views_wcoj;

      // Experimental testing on dds-native shows that this variant performs
      // pretty well. The general idea is that we have `foo(A, B), bar(B, C),
      // baz(A, C)`, and so if we join together `foo(A, B), bar(B, C)` then
      // we want to select `bar(B, C)` (index 1), and try to join it against
      // everything not joined, i.e. `baz(A, C)`. After both, we'll have
      // two things presenting `foo_bar(A, B, C), bar_baz(A, B, C)` which can
      // be joined over all columns.
      if (true) {
        next_views_wcoj.push_back(join->joined_views[1u]);
        for (VIEW *unjoined_view : views) {
          next_views_wcoj.push_back(unjoined_view);
        }

        if (FindJoinCandidates(query, clause, context, next_views_wcoj, log,
                               false)) {
          views.swap(next_views_wcoj);
        }

      // This variant is like a generalization of the above variant for N-ary
      // joins rather than binary joins. Experiments on dds-native shows that
      // `i=0` is better than not doing any WCOJ-like setup, and that `i=1`
      // is consistently better than `i=0`, and performs nearly as well as the
      // above if use `next_views_wcoj.push_back(join->joined_views[0]);`, but
      // ultimately, `next_views_wcoj.push_back(join->joined_views[1]);` (i.e.
      // index 1) outperformed all. Keeping this code here for posterity.
      } else {

        //for (VIEW *view : join->joined_views) {
        for (auto i = 1u, max_i = join->joined_views.Size(); i < max_i; ++i) {
          VIEW * const view = join->joined_views[i];
          next_views_wcoj.clear();
          next_views_wcoj.push_back(view);
          for (VIEW *unjoined_view : views) {
            next_views_wcoj.push_back(unjoined_view);
          }

          if (FindJoinCandidates(query, clause, context, next_views_wcoj, log,
                                 true)) {
            views.swap(next_views_wcoj);
          }
        }
      }
    }

    views.push_back(ret);

    return true;
  }

  return false;
}

// Make the INSERT conditional on any zero-argument predicates.
static void AddConditionsToInsert(QueryImpl *query, ParsedClause clause,
                                  VIEW *insert) {
  std::vector<COND *> conds;

  auto add_conds = [&](NodeRange<ParsedPredicate> range, UseList<COND> &uses,
                       bool is_positive, VIEW *user) {
    conds.clear();

    for (auto pred : range) {
      auto decl = ParsedDeclaration::Of(pred);
      if (decl.Arity() || !decl.IsExport()) {
        continue;
      }

      auto export_ = ParsedExport::From(decl);
      auto &cond = query->decl_to_condition[export_];
      if (!cond) {
        cond = query->conditions.Create(export_);
      }

      assert(cond->UsersAreConsistent());

      conds.push_back(cond);
    }

    std::sort(conds.begin(), conds.end());
    auto it = std::unique(conds.begin(), conds.end());
    conds.erase(it, conds.end());

    for (auto cond : conds) {
      assert(cond);
      uses.AddUse(cond);
      if (is_positive) {
        cond->positive_users.AddUse(user);
      } else {
        cond->negative_users.AddUse(user);
      }

      assert(cond->UsersAreConsistent());
    }
  };

  add_conds(clause.PositivePredicates(), insert->positive_conditions, true,
            insert);
  add_conds(clause.NegatedPredicates(), insert->negative_conditions, false,
            insert);
}

// The goal of this function is to build multiple equivalent dataflows out of
// a single clause body. When we have a bunch of predicates, there are usually
// many ways in which they can be joined.
static bool BuildClause(QueryImpl *query, ParsedClause clause,
                        ClauseContext &context, const ErrorLog &log) {
  DEBUG((*gOut) << "Building clause: " << clause << '\n';)

  auto &pred_views = context.views;

  if (clause.IsHighlighted()) {
    auto decl = ParsedDeclaration::Of(clause);
    uint64_t hash = decl.Hash();
    hash ^= clause.Hash() * RotateRight64(hash, 13u);
    context.color =
        static_cast<uint32_t>(hash) ^ static_cast<uint32_t>(hash >> 32u);
  }

  auto do_var = [&](ParsedVariable var) {
    if (1u == var.NumUses() && !var.IsUnnamed()) {
      log.Append(clause.SpellingRange(), var.SpellingRange())
          << "Named variable '" << var << "' is only used once; you should use "
          << "either '_' or prefix the name with an '_' to explicitly mark it "
          << "as anonymous";
    }
    CreateVarId(context, var);
  };

  // NOTE(pag): This applies to body variables, not parameters.
  for (auto var : clause.Parameters()) {
    do_var(var);
  }
  for (auto var : clause.Variables()) {
    do_var(var);
  }

  context.sealed = true;

  context.col_id_to_constant.resize(context.vars.size(), nullptr);

  const auto clause_range = clause.SpellingRange();

  // Go through the comparisons and merge disjoint sets when we have equality
  // comparisons, e.g. `A=B`.
  for (auto cmp : clause.Comparisons()) {
    const auto lhs_var = cmp.LHS();
    const auto rhs_var = cmp.RHS();
    const auto lhs_vc = VarSet(context, lhs_var);
    const auto rhs_vc = VarSet(context, rhs_var);

    if (!lhs_vc) {
      log.Append(clause_range, lhs_var.SpellingRange())
          << "Internal error: Could not find column for variable '" << lhs_var
          << "'";
      continue;
    }

    if (!rhs_vc) {
      log.Append(clause_range, rhs_var.SpellingRange())
          << "Internal error: Could not find column for variable '" << rhs_var
          << "'";
      continue;
    }

    if (cmp.Operator() == ComparisonOperator::kEqual) {
      DisjointSet::Union(lhs_vc, rhs_vc);
      DEBUG((*gOut) << "Merging " << lhs_vc->var << "(" << lhs_vc->id
                    << ") with " << rhs_vc->var << " (" << rhs_vc->id
                    << ") by compare\n";)

    // At the end, this should be empty.
    } else {
      context.unapplied_compares.insert(cmp);
    }
  }

  //  // Create a bunch of dummy constants, which are helpful for sinking MERGE
  //  // nodes through NEGATIONs.
  //  for (auto i = 0u; i < query->kMaxDefaultU8s; ++i) {
  //    std::stringstream ss;
  //    ss << "u8:" << i;
  //    const auto key = ss.str();
  //    auto &const_col = context.spelling_to_col[key];
  //    if (const_col) {
  //      query->default_u8_const_cols[i] = const_col;
  //      continue;
  //    }
  //
  //
  //  }

  for (auto assign : clause.Assignments()) {
    const auto var = assign.LHS();
    const auto literal = assign.RHS();

    // The type and spelling of a constant are a reasonable way of finding the
    // unique constants in a clause body. There are some obvious missed things,
    // e.g. `1` and `0x1` are treated differently, but that's OK.
    std::stringstream ss;
    ss << literal.Type().Spelling() << ':';
    if (literal.IsConstant()) {
      ss << static_cast<unsigned>(literal.Type().Kind()) << ':'
         << literal.Literal().IdentifierId();
    } else {
      ss << *literal.Spelling(Language::kUnknown);
    }
    const auto key = ss.str();

    auto vc = VarSet(context, var);
    if (!vc) {
      log.Append(clause_range, var.SpellingRange())
          << "Internal error: Could not find column for variable '" << var
          << "'";
      continue;
    }

    auto &const_col = context.spelling_to_col[key];
    auto col_id = vc->id;

    if (!const_col) {
      CONST *stream = query->constants.Create(literal);
      SELECT *select = query->selects.Create(stream, literal.SpellingRange());
      select->color = context.color;
      const_col = select->columns.Create(var, select, col_id);
      context.const_to_vc.emplace(const_col, vc);

    // Reset these, just in case they were initialized by another clause.
    } else {
      auto &prev_const_vc = context.const_to_vc[const_col];
      if (!prev_const_vc) {
        prev_const_vc = vc;
      } else {
        vc = DisjointSet::Union(vc, prev_const_vc)->FindAs<VarColumn>();
        prev_const_vc = vc;
        col_id = vc->id;
      }

      const_col->var = var;
      const_col->id = col_id;
    }

    DEBUG((*gOut) << "Constant " << var << " = " << literal.Literal()
                  << " with key " << key << " has ID " << col_id << " and "
                  << vc->id << "(" << vc->var << ")\n";)

    context.col_id_to_constant[vc->id] = const_col;

    // Fixup all constant column IDs so that they match with their set.
    for (auto &[var_id, found_vc] : context.var_id_to_col) {
      if (found_vc->FindAs<VarColumn>() == vc) {
        context.col_id_to_constant[found_vc->id] = const_col;
      }
    }
  }

  // Fixup all `vc` IDs so that within a set they all match.
  for (auto &vc : context.vars) {
    vc->id = vc->FindAs<VarColumn>()->id;
  }

  // Go back through the comparisons and look for clause-local unsatisfiable
  // inequalities.
  for (auto cmp : clause.Comparisons()) {
    const auto lhs_var = cmp.LHS();
    const auto rhs_var = cmp.RHS();
    const auto lhs_id = VarId(context, lhs_var);
    const auto rhs_id = VarId(context, rhs_var);
    if (lhs_id == rhs_id && cmp.Operator() != ComparisonOperator::kEqual) {
      auto err = log.Append(clause_range, cmp.SpellingRange());
      err << "Variables '" << lhs_var << "' and '" << rhs_var
          << "' can be equal, but are marked as not equal here";
      return false;
    }
  }

  // Build one view per predicate/relation. This represents a SELECT from each
  // underlying relation, and these will get joined together.
  for (auto pred : clause.PositivePredicates()) {
    const auto decl = ParsedDeclaration::Of(pred);
    if (pred.Arity() && !decl.IsFunctor()) {
      if (auto view = BuildPredicate(query, context, pred, log); view) {
        pred_views.push_back(view);

      } else {
        return false;
      }
    }
  }

  // Add the aggregates as views.
  for (auto agg : clause.Aggregates()) {
    if (auto view = ApplyAggregate(query, clause, context, log, agg); view) {
      pred_views.push_back(view);
    } else {
      return false;
    }
  }

  // Do a range-restriction check that all variables in the clause head appear
  // somewhere in the clause body. This shouldn't be technically necessary but
  // having a bit of redundancy doesn't hurt.
  //
  // NOTE(pag): This isn't a 100% check, because for range restriction, you
  //            really need all parameters to themselves be arguments to
  //            predicates.
  for (auto var : clause.Parameters()) {
    if (!context.var_to_col.count(var)) {
      log.Append(clause.SpellingRange(), var.SpellingRange())
          << "Parameter variable '" << var << "' is not range restricted";
      return false;
    }
  }

  // We have no relations, so lets create a single view that has all of the
  // constants. It's possible that we have functors or comparisons that need
  // to operate on these constants, so this is why be bring them in here.
  if (pred_views.empty()) {
    pred_views.push_back(AllConstantsView(query, clause, context));
  }

  // Make sure every view only exposes unique columns being contributed. E.g.
  // if we have `foo(A, A)` then we replace it with a COMPARE than does a
  // comparison between the output columns of the original view and then only
  // presents a single `A`.
  for (auto &view : pred_views) {
    view = GuardViewWithFilter(query, clause, context, view);
    view = PromoteOnlyUniqueColumns(query, view);
  }

  // Go add the functors and aggregates in.
  for (auto pred : clause.PositivePredicates()) {
    assert(pred.IsPositive());
    const auto decl = ParsedDeclaration::Of(pred);
    if (decl.IsFunctor()) {
      context.functors.push_back(pred);
    }
  }

  for (auto pred : clause.NegatedPredicates()) {
    assert(pred.IsNegated());
    const auto decl = ParsedDeclaration::Of(pred);
    if (decl.IsFunctor()) {
      assert(!pred.IsNegatedWithNever());
      context.functors.push_back(pred);
    } else if (pred.Arity()) {
      context.negated_predicates.push_back(pred);
    } else {
      assert(!pred.IsNegatedWithNever());
    }
  }

  // Everything depends on there being at least view in `pred_views`. We
  // might have something like `pred(1, 2).` and that's it, or
  // `pred(1) : foo(2).`
  if (pred_views.empty()) {
    log.Append(clause_range)
        << "Internal error: Failed to create any data flow nodes for clause";
    return false;
  }

  // Process the work list until we find some order of things that works.
  //
  // NOTE(pag): Remove `!context.result` to enable equivalence-class building.
  for (auto changed = true; changed && !pred_views.empty();) {
    changed = false;

    // We applied at least one functor or negation and updated `pred_views`
    // in place (view `context.views`). Here we limit the functors to ones that
    // have a range of zero-or-one, i.e. filter functors.
    if (TryApplyFunctors(query, clause, context, log, true)) {
      changed = true;
      continue;
    }

    // Try to join two or more views together. Updates `pred_views` in place
    // (view `context.views`).
    if (FindJoinCandidates(query, clause, context, context.views, log)) {
      changed = true;
      continue;
    }

    // Try to apply functors that are not just filter functors, i.e. have
    // all other ranges.
    if (TryApplyFunctors(query, clause, context, log, false)) {
      changed = true;
      continue;
    }

    // Try to apply negations; leave these as late as possible to defer adding
    // in differential updates.
    if (TryApplyNegations(query, clause, context, log)) {
      changed = true;
      continue;
    }

    // We failed to apply functors/negations, and were unable to find a join,
    // so create a cross-product if there are at least two views.
    if (1u < pred_views.size()) {
      if (CreateProduct(query, clause, context, log)) {
        changed = true;
        continue;

      // Cross-products aren't permitted in that clause, report an error.
      } else {
        return false;
      }
    }
  }

  // Diagnose functor application failures.
  for (auto pred : context.functors) {
    auto decl = ParsedDeclaration::Of(pred);
    auto err = log.Append(clause.SpellingRange(), pred.SpellingRange());
    err << "Unable to apply functor '" << decl.Name() << "/" << decl.Arity()
        << "' with binding pattern '" << decl.BindingPattern()
        << "' or any of its re-declarations (with different binding patterns)";

    for (auto view : pred_views) {
      auto i = 0u;
      for (auto var : pred.Arguments()) {
        auto param = decl.NthParameter(i++);
        if (!FindColVarInView(context, view, var) &&
            param.Binding() != ParameterBinding::kFree) {

          err.Note(decl.SpellingRange(), param.SpellingRange())
              << "Corresponding parameter is not `free`-attributed";

          err.Note(pred.SpellingRange(), var.SpellingRange())
              << "Variable '" << var << "' is free here";
        }
      }
    }
    return false;
  }

  // Diagnose negated predicate failures.
  for (auto pred : context.negated_predicates) {
    assert(pred.IsNegated());

    auto decl = ParsedDeclaration::Of(pred);
    auto err = log.Append(clause.SpellingRange(), pred.SpellingRange());
    err << "Unable to negate predicate '" << decl.Name() << "/" << decl.Arity()
        << "'";

    for (auto view : pred_views) {
      auto i = 0u;
      for (auto var : pred.Arguments()) {
        auto param = decl.NthParameter(i++);
        if (!FindColVarInView(context, view, var) && !var.IsUnnamed()) {

          err.Note(pred.SpellingRange(), var.SpellingRange())
              << "Variable '" << var << "' is free here, but must be bound";

          err.Note(decl.SpellingRange(), param.SpellingRange())
              << "Variable '" << var << "' corresponds with this parameter";
        }
      }
    }
    return false;
  }

  if (!context.unapplied_compares.empty()) {
    for (auto cmp : context.unapplied_compares) {
      auto err = log.Append(clause_range, cmp.SpellingRange());
      err << "Internal error: Failed to apply inequality comparison "
          << "between '" << cmp.LHS() << "' and '" << cmp.RHS() << "'";
    }
    return false;
  }

  assert(pred_views.size() == 1u);

  auto clause_head =
      ConvertToClauseHead(query, clause, context, log, pred_views[0]);

  // We still don't have a clause head. We might have recorded some "failed
  // heads", so we'll try to re-propose each, but with error reporting turned
  // on.
  //
  // NOTE(pag): The `true` to `ConvertToClauseHead` reports errors.
  if (!clause_head) {
    log.Append(clause.SpellingRange())
        << "No dataflow was produced for this clause";

    for (auto err_head : context.error_heads) {
      ConvertToClauseHead(query, clause, context, log, err_head, true);
    }
    return false;
  }

  const ParsedDeclaration decl = ParsedDeclaration::Of(clause);
  INSERT *insert = nullptr;

  // Add the conditions tested.
  if (!clause.PositivePredicates().empty() ||
      !clause.NegatedPredicates().empty()) {
    auto col_index = 0u;
    TUPLE *cond_guard = nullptr;
    if (clause.Arity()) {
      cond_guard = query->tuples.Create();
      cond_guard->color = context.color;
      for (ParsedVariable var : clause.Parameters()) {
        cond_guard->input_columns.AddUse(clause_head->columns[col_index]);
        (void) cond_guard->columns.Create(var, cond_guard, VarId(context, var),
                                          col_index);
        ++col_index;
      }
    } else {
      cond_guard = clause_head->GuardWithTuple(query, true);
    }

    AddConditionsToInsert(query, clause, cond_guard);
    clause_head = cond_guard;
  }

  // Functor for adding in the `sets_condition` flag. If this is a deletion
  // clause, e.g. `!cond : ...` then we want to add `set_condition` to the
  // DELETE node; however, if it's an insertion clause then we want to add
  // it to the INSERT.
  auto set_condition = false;
  auto add_set_conditon = [=, &set_condition](VIEW *view) {
    if (!set_condition && !decl.Arity()) {
      set_condition = true;
      const ParsedExport export_decl = ParsedExport::From(decl);
      auto &cond = query->decl_to_condition[export_decl];
      if (!cond) {
        cond = query->conditions.Create(export_decl);
      }

      view->sets_condition.Emplace(view, cond);
      cond->setters.AddUse(view);

      assert(cond->UsersAreConsistent());
      assert(cond->SettersAreConsistent());
    }
  };

  if (decl.IsMessage()) {
    IO *&stream = query->decl_to_input[decl];
    if (!stream) {
      stream = query->ios.Create(decl);
    }
    insert = query->inserts.Create(stream, decl);
    insert->color = context.color;
    stream->transmits.AddUse(insert);

  } else {
    auto &rel = query->decl_to_relation[decl];
    if (!rel) {
      rel = query->relations.Create(decl);
    }
    insert = query->inserts.Create(rel, decl);
    insert->color = context.color;
    rel->inserts.AddUse(insert);
  }

  for (auto col : clause_head->columns) {
    insert->input_columns.AddUse(col);
  }

  // We just proved a zero-argument predicate, i.e. a condition.
  if (!decl.Arity()) {
    assert(decl.IsExport());
    add_set_conditon(insert);

  } else {
    assert(clause_head->columns.Size() == clause.Arity());
  }

  return true;
}

// Building equivalence sets means figuring out which sets of `QueryView`s can
// share the same backing storage. This doesn't mean that all views will be
// backed by such storage, but when we need backing storage, we can maximally
// share it among other places where it might be needed.
static void BuildEquivalenceSets(QueryImpl *query) {
  unsigned next_data_model_id = 1u;
  std::unordered_map<QueryView, EquivalenceSet *> view_to_model;

  const_cast<const QueryImpl *>(query)->ForEachView([&](VIEW *view) {
    QueryView query_view(view);
    EquivalenceSet *const eq_set =
        new EquivalenceSet(next_data_model_id++, view);
    view->equivalence_set.reset(eq_set);
    view_to_model.emplace(query_view, eq_set);
    if (view->induction_info) {
      eq_set->TrySetInductionGroup(view);
    }
  });

  auto all_cols_match = [](auto cols, auto pred_cols) {
    const auto num_cols = cols.size();
    if (num_cols != pred_cols.size()) {
      return false;
    }

    for (auto i = 0u; i < num_cols; ++i) {
      if (cols[i].Index() != pred_cols[i].Index()) {
        return false;
      }
    }

    return true;
  };

  // If this view might admit fewer tuples through than its predecessor, then
  // we can't have it share a data model with its predecessor.
  auto may_admit_fewer_tuples_than_pred =
      +[](QueryView view) { return view.IsCompare() || view.IsMap(); };

  // If the output of `view` is conditional, i.e. dependent on the refcount
  // condition variables, or if a condition variable is dependent on the
  // output, then successors of `view` can't share the data model with `view`.
  auto output_is_conditional = +[](QueryView view) {
    return view.SetCondition() || !view.PositiveConditions().empty() ||
           !view.NegativeConditions().empty();
  };

  auto has_multiple_succs =
      +[](QueryView view) { return 1u < view.Successors().size(); };

  // With any special cases, we need to watch out for the following kind of
  // pattern:
  //
  //                               ...
  //      ... ----.                 |
  //           UNION1 -- TUPLE -- UNION2
  //      ... ----'
  //
  // In this case, suppose TUPLE perfectly forwards data of UNION1 to
  // UNION2. Thus, UNION1 is a subset of UNION2. We don't want to accidentally
  // merge the data models of UNION1 and UNION2, otherwise we'd lose this
  // subset relation. At the same time, we don't want to break all sorts of
  // other stuff out, so we have a bunch of special cases to try to be more
  // aggressive about merging data models without falling prey to this
  // specific case.
  //
  // Another situation comes up with things like:
  //
  //          UNION1 -- INSERT -- SELECT -- UNION2
  //
  // In this situation, we want UNION1 and the INSERT/SELECT to share the
  // same data model, but UNION2 should not be allowed to share it. Similarly,
  // in this situation:
  //
  //
  //          UNION1 -- INSERT -- SELECT -- TUPLE -- UNION2
  //
  // We want the UNION1, INSERT, SELECT, and TUPLE to share the same data
  // model, but not UNION2.


  // Here we also need to check on the number of successors of the tuple's
  // predecessor, e.g.
  //
  //             --> flow -->
  //
  //      TUPLE1 -- TUPLE2 -- UNION1
  //         |
  //         '----- TUPLE3 -- UNION2
  //                            |
  //                TUPLE4 -----'
  //
  // In this case, UNION1 and TUPLE2 will share their data models, but we
  // can't let TUPLE1 and TUPLE2 or TUPLE1 and TUPLE3 share their data models,
  // otherwise the UNION1 might end up sharing its data model with completely
  // unrelated stuff in UNION2 (via TUPLE4).

  // INSERTs and SELECTs from the same relation share the same data models.
  for (auto rel : query->relations) {
    EquivalenceSet *last_model = nullptr;
    for (auto view : rel->inserts) {
      auto curr_model = view->equivalence_set.get()->Find();
      if (last_model) {
        EquivalenceSet::TryUnion(curr_model, last_model);
      } else {
        last_model = curr_model;
      }
    }

    for (auto view : rel->selects) {
      auto curr_model = view->equivalence_set.get()->Find();
      if (last_model) {
        EquivalenceSet::TryUnion(curr_model, last_model);
      } else {
        last_model = curr_model;
      }
    }
  }

  // All INSERTs should be guarded with a TUPLE predecessor which can share
  // the same data model.
  // Note(sonya): Order does matter here. This should be done before iterating
  // over all views to prioritize merging INSERT and guard TUPLE tables
  for (auto insert : query->inserts) {
    EquivalenceSet *insert_model = insert->equivalence_set.get()->Find();
    for (auto pred_view : insert->predecessors) {
      if (pred_view->AsTuple()) {
        auto tuple_model = pred_view->equivalence_set.get()->Find();
        EquivalenceSet::TryUnion(insert_model, tuple_model);
      }
    }
  }

  // Select predecessors are INSERTs, which don't have output columns.
  // In theory, there could be more than one INSERT. Selects always share
  // the data model with their corresponding INSERTs.
  //
  // TODO(pag): This more about the interplay with conditional inserts.
  for (auto select : query->selects) {
    EquivalenceSet *insert_model = select->equivalence_set.get()->Find();
    for (auto pred : select->predecessors) {
      assert(pred->AsInsert());
      assert(!output_is_conditional(pred));
      const auto pred_model = view_to_model[pred];
      EquivalenceSet::TryUnion(insert_model, pred_model);
    }
  }


  query->ForEachView([&](QueryView view) {
    if (may_admit_fewer_tuples_than_pred(view)) {
      return;
    }

    const auto model = view_to_model[view];
    const auto preds = view.Predecessors();

    // UNIONs can share the data of any of their predecessors so long as
    // those predecessors don't themselves have other successors, i.e. they
    // only lead into the UNION.
    //
    // We also have to be careful about merges that receive deletions. If so,
    // then we need to be able to distinguish where data is from. This is
    // especially important for comparisons or maps leading into merges.
    //
    // If `pred` is another UNION, then `pred` may be a subset of `view`, thus
    // we cannot merge `pred` and `view`.
    if (view.IsMerge()) {
      auto possible_sharing_preds = view.InductivePredecessors();
      for (auto pred : possible_sharing_preds) {
        if (!output_is_conditional(pred) && !pred.IsMerge()) {
          const auto pred_model = view_to_model[pred];
          EquivalenceSet::TryUnion(model, pred_model);
        }
      }

    // If a TUPLE "perfectly" passes through its data, then it shares the
    // same data model as its predecessor.
    } else if (view.IsTuple()) {
      if (preds.size() == 1u) {
        const auto pred = preds[0];
        const auto tuple = QueryTuple::From(view);
        if (!output_is_conditional(pred) &&
            all_cols_match(tuple.InputColumns(), pred.Columns())) {
          const auto pred_model = view_to_model[pred];
          EquivalenceSet::TryUnion(model, pred_model);
        }
      }

    // NEGATE's can share data with TUPLE's that are non-inductive successors
    // and who's data matches perfectly.
    } else if (view.IsNegate()) {
      for (auto succ : view.NonInductiveSuccessors()) {
        if (succ.IsTuple()) {
          const auto tuple = QueryTuple::From(succ);
          if (all_cols_match(view.Columns(), tuple.InputColumns()) &&
              !output_is_conditional(succ)) {
            const auto succ_model = view_to_model[succ];
            EquivalenceSet::TryUnion(model, succ_model);
          }
        }
      }
    }
  });

  for (MERGE *merge : query->merges) {
    if (merge->merged_views.Size() == 1u) {
      QueryView view(merge);
      QueryView pred_view(merge->merged_views[0]);
      if (!has_multiple_succs(pred_view) && !output_is_conditional(pred_view)) {
        const auto model = view_to_model[view];
        const auto pred_model = view_to_model[pred_view];
        EquivalenceSet::ForceUnion(model, pred_model);
      }
    }
  }
}


}  // namespace

std::optional<Query> Query::Build(const ::hyde::ParsedModule &module,
                                  const ErrorLog &log) {

  std::shared_ptr<QueryImpl> impl(new QueryImpl(module));

  ClauseContext context;

  auto num_errors = log.Size();

  for (auto sub_module : ParsedModuleIterator(module)) {
    for (auto clause : sub_module.Clauses()) {
      if (!clause.IsDisabled()) {
        context.Reset();
        if (!BuildClause(impl.get(), clause, context, log)) {
          return std::nullopt;
        }
      }
    }

    for (auto clause : sub_module.DeletionClauses()) {
      if (!clause.IsDisabled()) {
        context.Reset();
        if (!BuildClause(impl.get(), clause, context, log)) {
          return std::nullopt;
        }
      }
    }

    for (auto message : sub_module.Messages()) {
      if (message.Clauses().empty() && !message.NumUses()) {
        log.Append(message.SpellingRange())
            << "Message '" << message.Name() << '/' << message.Arity()
            << "' is never published or received";
      }
    }
  }

#ifndef NDEBUG
  auto check_conds = [=] (void) {
    for (auto cond : impl->conditions) {
      assert(cond->UsersAreConsistent());
      assert(cond->SettersAreConsistent());
    }
  };
#else
#  define check_conds()
#endif

  impl->RemoveUnusedViews();
  impl->ClearGroupIDs();
  impl->TrackDifferentialUpdates(log);
  if (num_errors != log.Size()) {
    return std::nullopt;
  }

  check_conds();

  impl->Simplify(log);
  if (num_errors != log.Size()) {
    return std::nullopt;
  }

  check_conds();

  if (!impl->ConnectInsertsToSelects(log)) {
    return std::nullopt;
  }

  check_conds();

  impl->Optimize(log);
  if (num_errors != log.Size()) {
    return std::nullopt;
  }

  check_conds();

  impl->ConvertConstantInputsToTuples();
  impl->RemoveUnusedViews();
  impl->ExtractConditionsToTuples();
  impl->RemoveUnusedViews();
  impl->ProxyInsertsWithTuples();
  impl->LinkViews();
<<<<<<< HEAD
  impl->BuildSubgraphs();
  impl->LinkViews();
=======
  impl->RemoveUnusedViews();
>>>>>>> 07d4c90c
  impl->IdentifyInductions(log);
  impl->FinalizeDepths();
  impl->FinalizeColumnIDs();
  impl->TrackDifferentialUpdates(log, true);
  impl->TrackConstAfterInit();
  BuildEquivalenceSets(impl.get());

  return Query(std::move(impl));
}

}  // namespace hyde<|MERGE_RESOLUTION|>--- conflicted
+++ resolved
@@ -2124,12 +2124,10 @@
   impl->RemoveUnusedViews();
   impl->ProxyInsertsWithTuples();
   impl->LinkViews();
-<<<<<<< HEAD
+  impl->RemoveUnusedViews();
   impl->BuildSubgraphs();
   impl->LinkViews();
-=======
   impl->RemoveUnusedViews();
->>>>>>> 07d4c90c
   impl->IdentifyInductions(log);
   impl->FinalizeDepths();
   impl->FinalizeColumnIDs();
