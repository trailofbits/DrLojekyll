--- conflicted
+++ resolved
@@ -171,8 +171,8 @@
 
     auto i = 0u;
     for (auto out_col : columns) {
-      (void) tuple->columns.Create(
-          out_col->var, out_col->type, tuple, out_col->id);
+      (void) tuple->columns.Create(out_col->var, out_col->type, tuple,
+                                   out_col->id);
       tuple->input_columns.AddUse(source_view->columns[i++]);
     }
 
@@ -237,8 +237,8 @@
     for (auto i = 0u; i < num_cols; ++i) {
       const auto out_col = columns[i];
       if (out_col->IsUsed()) {
-        auto new_out_col = new_columns.Create(
-            out_col->var, out_col->type, this, out_col->id);
+        auto new_out_col =
+            new_columns.Create(out_col->var, out_col->type, this, out_col->id);
         new_out_col->CopyConstantFrom(out_col);
         out_col->ReplaceAllUsesWith(new_out_col);
       }
@@ -257,28 +257,28 @@
   // to instead merge those two inputs together.
   if (opt.can_sink_unions) {
 
-//    // Can't sink yet.
-//    if (sink_penalty) {
-////      --sink_penalty;
-//      goto done;
-//    }
+    //    // Can't sink yet.
+    //    if (sink_penalty) {
+    ////      --sink_penalty;
+    //      goto done;
+    //    }
 
     std::unordered_map<const char *, std::vector<VIEW *>> grouped_views;
     bool has_opportunity = false;
 
-//    // Wait for all things being merged to not have a sinking penalty.
-//    auto is_penalized = false;
-//    for (auto merged_view : merged_views) {
-//      if (merged_view->sink_penalty) {
-////        --merged_view->sink_penalty;
-//        is_penalized = true;
-//        break;
-//      }
-//    }
-//
-//    if (is_penalized) {
-//      goto done;
-//    }
+    //    // Wait for all things being merged to not have a sinking penalty.
+    //    auto is_penalized = false;
+    //    for (auto merged_view : merged_views) {
+    //      if (merged_view->sink_penalty) {
+    ////        --merged_view->sink_penalty;
+    //        is_penalized = true;
+    //        break;
+    //      }
+    //    }
+    //
+    //    if (is_penalized) {
+    //      goto done;
+    //    }
 
     for (auto merged_view : merged_views) {
 
@@ -289,15 +289,15 @@
         goto done;
       }
 
-//      while (auto tuple = merged_view->AsTuple()) {
-//        auto incoming_view = VIEW::GetIncomingView(tuple->input_columns);
-//        if (tuple->ForwardsAllInputsAsIs(incoming_view)) {
-//          merged_view = incoming_view;
-//          assert(false);
-//        } else {
-//          break;
-//        }
-//      }
+      //      while (auto tuple = merged_view->AsTuple()) {
+      //        auto incoming_view = VIEW::GetIncomingView(tuple->input_columns);
+      //        if (tuple->ForwardsAllInputsAsIs(incoming_view)) {
+      //          merged_view = incoming_view;
+      //          assert(false);
+      //        } else {
+      //          break;
+      //        }
+      //      }
 
       auto &similar_views = grouped_views[merged_view->KindName()];
       if (!similar_views.empty()) {
@@ -346,7 +346,7 @@
       merged_views.Swap(new_merged_views);
     }
 
-//    sink_penalty = Depth() + 1u;
+    //    sink_penalty = Depth() + 1u;
   }
 
 done:
@@ -365,14 +365,8 @@
 // wider than the tuple itself, hence the returned tuple).
 // Returns `true` if successful, and updates `tuples` in place with the
 // new merged entries.
-<<<<<<< HEAD
 bool Node<QueryMerge>::SinkThroughTuples(QueryImpl *impl,
                                          std::vector<VIEW *> &inout_views) {
-
-=======
-bool Node<QueryMerge>::SinkThroughTuples(
-    QueryImpl *impl, std::vector<VIEW *> &inout_views) {
->>>>>>> e48f3893
   VIEW *first_tuple_pred = nullptr;
   TUPLE *first_tuple = nullptr;
   TUPLE *merged_tuple = nullptr;
@@ -470,14 +464,9 @@
       sunk_merge->color = color;
       for (auto j = 0u; j < num_pred_cols; ++j) {
         const auto first_tuple_pred_col = first_tuple_pred->columns[j];
-<<<<<<< HEAD
-        sunk_merge->columns.Create(first_tuple_pred_col->var, sunk_merge,
-                                   first_tuple_pred_col->id, j);
-=======
         (void) sunk_merge->columns.Create(
-            first_tuple_pred_col->var, first_tuple_pred_col->type,
-            sunk_merge, first_tuple_pred_col->id, j);
->>>>>>> e48f3893
+            first_tuple_pred_col->var, first_tuple_pred_col->type, sunk_merge,
+            first_tuple_pred_col->id, j);
       }
 
       // Now create the merged tuple that will select only the columns of
@@ -487,14 +476,9 @@
       for (auto j = 0u; j < num_cols; ++j) {
         const auto first_tuple_col = first_tuple->columns[j];
         const auto first_tuple_pred_col = first_tuple->input_columns[j];
-<<<<<<< HEAD
-        (void) merged_tuple->columns.Create(first_tuple_col->var, merged_tuple,
+        (void) merged_tuple->columns.Create(first_tuple_col->var,
+                                            first_tuple_col->type, merged_tuple,
                                             first_tuple_col->id, j);
-=======
-        (void) merged_tuple->columns.Create(
-            first_tuple_col->var, first_tuple_col->type,
-            merged_tuple, first_tuple_col->id, j);
->>>>>>> e48f3893
 
         // Select in the correct column from the sunken merge to pass into
         // the final tuple.
@@ -547,27 +531,28 @@
 // Make a tuple that will take the place of a negation that will be merged
 // with other negations.
 static TUPLE *MakeSameShapedTuple(QueryImpl *impl, MAP *map) {
-//  const auto input_tuple_for_map = impl->tuples.Create();
-//  input_tuple_for_map->color = color;
-//  auto col_index = 0u;
-//
-//  for (auto j = 0u; j < num_input_cols; ++j) {
-//    const auto orig_input_col = map->input_columns[j];
-//    input_tuple_for_map->columns.Create(
-//        orig_input_col->var, orig_input_col->type, input_tuple_for_map,
-//        orig_input_col->id, col_index++);
-//    input_tuple_for_map->input_columns.AddUse(orig_input_col);
-//  }
-//
-//  for (auto j = 0u; j < num_attached_cols; ++j) {
-//    const auto orig_attached_col = map->attached_columns[j];
-//    input_tuple_for_map->columns.Create(
-//        orig_attached_col->var, orig_attached_col->type,
-//        input_tuple_for_map, orig_attached_col->id, col_index++);
-//    input_tuple_for_map->input_columns.AddUse(orig_attached_col);
-//  }
-//
-//  return input_tuple_for_map;
+
+  //  const auto input_tuple_for_map = impl->tuples.Create();
+  //  input_tuple_for_map->color = color;
+  //  auto col_index = 0u;
+  //
+  //  for (auto j = 0u; j < num_input_cols; ++j) {
+  //    const auto orig_input_col = map->input_columns[j];
+  //    input_tuple_for_map->columns.Create(
+  //        orig_input_col->var, orig_input_col->type, input_tuple_for_map,
+  //        orig_input_col->id, col_index++);
+  //    input_tuple_for_map->input_columns.AddUse(orig_input_col);
+  //  }
+  //
+  //  for (auto j = 0u; j < num_attached_cols; ++j) {
+  //    const auto orig_attached_col = map->attached_columns[j];
+  //    input_tuple_for_map->columns.Create(
+  //        orig_attached_col->var, orig_attached_col->type,
+  //        input_tuple_for_map, orig_attached_col->id, col_index++);
+  //    input_tuple_for_map->input_columns.AddUse(orig_attached_col);
+  //  }
+  //
+  //  return input_tuple_for_map;
 
 
   TUPLE *tuple = impl->tuples.Create();
@@ -576,14 +561,14 @@
   for (auto in_col : map->input_columns) {
     (void) in_col;
     auto out_col = map->columns[col_index];
-    (void) tuple->columns.Create(
-        out_col->var, out_col->type, tuple, out_col->id, col_index++);
+    (void) tuple->columns.Create(out_col->var, out_col->type, tuple,
+                                 out_col->id, col_index++);
   }
   for (auto in_col : map->attached_columns) {
     (void) in_col;
     auto out_col = map->columns[col_index];
-    (void) tuple->columns.Create(
-        out_col->var, out_col->type, tuple, out_col->id, col_index++);
+    (void) tuple->columns.Create(out_col->var, out_col->type, tuple,
+                                 out_col->id, col_index++);
   }
 
   for (auto col : map->input_columns) {
@@ -616,38 +601,6 @@
   unsigned num_cols = 0u;
   unsigned num_input_cols = 0u;
   unsigned num_attached_cols = 0u;
-<<<<<<< HEAD
-  unsigned num_failed = 0u;
-
-  bool changed_rec = false;
-
-  // Create a TUPLE that will package up the inputs and attached columns to
-  // `map`.
-  auto proxy_inputs = [&](MAP *map) -> TUPLE * {
-    const auto input_tuple_for_map = impl->tuples.Create();
-    input_tuple_for_map->color = color;
-    auto col_index = 0u;
-
-    for (auto j = 0u; j < num_input_cols; ++j) {
-      const auto orig_input_col = map->input_columns[j];
-      input_tuple_for_map->columns.Create(orig_input_col->var,
-                                          input_tuple_for_map,
-                                          orig_input_col->id, col_index++);
-      input_tuple_for_map->input_columns.AddUse(orig_input_col);
-    }
-
-    for (auto j = 0u; j < num_attached_cols; ++j) {
-      const auto orig_attached_col = map->attached_columns[j];
-      input_tuple_for_map->columns.Create(orig_attached_col->var,
-                                          input_tuple_for_map,
-                                          orig_attached_col->id, col_index++);
-      input_tuple_for_map->input_columns.AddUse(orig_attached_col);
-    }
-
-    return input_tuple_for_map;
-  };
-=======
->>>>>>> e48f3893
 
   for (auto &inout_view : inout_views) {
     if (!inout_view) {
@@ -708,14 +661,9 @@
       sunk_merge->color = color;
       for (auto j = 0u; j < (num_input_cols + num_attached_cols); ++j) {
         const auto first_tuple_pred_col = first_map_input_tuple->columns[j];
-<<<<<<< HEAD
-        sunk_merge->columns.Create(first_tuple_pred_col->var, sunk_merge,
-                                   first_tuple_pred_col->id, j);
-=======
         (void) sunk_merge->columns.Create(
-            first_tuple_pred_col->var, first_tuple_pred_col->type,
-            sunk_merge, first_tuple_pred_col->id, j);
->>>>>>> e48f3893
+            first_tuple_pred_col->var, first_tuple_pred_col->type, sunk_merge,
+            first_tuple_pred_col->id, j);
       }
 
       // Now create the merged MAP that will operate on the sunken MERGE.
@@ -724,14 +672,9 @@
       merged_map->color = color;
       for (auto j = 0u; j < num_cols; ++j) {
         const auto first_map_col = first_map->columns[j];
-<<<<<<< HEAD
-        (void) merged_map->columns.Create(first_map_col->var, merged_map,
+        (void) merged_map->columns.Create(first_map_col->var,
+                                          first_map_col->type, merged_map,
                                           first_map_col->id, j);
-=======
-        (void) merged_map->columns.Create(
-            first_map_col->var, first_map_col->type,
-            merged_map, first_map_col->id, j);
->>>>>>> e48f3893
       }
 
       // The sunken merge's first set of columns are the input columns to the
@@ -818,17 +761,17 @@
 }
 
 static TUPLE *TagProxy(QueryImpl *impl, VIEW *view, COL *tag_in_col) {
-  TUPLE * const tuple = impl->tuples.Create();
-  COL *tag_out_col = tuple->columns.Create(
-      tag_in_col->var, tag_in_col->type, tuple, tag_in_col->id, 0u);
+  TUPLE *const tuple = impl->tuples.Create();
+  COL *tag_out_col = tuple->columns.Create(tag_in_col->var, tag_in_col->type,
+                                           tuple, tag_in_col->id, 0u);
   tag_out_col->CopyConstantFrom(tag_in_col);
 
   tuple->input_columns.AddUse(tag_in_col);
 
   auto col_index = 1u;
   for (COL *in_col : view->columns) {
-    (void) tuple->columns.Create(
-        in_col->var, in_col->type, tuple, in_col->id, col_index++);
+    (void) tuple->columns.Create(in_col->var, in_col->type, tuple, in_col->id,
+                                 col_index++);
     tuple->input_columns.AddUse(in_col);
   }
 
@@ -836,23 +779,23 @@
 }
 
 static TUPLE *TagPredecessor(QueryImpl *impl, NEGATION *view, COL *tag_in_col) {
-  TUPLE * const tuple = impl->tuples.Create();
-  COL *tag_out_col = tuple->columns.Create(
-      tag_in_col->var, tag_in_col->type, tuple, tag_in_col->id, 0u);
+  TUPLE *const tuple = impl->tuples.Create();
+  COL *tag_out_col = tuple->columns.Create(tag_in_col->var, tag_in_col->type,
+                                           tuple, tag_in_col->id, 0u);
   tag_out_col->CopyConstantFrom(tag_in_col);
 
   tuple->input_columns.AddUse(tag_in_col);
 
   auto col_index = 1u;
   for (COL *in_col : view->input_columns) {
-    (void) tuple->columns.Create(
-        in_col->var, in_col->type, tuple, in_col->id, col_index++);
+    (void) tuple->columns.Create(in_col->var, in_col->type, tuple, in_col->id,
+                                 col_index++);
     tuple->input_columns.AddUse(in_col);
   }
 
   for (COL *in_col : view->attached_columns) {
-    (void) tuple->columns.Create(
-        in_col->var, in_col->type, tuple, in_col->id, col_index++);
+    (void) tuple->columns.Create(in_col->var, in_col->type, tuple, in_col->id,
+                                 col_index++);
     tuple->input_columns.AddUse(in_col);
   }
 
@@ -870,11 +813,11 @@
   const auto tag_val = impl->tags.Size();
   assert(tag_val == (tag_val & 0xffffu));  // 16-bit vals!
 
-  TAG * const tag = impl->tags.Create(static_cast<uint16_t>(tag_val));
+  TAG *const tag = impl->tags.Create(static_cast<uint16_t>(tag_val));
 
   SELECT *select = impl->selects.Create(tag, DisplayRange());
-  COL *tag_in_col = select->columns.Create(
-      TypeLoc(TypeKind::kUnsigned16), select, tag_val, 0u);
+  COL *tag_in_col = select->columns.Create(TypeLoc(TypeKind::kUnsigned16),
+                                           select, tag_val, 0u);
   assert(tag_in_col->IsConstant());
 
   impl->tag_columns.push_back(tag_in_col);
@@ -884,8 +827,8 @@
 
 }  // namespace
 
-bool Node<QueryMerge>::SinkThroughNegations(
-    QueryImpl *impl, std::vector<VIEW *> &inout_views) {
+bool Node<QueryMerge>::SinkThroughNegations(QueryImpl *impl,
+                                            std::vector<VIEW *> &inout_views) {
 
   auto first_negate_index = 0u;
   NEGATION *first_negate = nullptr;
@@ -919,12 +862,12 @@
       continue;
     }
 
-    NEGATION * const next_negate = inout_view->AsNegate();
+    NEGATION *const next_negate = inout_view->AsNegate();
     assert(next_negate != first_negate);
 
-    if(next_negate->columns.Size() != num_cols ||
-       next_negate->input_columns.Size() != num_input_cols ||
-       next_negate->attached_columns.Size() != num_attached_cols) {
+    if (next_negate->columns.Size() != num_cols ||
+        next_negate->input_columns.Size() != num_input_cols ||
+        next_negate->attached_columns.Size() != num_attached_cols) {
       continue;
     }
 
@@ -966,11 +909,11 @@
       if (!output) {
         first_negate->color = 0xff00;
 
-        COL * const first_tag_col = CreateTag(impl, num_used_tags);
+        COL *const first_tag_col = CreateTag(impl, num_used_tags);
 
         // Create a tag for the first negated view.
-        VIEW * const first_negated_view = TagProxy(
-            impl, first_negate->negated_view.get(), first_tag_col);
+        VIEW *const first_negated_view =
+            TagProxy(impl, first_negate->negated_view.get(), first_tag_col);
 
         negated_view_merge = impl->merges.Create();
         negated_view_merge->merged_views.AddUse(first_negated_view);
@@ -984,12 +927,12 @@
         // Create a merge of the predecessors of the negation.
         input_merge = impl->merges.Create();
         col_index = 0u;
-        (void) input_merge->columns.Create(
-            first_tag_col->var, first_tag_col->type, input_merge,
-            first_tag_col->id, col_index++);
+        (void) input_merge->columns.Create(first_tag_col->var,
+                                           first_tag_col->type, input_merge,
+                                           first_tag_col->id, col_index++);
         for (auto col : first_negate->columns) {
-          input_merge->columns.Create(
-              col->var, col->type, input_merge, col->id, col_index++);
+          input_merge->columns.Create(col->var, col->type, input_merge, col->id,
+                                      col_index++);
         }
 
         // Add the first negation's predecessor to `input_merge`.
@@ -998,8 +941,8 @@
 
         // Make a new, tag column-aware negation that operates on `input_merge`.
         merged_negation = impl->negations.Create();
-        merged_negation->negated_view.Emplace(
-            merged_negation, negated_view_merge);
+        merged_negation->negated_view.Emplace(merged_negation,
+                                              negated_view_merge);
 
         // Tag column.
         col_index = 0u;
@@ -1011,7 +954,7 @@
         // Columns to negate.
         for (auto i = 0u; i < first_negate->input_columns.Size(); ++i) {
           ++col_index;
-          COL * const col = input_merge->columns[col_index];
+          COL *const col = input_merge->columns[col_index];
           (void) merged_negation->columns.Create(
               col->var, col->type, merged_negation, col->id, col_index - 1u);
           merged_negation->input_columns.AddUse(col);
@@ -1020,7 +963,7 @@
         // Columns to bring along for the ride.
         for (auto i = 0u; i < first_negate->attached_columns.Size(); ++i) {
           ++col_index;
-          COL * const col = input_merge->columns[col_index];
+          COL *const col = input_merge->columns[col_index];
           (void) merged_negation->columns.Create(
               col->var, col->type, merged_negation, col->id, col_index - 1u);
           merged_negation->attached_columns.AddUse(col);
@@ -1029,24 +972,24 @@
         // Present an original-sized tuple as the result.
         output = impl->tuples.Create();
         for (auto i = 0u; i < first_negate->columns.Size(); ++i) {
-          COL * const col = merged_negation->columns[i + 1u];
-          (void) output->columns.Create(
-              col->var, col->type, output, col->id, i);
+          COL *const col = merged_negation->columns[i + 1u];
+          (void) output->columns.Create(col->var, col->type, output, col->id,
+                                        i);
           output->input_columns.AddUse(col);
         }
 
         // NOTE(pag): This code is not tested, so whatever triggers this can
         //            act as a test :-)
         output->color = 0xff;
-
-      }
-
-      COL * const next_tag_col = CreateTag(impl, num_used_tags);
+      }
+
+      COL *const next_tag_col = CreateTag(impl, num_used_tags);
 
       next_negate->color = 0xff00;
+
       // Create a tag for the Nth negated view.
-      negated_view_merge->merged_views.AddUse(TagProxy(
-          impl, next_negate->negated_view.get(), next_tag_col));
+      negated_view_merge->merged_views.AddUse(
+          TagProxy(impl, next_negate->negated_view.get(), next_tag_col));
 
       input_merge->merged_views.AddUse(
           TagPredecessor(impl, next_negate, next_tag_col));
@@ -1059,7 +1002,8 @@
 
         input_merge = MakeSameShapedMerge(impl, first_negate);
         input_merge->color = 0xff0000;
-        input_merge->merged_views.AddUse(MakeSameShapedTuple(impl, first_negate));
+        input_merge->merged_views.AddUse(
+            MakeSameShapedTuple(impl, first_negate));
 
         // Make the new negation.
         merged_negation = impl->negations.Create();
