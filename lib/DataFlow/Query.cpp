--- conflicted
+++ resolved
@@ -5,11 +5,8 @@
 #include <cassert>
 #include <functional>
 #include <optional>
-<<<<<<< HEAD
 #include <sstream>
-=======
 #include <unordered_set>
->>>>>>> cbce3b75
 
 #include "EquivalenceSet.h"
 
