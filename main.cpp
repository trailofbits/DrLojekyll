--- conflicted
+++ resolved
@@ -23,35 +23,7 @@
 
 namespace hyde {
 
-<<<<<<< HEAD
-
-struct Binding {
-  size_t order{std::string::npos};
-  std::variant<ParsedPredicate, ParsedParameter, ParsedAssignment, ParsedComparison> binding;
-};
-
-struct Unification {
-  size_t order{std::string::npos};
-  size_t lhs{std::string::npos};  // Indexes into `BindingEnvironment::bindings`.
-  size_t rhs{std::string::npos};  // Indexes into `BindingEnvironment::bindings`.
-  std::variant<ParsedPredicate, ParsedComparison, ParsedAssignment> constraint;
-};
-
-struct BindingEnvironment {
-  size_t next_order{0};
-  std::vector<Binding> bindings;
-  std::vector<Unification> unifications;
-};
-
-// TODO(pag): have a phase number, so that if we have the messages prove
-//            something in one phase, then that thing gets the max of all
-//            incoming phases.
-
-// Pulls together the state associated with a single proof step.
-class Step : public std::enable_shared_from_this<Step> {
-=======
 class PseudoCodePrinter final : public SIPSVisitor {
->>>>>>> d4964de0
  public:
   PseudoCodePrinter(DisplayManager display_manager_)
       : display_manager(display_manager_),
@@ -307,18 +279,12 @@
     error_log.Render(std::cerr);
     return EXIT_FAILURE;
   } else {
-<<<<<<< HEAD
-    hyde::OutputStream os(display_manager, std::cerr);
-    os << module;
-    Simulate(os, module);
-=======
     module = CombineModules(display_manager, module);
     hyde::OutputStream os(display_manager, std::cout);
     os << module;
     os << "\n\n";
     CodeDumper(display_manager, module);
     //Simulate(os, module);
->>>>>>> d4964de0
     return EXIT_SUCCESS;
   }
 }
