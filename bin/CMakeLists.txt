--- conflicted
+++ resolved
@@ -8,16 +8,11 @@
 target_link_libraries(drlojekyll PRIVATE
     settings_private
     settings_public
-<<<<<<< HEAD
     std::filesystem
-    Util
-    CodeGen
-=======
 
     ControlFlow
     CodeGen
     DataFlow
->>>>>>> 5683b86a
     Display
     Lex
     Parse
