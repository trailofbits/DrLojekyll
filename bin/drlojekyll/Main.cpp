// Copyright 2019, Trail of Bits, Inc. All rights reserved.

#include <drlojekyll/CodeGen/CodeGen.h>
#include <drlojekyll/CodeGen/MessageSerialization.h>
#include <drlojekyll/ControlFlow/Format.h>
#include <drlojekyll/ControlFlow/Program.h>
#include <drlojekyll/DataFlow/Format.h>
#include <drlojekyll/DataFlow/Query.h>
#include <drlojekyll/Display/DisplayConfiguration.h>
#include <drlojekyll/Display/DisplayManager.h>
#include <drlojekyll/Display/Format.h>
#include <drlojekyll/Parse/ErrorLog.h>
#include <drlojekyll/Parse/Format.h>
#include <drlojekyll/Parse/ModuleIterator.h>
#include <drlojekyll/Parse/Parser.h>
#include <drlojekyll/Version/Version.h>

#include <cassert>
#include <cstdlib>
#include <cstring>
#include <filesystem>
#include <fstream>
#include <iostream>
#include <sstream>
#include <string>
#include <type_traits>
#include <unordered_map>

namespace fs = std::filesystem;

namespace hyde {

OutputStream *gOut = nullptr;

struct FileStream {
  FileStream(hyde::DisplayManager &dm_, const fs::path path_)
      : fs(path_),
        os(dm_, fs) {}

  std::ofstream fs;
  hyde::OutputStream os;
};

namespace {

OutputStream *gDOTStream = nullptr;
OutputStream *gDRStream = nullptr;
OutputStream *gCxxCodeStream = nullptr;
OutputStream *gPyCodeStream = nullptr;
OutputStream *gPyInterfaceCodeStream = nullptr;
OutputStream *gIRStream = nullptr;
std::optional<fs::path> gMSGDir = std::nullopt;

static int CompileModule(hyde::DisplayManager display_manager,
                         hyde::ErrorLog error_log, hyde::ParsedModule module) {
  auto query_opt = Query::Build(module, error_log);
  if (!query_opt) {
    return EXIT_FAILURE;
  }

  auto ret = EXIT_SUCCESS;

<<<<<<< HEAD
    if (auto program_opt =
            Program::Build(*query_opt, IRFormat::kIterative, error_log)) {
      if (gIRStream) {
        (*gIRStream) << *program_opt;
        gIRStream->Flush();
      }

      if (gCxxCodeStream) {
        gCxxCodeStream->SetIndentSize(2u);
        hyde::GenerateCxxDatabaseCode(*program_opt, *gCxxCodeStream);
      }
=======
  if (gIRStream || gCxxCodeStream || gPyCodeStream ||
      gPyInterfaceCodeStream) {

    try {
      if (auto program_opt = Program::Build(*query_opt, IRFormat::kIterative)) {
        if (gIRStream) {
          (*gIRStream) << *program_opt;
          gIRStream->Flush();
        }
>>>>>>> e48f3893

        if (gCxxCodeStream) {
          gCxxCodeStream->SetIndentSize(2u);
          hyde::GenerateCxxCode(*program_opt, *gCxxCodeStream);
        }

<<<<<<< HEAD
      if (gPyInterfaceCodeStream) {
        gPyInterfaceCodeStream->SetIndentSize(4u);
        hyde::GeneratePythonInterfaceCode(*program_opt,
                                          *gPyInterfaceCodeStream);
=======
        if (gPyCodeStream) {
          gPyCodeStream->SetIndentSize(4u);
          hyde::GeneratePythonDatabaseCode(*program_opt, *gPyCodeStream);
        }

        if (gPyInterfaceCodeStream) {
          gPyInterfaceCodeStream->SetIndentSize(4u);
          hyde::GeneratePythonInterfaceCode(
              *program_opt, *gPyInterfaceCodeStream);
        }
      } else {
        ret = EXIT_FAILURE;
>>>>>>> e48f3893
      }
    } catch (...) {

    }
  }

  // NOTE(pag): We do this later because if we produce the control-flow IR
  //            then we break abstraction layers in order to annotate the
  //            data flow IR with table IDs.
  if (gDOTStream) {
    (*gDOTStream) << *query_opt;
    gDOTStream->Flush();
  }

  return ret;
}

static int ProcessModule(hyde::DisplayManager display_manager,
                         hyde::ErrorLog error_log, hyde::ParsedModule module) {

  // Output the amalgamation of all files.
  if (gDRStream) {
    gDRStream->SetRenameLocals(true);
    (*gDRStream) << module;
    gDRStream->Flush();
  }

  // Output all message serializations.
  if (gMSGDir) {
    for (auto module : ParsedModuleIterator(module)) {
      for (auto schema_info :
           GenerateAvroMessageSchemas(display_manager, module, error_log)) {
        FileStream schema_stream(
            display_manager, *gMSGDir / (schema_info.message_name + ".avsc"));
        schema_stream.os << schema_info.schema.dump(2);
      }
    }
  }

  // Round-trip test of the parser in debug builds.
#ifndef NDEBUG
  std::stringstream ss;
  do {
    OutputStream os(display_manager, ss);
    os << module;
  } while (false);

  Parser parser2(display_manager, error_log);
  auto module2_opt = parser2.ParseStream(ss, hyde::DisplayConfiguration());
  if (!module2_opt) {
    return EXIT_FAILURE;
  }

  std::stringstream ss2;
  do {
    OutputStream os(display_manager, ss2);
    os << *module2_opt;
  } while (false);

  Parser parser3(display_manager, error_log);
  auto module3_opt = parser3.ParseStream(ss2, hyde::DisplayConfiguration());
  if (!module3_opt) {
    return EXIT_FAILURE;
  }

  std::stringstream ss3;
  do {
    OutputStream os(display_manager, ss3);
    os << *module3_opt;
  } while (false);

  assert(ss2.str() == ss3.str());
#endif

  return CompileModule(display_manager, error_log, module);
}

// Our current clang-format configuration reformats the long lines in following
// function into something very hard to read, so explicitly disable
// clang-format for this bit.
//
// clang-format off
static int HelpMessage(const char *argv[]) {
  std::cout
      << "OVERVIEW: Dr. Lojekyll compiler" << std::endl
      << std::endl
      << "USAGE: " << argv[0] << " [options] <DATALOG_PATH>..." << std::endl
      << std::endl
      << "OUTPUT OPTIONS:" << std::endl
      << "  -ir-out <PATH>            Emit IR output to PATH." << std::endl
      << "  -cpp-out <PATH>           Emit transpiled C++ output to PATH." << std::endl
      << "  -py-out <PATH>            Emit transpiled Python output to PATH." << std::endl
      << "  -py-interface-out <PATH>  Emit transpiled Python interface output to PATH." << std::endl
      << "  -messages-dir <DIR>       Emit generated AVRO messages to the directory specified" << std::endl
      << "  -dr-out <PATH>            Emit an amalgamation of all the input and transitively" << std::endl
      << "                            imported modules to PATH." << std::endl
      << "  -dot-out <PATH>           Emit the data flow graph in GraphViz DOT format to PATH." << std::endl
      << std::endl
      << "COMPILATION OPTIONS:" << std::endl
      << "  -M <PATH>                 Directory where import statements can find needed Datalog modules." << std::endl
      << std::endl
      << "OTHER OPTIONS:" << std::endl
      << "  -help, -h                 Show help and exit." << std::endl
      << "  -version                  Show version number and exit." << std::endl
      << std::endl;

  return EXIT_SUCCESS;
}
// clang-format on

static int VersionMessage(void) {
  std::stringstream version;

  auto vs = hyde::version::GetVersionString();
  if (0 == vs.size()) {
    vs = "unknown";
  }
  version << "Dr. Lojekyll compiler: " << vs << "\n";
  if (!hyde::version::HasVersionData()) {
    version << "No extended version information found!\n";
  } else {
    version << "Commit Hash: " << hyde::version::GetCommitHash() << "\n";
    version << "Commit Date: " << hyde::version::GetCommitDate() << "\n";
    version << "Last commit by: " << hyde::version::GetAuthorName() << " ["
            << hyde::version::GetAuthorEmail() << "]\n";
    version << "Commit Subject: [" << hyde::version::GetCommitSubject()
            << "]\n";
    version << "\n";
    if (hyde::version::HasUncommittedChanges()) {
      version << "Uncommitted changes were present during build.\n";
    } else {
      version << "All changes were committed prior to building.\n";
    }
  }

  std::cout << version.str();
  return EXIT_SUCCESS;
}

}  // namespace
}  // namespace hyde

extern "C" int main(int argc, const char *argv[]) {
  hyde::DisplayManager display_manager;
  hyde::ErrorLog error_log(display_manager);
  hyde::Parser parser(display_manager, error_log);

  std::string input_path;

  std::string file_path;
  int num_input_paths = 0;

  std::stringstream linked_module;

  hyde::OutputStream os(display_manager, std::cout);
  hyde::gOut = &os;

  std::unique_ptr<hyde::FileStream> dot_out;
  std::unique_ptr<hyde::FileStream> cpp_out;
  std::unique_ptr<hyde::FileStream> py_out;
  std::unique_ptr<hyde::FileStream> py_interface_out;
  std::unique_ptr<hyde::FileStream> ir_out;
  std::unique_ptr<hyde::FileStream> dr_out;

  // Parse the command-line arguments.
  for (int i = 1; i < argc; ++i) {

    // C++ output file of the transpiled from the Dr. Lojekyll source code.
    if (!strcmp(argv[i], "-cpp-out") || !strcmp(argv[i], "--cpp-out")) {
      ++i;
      if (i >= argc) {
        error_log.Append()
            << "Command-line argument " << argv[i]
            << " must be followed by a file path for C++ code output";
      } else {
        cpp_out.reset(new hyde::FileStream(display_manager, argv[i]));
        hyde::gCxxCodeStream = &(cpp_out->os);
      }

    // Python output file of the transpiled from the Dr. Lojekyll source code.
    } else if (!strcmp(argv[i], "-py-out") || !strcmp(argv[i], "--py-out")) {
      ++i;
      if (i >= argc) {
        error_log.Append()
            << "Command-line argument " << argv[i]
            << " must be followed by a file path for Python code output";
      } else {
        py_out.reset(new hyde::FileStream(display_manager, argv[i]));
        hyde::gPyCodeStream = &(py_out->os);
      }

    // Python interface output file of the transpiled from the Dr. Lojekyll source code.
    } else if (!strcmp(argv[i], "-py-interface-out") ||
               !strcmp(argv[i], "--py-interface-out")) {
      ++i;
      if (i >= argc) {
        error_log.Append()
            << "Command-line argument " << argv[i]
            << " must be followed by a file path for Python interface "
            << "code output";
      } else {
        py_interface_out.reset(new hyde::FileStream(display_manager, argv[i]));
        hyde::gPyInterfaceCodeStream = &(py_interface_out->os);
      }

    } else if (!strcmp(argv[i], "-ir-out") || !strcmp(argv[i], "--ir-out")) {
      ++i;
      if (i >= argc) {
        error_log.Append() << "Command-line argument " << argv[i]
                           << " must be followed by a file path for IR output";
      } else {
        ir_out.reset(new hyde::FileStream(display_manager, argv[i]));
        hyde::gIRStream = &(ir_out->os);
      }

    // Option to output a single Dr. Lojekyll Datalog file that is equivalent
    // to the amalagamation of all input files, and transitively imported files.
    } else if (!strcmp(argv[i], "--dr-out") || !strcmp(argv[i], "-dr-out")) {
      ++i;
      if (i >= argc) {
        error_log.Append() << "Command-line argument '" << argv[i - 1]
                           << "' must be followed by a file path for "
                           << "alamgamated Datalog output";
      } else {
        dr_out.reset(new hyde::FileStream(display_manager, argv[i]));
        hyde::gDRStream = &(dr_out->os);
      }

    // Write message schemas to an output directory
    } else if (!strcmp(argv[i], "--messages-dir") ||
               !strcmp(argv[i], "-messages-dir")) {
      ++i;
      if (i >= argc) {
        hyde::Error err(display_manager);
        err << "Command-line argument '" << argv[i - 1]
            << "' must be followed by a directory path for "
            << "message serialization output";
        error_log.Append(std::move(err));
      } else {
        hyde::gMSGDir = fs::path(argv[i]);

        if (!fs::is_directory(*hyde::gMSGDir) || !fs::exists(*hyde::gMSGDir)) {
          std::error_code errcode;
          if (!fs::create_directories(*hyde::gMSGDir, errcode)) {
            hyde::Error err(display_manager);
            err << "Directory '" << argv[i] << "' could not be created. "
                << "(" << errcode.message() << ")";
            error_log.Append(std::move(err));

            hyde::gMSGDir = std::nullopt;
          }
        }
      }

    // GraphViz DOT digraph output, which is useful for debugging the data flow.
    } else if (!strcmp(argv[i], "--dot-out") || !strcmp(argv[i], "-dot-out")) {
      ++i;
      if (i >= argc) {
        error_log.Append() << "Command-line argument '" << argv[i - 1]
                           << "' must be followed by a file path for "
                           << "GraphViz DOT digraph output";
      } else {
        dot_out.reset(new hyde::FileStream(display_manager, argv[i]));
        hyde::gDOTStream = &(dot_out->os);
      }

    // Datalog module file search path.
    } else if (strstr(argv[i], "-M")) {
      if (i >= argc) {
        error_log.Append()
            << "Command-line argument '-M' must be followed by a directory path";
        continue;
      }
      const char *path = argv[++i];

      parser.AddModuleSearchPath(path);

    // Help message :-)
    } else if (!strcmp(argv[i], "--help") || !strcmp(argv[i], "-help") ||
               !strcmp(argv[i], "-h")) {
      return hyde::HelpMessage(argv);

    // Version Message
    } else if (!strcmp(argv[i], "--version") || !strcmp(argv[i], "-version") ||
               !strcmp(argv[i], "-v")) {
      return hyde::VersionMessage();

    // Does this look like a command-line option?
    } else if (strstr(argv[i], "--") == argv[i] ||
               strchr(argv[i], '-') == argv[i]) {
      error_log.Append() << "Unrecognized command-line argument '" << argv[i]
                         << "'";
      continue;

    // Input datalog file, add it to the list of paths to parse.
    } else {
      file_path.clear();

      for (auto ch : std::string_view(argv[i])) {
        switch (ch) {
          case '\n':
            file_path.push_back('\\');
            file_path.push_back('n');
            break;
          case '\t':
            file_path.push_back('\\');
            file_path.push_back('t');
            break;
          case '"':
            file_path.push_back('\\');
            file_path.push_back('"');
            break;
          default: file_path.push_back(ch);
        }
      }

      linked_module << "#import \"" << file_path << "\".\n";
      input_path = argv[i];
      ++num_input_paths;
    }
  }

  int code = EXIT_FAILURE;

  // Exit early if command-line option parsing failed.
  if (!error_log.IsEmpty()) {

  } else if (!num_input_paths) {
    error_log.Append() << "No input files to parse";

  // Parse a single module.
  } else if (1 == num_input_paths) {
    hyde::DisplayConfiguration config = {
        input_path,  // `name`.
        2,  // `num_spaces_in_tab`.
        true  // `use_tab_stops`.
    };

    if (auto module_opt = parser.ParsePath(input_path, config)) {
      code = hyde::ProcessModule(display_manager, error_log, *module_opt);
    }

  // Parse multiple modules as a single module including each module to
  // be parsed.
  } else {
    hyde::DisplayConfiguration config = {
        "<amalgamation>",  // `name`.
        2,  // `num_spaces_in_tab`.
        true  // `use_tab_stops`.
    };

    if (auto module_opt = parser.ParseStream(linked_module, config)) {
      code = hyde::ProcessModule(display_manager, error_log, *module_opt);
    }
  }

  if (code) {
    error_log.Render(std::cerr);
  } else {
    assert(error_log.IsEmpty());
  }

  return code;
}<|MERGE_RESOLUTION|>--- conflicted
+++ resolved
@@ -60,21 +60,7 @@
 
   auto ret = EXIT_SUCCESS;
 
-<<<<<<< HEAD
-    if (auto program_opt =
-            Program::Build(*query_opt, IRFormat::kIterative, error_log)) {
-      if (gIRStream) {
-        (*gIRStream) << *program_opt;
-        gIRStream->Flush();
-      }
-
-      if (gCxxCodeStream) {
-        gCxxCodeStream->SetIndentSize(2u);
-        hyde::GenerateCxxDatabaseCode(*program_opt, *gCxxCodeStream);
-      }
-=======
-  if (gIRStream || gCxxCodeStream || gPyCodeStream ||
-      gPyInterfaceCodeStream) {
+  if (gIRStream || gCxxCodeStream || gPyCodeStream || gPyInterfaceCodeStream) {
 
     try {
       if (auto program_opt = Program::Build(*query_opt, IRFormat::kIterative)) {
@@ -82,19 +68,12 @@
           (*gIRStream) << *program_opt;
           gIRStream->Flush();
         }
->>>>>>> e48f3893
 
         if (gCxxCodeStream) {
           gCxxCodeStream->SetIndentSize(2u);
-          hyde::GenerateCxxCode(*program_opt, *gCxxCodeStream);
-        }
-
-<<<<<<< HEAD
-      if (gPyInterfaceCodeStream) {
-        gPyInterfaceCodeStream->SetIndentSize(4u);
-        hyde::GeneratePythonInterfaceCode(*program_opt,
-                                          *gPyInterfaceCodeStream);
-=======
+          hyde::GenerateCxxDatabaseCode(*program_opt, *gCxxCodeStream);
+        }
+
         if (gPyCodeStream) {
           gPyCodeStream->SetIndentSize(4u);
           hyde::GeneratePythonDatabaseCode(*program_opt, *gPyCodeStream);
@@ -102,15 +81,13 @@
 
         if (gPyInterfaceCodeStream) {
           gPyInterfaceCodeStream->SetIndentSize(4u);
-          hyde::GeneratePythonInterfaceCode(
-              *program_opt, *gPyInterfaceCodeStream);
+          hyde::GeneratePythonInterfaceCode(*program_opt,
+                                            *gPyInterfaceCodeStream);
         }
       } else {
         ret = EXIT_FAILURE;
->>>>>>> e48f3893
       }
     } catch (...) {
-
     }
   }
 
