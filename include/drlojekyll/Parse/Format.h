// Copyright 2019, Trail of Bits, Inc. All rights reserved.

<<<<<<< HEAD

#include <ostream>
#include <drlojekyll/Display/DisplayManager.h>
#include <drlojekyll/Parse/Parser.h>
=======
#include <ostream>
#include <drlojekyll/Display/DisplayManager.h>
#include <drlojekyll/Parse/Parse.h>

#pragma once
>>>>>>> d4964de0

#pragma once

namespace hyde {

// Wrapper around a `std::ostream` that lets us stream out `Token`s and
// `DisplayRange`s.
<<<<<<< HEAD
    class OutputStream {
    public:
        ~OutputStream(void);

        OutputStream(DisplayManager &display_manager_, std::ostream &os_);

        OutputStream &operator<<(Token tok);

        OutputStream &operator<<(DisplayRange range);

        OutputStream &operator<<(ParsedDeclaration decl);

        OutputStream &operator<<(ParsedPredicate pred);

        OutputStream &operator<<(ParsedAggregate aggregate);

        OutputStream &operator<<(ParsedClause clause);

        OutputStream &operator<<(ParsedModule module);

        template <typename T>
        OutputStream &operator<<(T val) {
          os << val;
          return *this;
        }


    private:
        DisplayManager display_manager;
        std::ostream &os;
    };
=======
class OutputStream {
 public:
  ~OutputStream(void);

  inline OutputStream(DisplayManager &display_manager_, std::ostream &os_)
      : display_manager(display_manager_),
        os(os_) {}

  OutputStream &operator<<(Token tok);

  OutputStream &operator<<(DisplayRange range);

  OutputStream &operator<<(ParsedDeclaration decl);
  
  OutputStream &operator<<(ParsedPredicate pred);
  
  OutputStream &operator<<(ParsedAggregate aggregate);
  
  OutputStream &operator<<(ParsedClause clause);
  
  OutputStream &operator<<(ParsedModule module);

  template <typename T>
  OutputStream &operator<<(T val) {
    os << val;
    return *this;
  }

  inline void SetKeepImports(bool state) {
    include_imports = state;
  }

  inline void SetRenameLocals(bool state) {
    rename_locals = state;
  }

 private:
  DisplayManager &display_manager;
  std::ostream &os;
  bool include_imports{true};
  bool rename_locals{false};
};
>>>>>>> d4964de0

}  // namespace hyde<|MERGE_RESOLUTION|>--- conflicted
+++ resolved
@@ -1,17 +1,8 @@
 // Copyright 2019, Trail of Bits, Inc. All rights reserved.
-
-<<<<<<< HEAD
 
 #include <ostream>
 #include <drlojekyll/Display/DisplayManager.h>
-#include <drlojekyll/Parse/Parser.h>
-=======
-#include <ostream>
-#include <drlojekyll/Display/DisplayManager.h>
 #include <drlojekyll/Parse/Parse.h>
-
-#pragma once
->>>>>>> d4964de0
 
 #pragma once
 
@@ -19,39 +10,6 @@
 
 // Wrapper around a `std::ostream` that lets us stream out `Token`s and
 // `DisplayRange`s.
-<<<<<<< HEAD
-    class OutputStream {
-    public:
-        ~OutputStream(void);
-
-        OutputStream(DisplayManager &display_manager_, std::ostream &os_);
-
-        OutputStream &operator<<(Token tok);
-
-        OutputStream &operator<<(DisplayRange range);
-
-        OutputStream &operator<<(ParsedDeclaration decl);
-
-        OutputStream &operator<<(ParsedPredicate pred);
-
-        OutputStream &operator<<(ParsedAggregate aggregate);
-
-        OutputStream &operator<<(ParsedClause clause);
-
-        OutputStream &operator<<(ParsedModule module);
-
-        template <typename T>
-        OutputStream &operator<<(T val) {
-          os << val;
-          return *this;
-        }
-
-
-    private:
-        DisplayManager display_manager;
-        std::ostream &os;
-    };
-=======
 class OutputStream {
  public:
   ~OutputStream(void);
@@ -94,6 +52,5 @@
   bool include_imports{true};
   bool rename_locals{false};
 };
->>>>>>> d4964de0
 
 }  // namespace hyde