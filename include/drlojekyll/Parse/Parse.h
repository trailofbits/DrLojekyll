--- conflicted
+++ resolved
@@ -3,15 +3,7 @@
 #pragma once
 
 #include <utility>
-<<<<<<< HEAD
-
-#if defined(__linux__)
 #include <functional>
-#endif
-
-=======
-#include <functional>
->>>>>>> 16c4160b
 #include <drlojekyll/Display/DisplayPosition.h>
 #include <drlojekyll/Lex/Token.h>
 
@@ -825,4 +817,4 @@
   }
 };
 
-}  // namespace std
+}  // namespace std