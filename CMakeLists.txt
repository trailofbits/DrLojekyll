--- conflicted
+++ resolved
@@ -152,41 +152,6 @@
 add_subdirectory(bin)
 add_subdirectory(fuzz)
 
-<<<<<<< HEAD
-# `drlojekyll`
-add_executable(drlojekyll
-    bin/drlojekyll/Main.cpp)
-target_link_libraries(drlojekyll PRIVATE
-    settings
-    Util
-    Display
-    Lex
-    Parse
-    DataFlow
-    CodeGen
-    ControlFlow
-    Version
-)
-install(TARGETS drlojekyll RUNTIME DESTINATION "bin")
-
-# `fuzzer`
-if(ENABLE_LIBFUZZER)
-    add_executable(fuzzer
-        fuzz/Fuzzer.cpp)
-    target_link_libraries(fuzzer PRIVATE
-        settings
-        settings-fuzz-target
-        Util
-        Display
-        Lex
-        Parse
-        Version
-    )
-endif()
-
-# tests
-=======
->>>>>>> fa5edd18
 if(ENABLE_TESTS)
   add_subdirectory(tests)
 endif()