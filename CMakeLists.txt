--- conflicted
+++ resolved
@@ -3,12 +3,10 @@
 cmake_minimum_required(VERSION 3.14)
 project(DrLojekyll LANGUAGES CXX)
 
+enable_testing()
+
 include(cmake/utils.cmake)
-<<<<<<< HEAD
-enable_testing()
-=======
 include(cmake/define_library.cmake)
->>>>>>> 1854b21c
 
 # --------------------------------------------
 # build-time options -------------------------
@@ -45,6 +43,35 @@
 # --------------------------------------------
 set(CMAKE_MODULE_PATH ${CMAKE_MODULE_PATH} "${CMAKE_SOURCE_DIR}/cmake/modules/")
 
+# --------------------------------------------
+# CMake installation stuff -------------------
+# --------------------------------------------
+# Export the package for use from the build-tree
+# (this registers the build-tree with a global CMake-registry)
+export(PACKAGE ${PROJECT_NAME})
+
+include(CMakePackageConfigHelpers)
+# Create the ${PROJECT_NAME}Config.cmake
+configure_package_config_file(${PROJECT_NAME}Config.cmake.in
+    "${CMAKE_CURRENT_BINARY_DIR}/${PROJECT_NAME}Config.cmake"
+    INSTALL_DESTINATION lib/cmake/${PROJECT_NAME}
+)
+
+# Install the ${PROJECT_NAME}Config.cmake
+install(FILES
+  "${CMAKE_CURRENT_BINARY_DIR}/${PROJECT_NAME}Config.cmake"
+  DESTINATION lib/cmake/${PROJECT_NAME}
+)
+install(DIRECTORY
+  "${PROJECT_SOURCE_DIR}/cmake/modules"
+  DESTINATION lib/cmake/${PROJECT_NAME}
+)
+
+# Install the export set for use with the install-tree
+install(EXPORT ${PROJECT_NAME}Targets
+        DESTINATION lib/cmake/${PROJECT_NAME}
+        NAMESPACE "${PROJECT_NAME}::"
+)
 
 # --------------------------------------------
 # `settings` for global build options --------
@@ -109,42 +136,9 @@
 # --------------------------------------------
 add_subdirectory(lib)
 
-<<<<<<< HEAD
 add_executable(drlojekyll
     bin/drlojekyll/Main.cpp)
 target_link_libraries(drlojekyll PRIVATE
-=======
-# Export the package for use from the build-tree
-# (this registers the build-tree with a global CMake-registry)
-export(PACKAGE ${PROJECT_NAME})
-
-include(CMakePackageConfigHelpers)
-# Create the ${PROJECT_NAME}Config.cmake
-configure_package_config_file(${PROJECT_NAME}Config.cmake.in
-    "${CMAKE_CURRENT_BINARY_DIR}/${PROJECT_NAME}Config.cmake"
-    INSTALL_DESTINATION lib/cmake/${PROJECT_NAME}
-)
-
-# Install the ${PROJECT_NAME}Config.cmake
-install(FILES
-  "${CMAKE_CURRENT_BINARY_DIR}/${PROJECT_NAME}Config.cmake"
-  DESTINATION lib/cmake/${PROJECT_NAME}
-)
-install(DIRECTORY
-  "${PROJECT_SOURCE_DIR}/cmake/modules"
-  DESTINATION lib/cmake/${PROJECT_NAME}
-)
-
-# Install the export set for use with the install-tree
-install(EXPORT ${PROJECT_NAME}Targets
-        DESTINATION lib/cmake/${PROJECT_NAME}
-        NAMESPACE "${PROJECT_NAME}::"
-)
-
-add_executable(test
-    Main.cpp)
-target_link_libraries(test PRIVATE
->>>>>>> 1854b21c
     settings
     Util
     Display
@@ -154,7 +148,8 @@
     CodeGen
     Version
     )
-install(TARGETS test RUNTIME DESTINATION "bin")
+
+install(TARGETS drlojekyll RUNTIME DESTINATION "bin")
 
 if(ENABLE_LIBFUZZER)
     add_executable(fuzzer
@@ -168,11 +163,8 @@
         Parse
         Version
     )
-<<<<<<< HEAD
 endif()
 
 if(ENABLE_TESTS)
   add_subdirectory(tests)
-=======
->>>>>>> 1854b21c
 endif()