--- conflicted
+++ resolved
@@ -85,11 +85,8 @@
     lex
     parse
     dataflow
-<<<<<<< HEAD
-    controlflow)
-=======
-    codegen)
->>>>>>> acc86d11
+    controlflow
+)
 
 if(ENABLE_LIBFUZZER)
     add_executable(fuzzer
